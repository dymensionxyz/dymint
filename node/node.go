package node

import (
	"context"
	"fmt"
	"net/http"
	"path/filepath"
	"time"

	"github.com/ipfs/go-datastore"
	leveldb "github.com/ipfs/go-ds-leveldb"
	"github.com/prometheus/client_golang/prometheus/promhttp"

	"github.com/libp2p/go-libp2p/core/crypto"

	"github.com/dymensionxyz/dymint/block"
	"github.com/dymensionxyz/dymint/config"
	"github.com/dymensionxyz/dymint/da"
	daregistry "github.com/dymensionxyz/dymint/da/registry"
	indexer "github.com/dymensionxyz/dymint/indexers/blockindexer"
	blockidxkv "github.com/dymensionxyz/dymint/indexers/blockindexer/kv"
	"github.com/dymensionxyz/dymint/indexers/txindex"
	"github.com/dymensionxyz/dymint/indexers/txindex/kv"
	"github.com/dymensionxyz/dymint/mempool"
	mempoolv1 "github.com/dymensionxyz/dymint/mempool/v1"
	nodemempool "github.com/dymensionxyz/dymint/node/mempool"
	"github.com/dymensionxyz/dymint/p2p"
	"github.com/dymensionxyz/dymint/settlement"
	slregistry "github.com/dymensionxyz/dymint/settlement/registry"
	"github.com/dymensionxyz/dymint/store"
	"github.com/tendermint/tendermint/libs/log"
	"github.com/tendermint/tendermint/libs/pubsub"
	"github.com/tendermint/tendermint/libs/service"
	"github.com/tendermint/tendermint/proxy"
	tmtypes "github.com/tendermint/tendermint/types"
)

// prefixes used in KV store to separate main node data from DALC data
var (
	mainPrefix    = []byte{0}
	dalcPrefix    = []byte{1}
	indexerPrefix = []byte{2}
)

// Node represents a client node in Dymint network.
// It connects all the components and orchestrates their work.
type Node struct {
	service.BaseService
	eventBus     *tmtypes.EventBus
	PubsubServer *pubsub.Server
	proxyApp     proxy.AppConns

	genesis *tmtypes.GenesisDoc

	conf config.NodeConfig
	P2P  *p2p.Client

	// TODO(tzdybal): consider extracting "mempool reactor"
	Mempool      mempool.Mempool
	MempoolIDs   *nodemempool.MempoolIDs
	incomingTxCh chan *p2p.GossipMessage

	Store        store.Store
	BlockManager *block.Manager
	dalc         da.DataAvailabilityLayerClient
	settlementlc settlement.ClientI

	TxIndexer      txindex.TxIndexer
	BlockIndexer   indexer.BlockIndexer
	IndexerService *txindex.IndexerService

	// shared context for all dymint components
	ctx    context.Context
	cancel context.CancelFunc
}

// NewNode creates new Dymint node.
func NewNode(
	ctx context.Context,
	conf config.NodeConfig,
	p2pKey crypto.PrivKey,
	signingKey crypto.PrivKey,
	clientCreator proxy.ClientCreator,
	genesis *tmtypes.GenesisDoc,
	logger log.Logger,
	metrics *mempool.Metrics,
) (*Node, error) {
	if conf.SettlementConfig.RollappID != genesis.ChainID {
		return nil, fmt.Errorf("rollapp ID in settlement config doesn't match chain ID in genesis")
	}
	proxyApp := proxy.NewAppConns(clientCreator)
	proxyApp.SetLogger(logger.With("module", "proxy"))
	if err := proxyApp.Start(); err != nil {
		return nil, fmt.Errorf("starting proxy app connections: %w", err)
	}

	eventBus := tmtypes.NewEventBus()
	eventBus.SetLogger(logger.With("module", "events"))
	if err := eventBus.Start(); err != nil {
		return nil, err
	}

	pubsubServer := pubsub.NewServer()

	var baseKV store.KV
	var dstore datastore.Datastore

	if conf.DBConfig.InMemory || (conf.RootDir == "" && conf.DBPath == "") { // this is used for testing
		logger.Info("WARNING: working in in-memory mode")
		baseKV = store.NewDefaultInMemoryKVStore()
		dstore = datastore.NewMapDatastore()
	} else {
		// TODO(omritoptx): Move dymint to const
		baseKV = store.NewKVStore(conf.RootDir, conf.DBPath, "dymint", conf.DBConfig.SyncWrites)
		path := filepath.Join(store.Rootify(conf.RootDir, conf.DBPath), "blocksync")
		var err error
		dstore, err = leveldb.NewDatastore(path, &leveldb.Options{})
		if err != nil {
			return nil, fmt.Errorf("initialize datastore at %s: %w", path, err)
		}
	}

	s := store.New(store.NewPrefixKV(baseKV, mainPrefix))
	// TODO: dalcKV is needed for mock only. Initialize only if mock used
	dalcKV := store.NewPrefixKV(baseKV, dalcPrefix)
	indexerKV := store.NewPrefixKV(baseKV, indexerPrefix)

	dalc := daregistry.GetClient(conf.DALayer)
	if dalc == nil {
		return nil, fmt.Errorf("get data availability client named '%s'", conf.DALayer)
	}
	err := dalc.Init([]byte(conf.DAConfig), pubsubServer, dalcKV, logger.With("module", string(dalc.GetClientType())))
	if err != nil {
		return nil, fmt.Errorf("data availability layer client initialization  %w", err)
	}

	// Init the settlement layer client
	settlementlc := slregistry.GetClient(slregistry.Client(conf.SettlementLayer))
	if settlementlc == nil {
		return nil, fmt.Errorf("get settlement client: named: %s", conf.SettlementLayer)
	}
	if conf.SettlementLayer == "mock" {
		conf.SettlementConfig.KeyringHomeDir = conf.RootDir
	}
	err = settlementlc.Init(conf.SettlementConfig, pubsubServer, logger.With("module", "settlement_client"))
	if err != nil {
		return nil, fmt.Errorf("settlement layer client initialization: %w", err)
	}

	indexerService, txIndexer, blockIndexer, err := createAndStartIndexerService(conf, indexerKV, eventBus, logger)
	if err != nil {
		return nil, err
	}

	info, err := proxyApp.Query().InfoSync(proxy.RequestInfo)
	if err != nil {
		return nil, fmt.Errorf("querying info: %w", err)
	}

	height := max(genesis.InitialHeight, info.LastBlockHeight)

	mp := mempoolv1.NewTxMempool(logger, &conf.MempoolConfig, proxyApp.Mempool(), height, mempoolv1.WithMetrics(metrics))
	mpIDs := nodemempool.NewMempoolIDs()

<<<<<<< HEAD
=======
	// Set p2p client and it's validators
	p2pValidator := p2p.NewValidator(logger.With("module", "p2p_validator"), settlementlc)

	p2pClient, err := p2p.NewClient(conf.P2PConfig, p2pKey, genesis.ChainID, s, pubsubServer, dstore, logger.With("module", "p2p"))
	if err != nil {
		return nil, err
	}
	p2pClient.SetTxValidator(p2pValidator.TxValidator(mp, mpIDs))
	p2pClient.SetBlockValidator(p2pValidator.BlockValidator())

>>>>>>> 01fc2d5d
	blockManager, err := block.NewManager(
		signingKey,
		conf.BlockManagerConfig,
		genesis,
		s,
		mp,
		proxyApp,
		dalc,
		settlementlc,
		eventBus,
		pubsubServer,
		nil, // p2p client is set later
		logger.With("module", "BlockManager"),
	)
	if err != nil {
		return nil, fmt.Errorf("BlockManager initialization error: %w", err)
	}

	// Set p2p client and it's validators
	p2pValidator := p2p.NewValidator(logger.With("module", "p2p_validator"), blockManager)
	p2pClient, err := p2p.NewClient(conf.P2PConfig, p2pKey, genesis.ChainID, pubsubServer, logger.With("module", "p2p"))
	if err != nil {
		return nil, err
	}
	p2pClient.SetTxValidator(p2pValidator.TxValidator(mp, mpIDs))
	p2pClient.SetBlockValidator(p2pValidator.BlockValidator())

	// Set p2p client in block manager
	blockManager.P2PClient = p2pClient

	ctx, cancel := context.WithCancel(ctx)
	node := &Node{
		proxyApp:       proxyApp,
		eventBus:       eventBus,
		PubsubServer:   pubsubServer,
		genesis:        genesis,
		conf:           conf,
		P2P:            p2pClient,
		BlockManager:   blockManager,
		dalc:           dalc,
		settlementlc:   settlementlc,
		Mempool:        mp,
		MempoolIDs:     mpIDs,
		incomingTxCh:   make(chan *p2p.GossipMessage),
		Store:          s,
		TxIndexer:      txIndexer,
		IndexerService: indexerService,
		BlockIndexer:   blockIndexer,
		ctx:            ctx,
		cancel:         cancel,
	}

	node.BaseService = *service.NewBaseService(logger, "Node", node)

	return node, nil
}

// OnStart is a part of Service interface.
func (n *Node) OnStart() error {
	n.Logger.Info("starting P2P client")
	err := n.P2P.Start(n.ctx)
	if err != nil {
		return fmt.Errorf("start P2P client: %w", err)
	}
	err = n.PubsubServer.Start()
	if err != nil {
		return fmt.Errorf("start pubsub server: %w", err)
	}
	err = n.dalc.Start()
	if err != nil {
		return fmt.Errorf("start data availability layer client: %w", err)
	}
	err = n.settlementlc.Start()
	if err != nil {
		return fmt.Errorf("start settlement layer client: %w", err)
	}
	go func() {
		if err := n.startPrometheusServer(); err != nil {
			panic(err)
		}
	}()

	// start the block manager
	err = n.BlockManager.Start(n.ctx)
	if err != nil {
		return fmt.Errorf("while starting block manager: %w", err)
	}

	return nil
}

// GetGenesis returns entire genesis doc.
func (n *Node) GetGenesis() *tmtypes.GenesisDoc {
	return n.genesis
}

// OnStop is a part of Service interface.
func (n *Node) OnStop() {
	err := n.dalc.Stop()
	if err != nil {
		n.Logger.Error("stop data availability layer client", "error", err)
	}

	err = n.settlementlc.Stop()
	if err != nil {
		n.Logger.Error("stop settlement layer client", "error", err)
	}

	err = n.P2P.Close()
	if err != nil {
		n.Logger.Error("stop P2P client", "error", err)
	}

	err = n.Store.Close()
	if err != nil {
		n.Logger.Error("close store", "error", err)
	}

	n.cancel()
}

// OnReset is a part of Service interface.
func (n *Node) OnReset() error {
	panic("OnReset - not implemented!")
}

// SetLogger sets the logger used by node.
func (n *Node) SetLogger(logger log.Logger) {
	n.Logger = logger
}

// GetLogger returns logger.
func (n *Node) GetLogger() log.Logger {
	return n.Logger
}

// EventBus gives access to Node's event bus.
func (n *Node) EventBus() *tmtypes.EventBus {
	return n.eventBus
}

// PubSubServer gives access to the Node's pubsub server
func (n *Node) PubSubServer() *pubsub.Server {
	return n.PubsubServer
}

// ProxyApp returns ABCI proxy connections to communicate with application.
func (n *Node) ProxyApp() proxy.AppConns {
	return n.proxyApp
}

func createAndStartIndexerService(
	conf config.NodeConfig,
	kvStore store.KV,
	eventBus *tmtypes.EventBus,
	logger log.Logger,
) (*txindex.IndexerService, txindex.TxIndexer, indexer.BlockIndexer, error) {
	var (
		txIndexer    txindex.TxIndexer
		blockIndexer indexer.BlockIndexer
	)

	txIndexer = kv.NewTxIndex(kvStore)
	blockIndexer = blockidxkv.New(store.NewPrefixKV(kvStore, []byte("block_events")))

	indexerService := txindex.NewIndexerService(txIndexer, blockIndexer, eventBus)
	indexerService.SetLogger(logger.With("module", "txindex"))

	if err := indexerService.Start(); err != nil {
		return nil, nil, nil, err
	}

	return indexerService, txIndexer, blockIndexer, nil
}

func (n *Node) startPrometheusServer() error {
	if n.conf.Instrumentation != nil && n.conf.Instrumentation.Prometheus {
		http.Handle("/metrics", promhttp.Handler())
		srv := &http.Server{
			Addr:         n.conf.Instrumentation.PrometheusListenAddr,
			ReadTimeout:  5 * time.Second,
			WriteTimeout: 10 * time.Second,
			Handler:      http.DefaultServeMux,
		}
		go func() {
			if err := srv.ListenAndServe(); err != nil {
				n.Logger.Error("Serving prometheus server.", "error", err)
			}
		}()
		n.Logger.Info("Prometheus server started", "address", n.conf.Instrumentation.PrometheusListenAddr)

		<-n.ctx.Done()
		return srv.Close()
	}
	return nil
}

func (n *Node) GetBlockManagerHeight() uint64 {
	return n.BlockManager.State.Height()
}<|MERGE_RESOLUTION|>--- conflicted
+++ resolved
@@ -162,19 +162,6 @@
 	mp := mempoolv1.NewTxMempool(logger, &conf.MempoolConfig, proxyApp.Mempool(), height, mempoolv1.WithMetrics(metrics))
 	mpIDs := nodemempool.NewMempoolIDs()
 
-<<<<<<< HEAD
-=======
-	// Set p2p client and it's validators
-	p2pValidator := p2p.NewValidator(logger.With("module", "p2p_validator"), settlementlc)
-
-	p2pClient, err := p2p.NewClient(conf.P2PConfig, p2pKey, genesis.ChainID, s, pubsubServer, dstore, logger.With("module", "p2p"))
-	if err != nil {
-		return nil, err
-	}
-	p2pClient.SetTxValidator(p2pValidator.TxValidator(mp, mpIDs))
-	p2pClient.SetBlockValidator(p2pValidator.BlockValidator())
-
->>>>>>> 01fc2d5d
 	blockManager, err := block.NewManager(
 		signingKey,
 		conf.BlockManagerConfig,
@@ -195,7 +182,7 @@
 
 	// Set p2p client and it's validators
 	p2pValidator := p2p.NewValidator(logger.With("module", "p2p_validator"), blockManager)
-	p2pClient, err := p2p.NewClient(conf.P2PConfig, p2pKey, genesis.ChainID, pubsubServer, logger.With("module", "p2p"))
+	p2pClient, err := p2p.NewClient(conf.P2PConfig, p2pKey, genesis.ChainID, s, pubsubServer, dstore, logger.With("module", "p2p"))
 	if err != nil {
 		return nil, err
 	}
