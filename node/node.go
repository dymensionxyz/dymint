package node

import (
	"context"
	"encoding/base64"
	"encoding/json"
	"fmt"
	"net/http"
	"time"

	"github.com/prometheus/client_golang/prometheus/promhttp"

	"github.com/libp2p/go-libp2p/core/crypto"

	llcfg "github.com/tendermint/tendermint/config"
	"github.com/tendermint/tendermint/libs/log"
	"github.com/tendermint/tendermint/libs/pubsub"
	"github.com/tendermint/tendermint/libs/service"
	"github.com/tendermint/tendermint/proxy"
	tmtypes "github.com/tendermint/tendermint/types"

	"github.com/dymensionxyz/dymint/block"
	"github.com/dymensionxyz/dymint/config"
	"github.com/dymensionxyz/dymint/da"
	daregistry "github.com/dymensionxyz/dymint/da/registry"
	"github.com/dymensionxyz/dymint/mempool"
	mempoolv1 "github.com/dymensionxyz/dymint/mempool/v1"
	nodemempool "github.com/dymensionxyz/dymint/node/mempool"
	"github.com/dymensionxyz/dymint/p2p"
	"github.com/dymensionxyz/dymint/settlement"
	slregistry "github.com/dymensionxyz/dymint/settlement/registry"
	"github.com/dymensionxyz/dymint/state/indexer"
	blockidxkv "github.com/dymensionxyz/dymint/state/indexer/block/kv"
	"github.com/dymensionxyz/dymint/state/txindex"
	"github.com/dymensionxyz/dymint/state/txindex/kv"
	"github.com/dymensionxyz/dymint/store"
)

// prefixes used in KV store to separate main node data from DALC data
var (
	mainPrefix    = []byte{0}
	dalcPrefix    = []byte{1}
	indexerPrefix = []byte{2}
)

const (
	// genesisChunkSize is the maximum size, in bytes, of each
	// chunk in the genesis structure for the chunked API
	genesisChunkSize = 16 * 1024 * 1024 // 16 MiB
)

// Node represents a client node in Dymint network.
// It connects all the components and orchestrates their work.
type Node struct {
	service.BaseService
	eventBus     *tmtypes.EventBus
	PubsubServer *pubsub.Server
	proxyApp     proxy.AppConns

	genesis *tmtypes.GenesisDoc
	// cache of chunked genesis data.
	genChunks []string

	conf config.NodeConfig
	P2P  *p2p.Client

	// TODO(tzdybal): consider extracting "mempool reactor"
	Mempool      mempool.Mempool
	MempoolIDs   *nodemempool.MempoolIDs
	incomingTxCh chan *p2p.GossipMessage

	Store        store.Store
	blockManager *block.Manager
	dalc         da.DataAvailabilityLayerClient
	settlementlc settlement.LayerI

	TxIndexer      txindex.TxIndexer
	BlockIndexer   indexer.BlockIndexer
	IndexerService *txindex.IndexerService

<<<<<<< HEAD
	// keep context here only because of API compatibility
	// - it's used in `OnStart` (defined in service.Service interface)
	Ctx context.Context
=======
	baseLayerHealth baseLayerHealth

	// shared context for all dymint components
	ctx context.Context
>>>>>>> 58488123
}

// NewNode creates new Dymint node.
func NewNode(
	ctx context.Context,
	conf config.NodeConfig,
	p2pKey crypto.PrivKey,
	signingKey crypto.PrivKey,
	clientCreator proxy.ClientCreator,
	genesis *tmtypes.GenesisDoc,
	logger log.Logger,
	metrics *mempool.Metrics,
) (*Node, error) {
	if conf.SettlementConfig.RollappID != genesis.ChainID {
		return nil, fmt.Errorf("rollapp ID in settlement config doesn't match chain ID in genesis")
	}
	proxyApp := proxy.NewAppConns(clientCreator)
	proxyApp.SetLogger(logger.With("module", "proxy"))
	if err := proxyApp.Start(); err != nil {
		return nil, fmt.Errorf("starting proxy app connections: %w", err)
	}

	eventBus := tmtypes.NewEventBus()
	eventBus.SetLogger(logger.With("module", "events"))
	if err := eventBus.Start(); err != nil {
		return nil, err
	}

	pubsubServer := pubsub.NewServer()

	var baseKV store.KVStore
	if conf.RootDir == "" && conf.DBPath == "" { // this is used for testing
		logger.Info("WARNING: working in in-memory mode")
		baseKV = store.NewDefaultInMemoryKVStore()
	} else {
		// TODO(omritoptx): Move dymint to const
		baseKV = store.NewDefaultKVStore(conf.RootDir, conf.DBPath, "dymint")
	}
	mainKV := store.NewPrefixKV(baseKV, mainPrefix)
	// TODO: dalcKV is needed for mock only. Initilize only if mock used
	dalcKV := store.NewPrefixKV(baseKV, dalcPrefix)
	indexerKV := store.NewPrefixKV(baseKV, indexerPrefix)

	s := store.New(mainKV)

	dalc := daregistry.GetClient(conf.DALayer)
	if dalc == nil {
		return nil, fmt.Errorf("get data availability client named '%s'", conf.DALayer)
	}
	err := dalc.Init([]byte(conf.DAConfig), pubsubServer, dalcKV, logger.With("module", string(dalc.GetClientType())))
	if err != nil {
		return nil, fmt.Errorf("data availability layer client initialization  %w", err)
	}

	// Init the settlement layer client
	settlementlc := slregistry.GetClient(slregistry.Client(conf.SettlementLayer))
	if settlementlc == nil {
		return nil, fmt.Errorf("get settlement client: named: %s", conf.SettlementLayer)
	}
	if conf.SettlementLayer == "mock" {
		conf.SettlementConfig.KeyringHomeDir = conf.RootDir
	}
	err = settlementlc.Init(conf.SettlementConfig, pubsubServer, logger.With("module", "settlement_client"))
	if err != nil {
		return nil, fmt.Errorf("settlement layer client initialization: %w", err)
	}

	indexerService, txIndexer, blockIndexer, err := createAndStartIndexerService(conf, indexerKV, eventBus, logger)
	if err != nil {
		return nil, err
	}

	info, err := proxyApp.Query().InfoSync(proxy.RequestInfo)
	if err != nil {
		return nil, fmt.Errorf("querying info: %w", err)
	}

	height := max(genesis.InitialHeight, info.LastBlockHeight)

	mp := mempoolv1.NewTxMempool(logger, llcfg.DefaultMempoolConfig(), proxyApp.Mempool(), height)
	mpIDs := nodemempool.NewMempoolIDs()

	// Set p2p client and it's validators
	p2pValidator := p2p.NewValidator(logger.With("module", "p2p_validator"), settlementlc)

	conf.P2P.GossipCacheSize = conf.BlockManagerConfig.GossipedBlocksCacheSize
	conf.P2P.BoostrapTime = conf.BootstrapTime
	p2pClient, err := p2p.NewClient(conf.P2P, p2pKey, genesis.ChainID, pubsubServer, logger.With("module", "p2p"))
	if err != nil {
		return nil, err
	}
	p2pClient.SetTxValidator(p2pValidator.TxValidator(mp, mpIDs))
	p2pClient.SetBlockValidator(p2pValidator.BlockValidator())

	blockManager, err := block.NewManager(
		signingKey,
		conf.BlockManagerConfig,
		genesis,
		s,
		mp,
		proxyApp,
		dalc,
		settlementlc,
		eventBus,
		pubsubServer,
		p2pClient,
		logger.With("module", "BlockManager"),
	)
	if err != nil {
		return nil, fmt.Errorf("BlockManager initialization error: %w", err)
	}

	node := &Node{
		proxyApp:       proxyApp,
		eventBus:       eventBus,
		PubsubServer:   pubsubServer,
		genesis:        genesis,
		conf:           conf,
		P2P:            p2pClient,
		blockManager:   blockManager,
		dalc:           dalc,
		settlementlc:   settlementlc,
		Mempool:        mp,
		MempoolIDs:     mpIDs,
		incomingTxCh:   make(chan *p2p.GossipMessage),
		Store:          s,
		TxIndexer:      txIndexer,
		IndexerService: indexerService,
		BlockIndexer:   blockIndexer,
		ctx:            ctx,
	}

	node.BaseService = *service.NewBaseService(logger, "Node", node)

	return node, nil
}

// initGenesisChunks creates a chunked format of the genesis document to make it easier to
// iterate through larger genesis structures.
func (n *Node) initGenesisChunks() error {
	if n.genChunks != nil {
		return nil
	}

	if n.genesis == nil {
		return nil
	}

	data, err := json.Marshal(n.genesis)
	if err != nil {
		return err
	}

	for i := 0; i < len(data); i += genesisChunkSize {
		end := i + genesisChunkSize

		if end > len(data) {
			end = len(data)
		}

		n.genChunks = append(n.genChunks, base64.StdEncoding.EncodeToString(data[i:end]))
	}

	return nil
}

// OnStart is a part of Service interface.
func (n *Node) OnStart() error {
	n.Logger.Info("starting P2P client")
	err := n.P2P.Start(n.ctx)
	if err != nil {
		return fmt.Errorf("start P2P client: %w", err)
	}
	err = n.PubsubServer.Start()
	if err != nil {
		return fmt.Errorf("start pubsub server: %w", err)
	}
	err = n.dalc.Start()
	if err != nil {
		return fmt.Errorf("start data availability layer client: %w", err)
	}
	err = n.settlementlc.Start()
	if err != nil {
		return fmt.Errorf("start settlement layer client: %w", err)
	}
	go func() {
		if err := n.startPrometheusServer(); err != nil {
			panic(err)
		}
	}()

	// start the block manager
	err = n.blockManager.Start(n.ctx)
	if err != nil {
		return fmt.Errorf("while starting block manager: %w", err)
	}

	return nil
}

// GetGenesis returns entire genesis doc.
func (n *Node) GetGenesis() *tmtypes.GenesisDoc {
	return n.genesis
}

// GetGenesisChunks returns chunked version of genesis.
func (n *Node) GetGenesisChunks() ([]string, error) {
	err := n.initGenesisChunks()
	if err != nil {
		return nil, err
	}
	return n.genChunks, err
}

// OnStop is a part of Service interface.
func (n *Node) OnStop() {
	err := n.dalc.Stop()
	if err != nil {
		n.Logger.Error("stop data availability layer client", "error", err)
	}

	err = n.settlementlc.Stop()
	if err != nil {
		n.Logger.Error("stop settlement layer client", "error", err)
	}

	err = n.P2P.Close()
	if err != nil {
		n.Logger.Error("stop P2P client", "error", err)
	}
}

// OnReset is a part of Service interface.
func (n *Node) OnReset() error {
	panic("OnReset - not implemented!")
}

// SetLogger sets the logger used by node.
func (n *Node) SetLogger(logger log.Logger) {
	n.Logger = logger
}

// GetLogger returns logger.
func (n *Node) GetLogger() log.Logger {
	return n.Logger
}

// EventBus gives access to Node's event bus.
func (n *Node) EventBus() *tmtypes.EventBus {
	return n.eventBus
}

// PubSubServer gives access to the Node's pubsub server
func (n *Node) PubSubServer() *pubsub.Server {
	return n.PubsubServer
}

// ProxyApp returns ABCI proxy connections to communicate with application.
func (n *Node) ProxyApp() proxy.AppConns {
	return n.proxyApp
}

func createAndStartIndexerService(
	conf config.NodeConfig,
	kvStore store.KVStore,
	eventBus *tmtypes.EventBus,
	logger log.Logger,
) (*txindex.IndexerService, txindex.TxIndexer, indexer.BlockIndexer, error) {
	var (
		txIndexer    txindex.TxIndexer
		blockIndexer indexer.BlockIndexer
	)

	txIndexer = kv.NewTxIndex(kvStore)
	blockIndexer = blockidxkv.New(store.NewPrefixKV(kvStore, []byte("block_events")))

	indexerService := txindex.NewIndexerService(txIndexer, blockIndexer, eventBus)
	indexerService.SetLogger(logger.With("module", "txindex"))

	if err := indexerService.Start(); err != nil {
		return nil, nil, nil, err
	}

	return indexerService, txIndexer, blockIndexer, nil
}

<<<<<<< HEAD
=======
// All events listeners should be registered here
func (n *Node) startEventListener() {
	go uevent.MustSubscribe(n.ctx, n.PubsubServer, "settlementHealthStatusHandler", settlement.EventQuerySettlementHealthStatus, n.onBaseLayerHealthUpdate, n.Logger)
	go uevent.MustSubscribe(n.ctx, n.PubsubServer, "daHealthStatusHandler", da.EventQueryDAHealthStatus, n.onBaseLayerHealthUpdate, n.Logger)
}

func (n *Node) onBaseLayerHealthUpdate(event pubsub.Message) {
	haveNewErr := false
	oldStatus := n.baseLayerHealth.get()
	switch e := event.Data().(type) {
	case *settlement.EventDataHealth:
		haveNewErr = e.Error != nil
		n.baseLayerHealth.setSettlement(e.Error)
	case *da.EventDataHealth:
		haveNewErr = e.Error != nil
		n.baseLayerHealth.setDA(e.Error)
	}
	newStatus := n.baseLayerHealth.get()
	newStatusIsDifferentFromOldOne := (oldStatus == nil) != (newStatus == nil)
	shouldPublish := newStatusIsDifferentFromOldOne || haveNewErr
	if shouldPublish {
		evt := &events.DataHealthStatus{Error: newStatus}
		if newStatus != nil {
			n.Logger.Error("Node is unhealthy: base layer has problem.", "error", newStatus)
		}
		uevent.MustPublish(n.ctx, n.PubsubServer, evt, events.HealthStatusList)
	}
}

>>>>>>> 58488123
func (n *Node) startPrometheusServer() error {
	if n.conf.Instrumentation != nil && n.conf.Instrumentation.Prometheus {
		http.Handle("/metrics", promhttp.Handler())
		srv := &http.Server{
			Addr:         n.conf.Instrumentation.PrometheusListenAddr,
			ReadTimeout:  5 * time.Second,
			WriteTimeout: 10 * time.Second,
			Handler:      http.DefaultServeMux,
		}
		if err := srv.ListenAndServe(); err != nil {
			return err
		}
	}
	return nil
}<|MERGE_RESOLUTION|>--- conflicted
+++ resolved
@@ -78,16 +78,8 @@
 	BlockIndexer   indexer.BlockIndexer
 	IndexerService *txindex.IndexerService
 
-<<<<<<< HEAD
-	// keep context here only because of API compatibility
-	// - it's used in `OnStart` (defined in service.Service interface)
-	Ctx context.Context
-=======
-	baseLayerHealth baseLayerHealth
-
 	// shared context for all dymint components
 	ctx context.Context
->>>>>>> 58488123
 }
 
 // NewNode creates new Dymint node.
@@ -374,38 +366,6 @@
 	return indexerService, txIndexer, blockIndexer, nil
 }
 
-<<<<<<< HEAD
-=======
-// All events listeners should be registered here
-func (n *Node) startEventListener() {
-	go uevent.MustSubscribe(n.ctx, n.PubsubServer, "settlementHealthStatusHandler", settlement.EventQuerySettlementHealthStatus, n.onBaseLayerHealthUpdate, n.Logger)
-	go uevent.MustSubscribe(n.ctx, n.PubsubServer, "daHealthStatusHandler", da.EventQueryDAHealthStatus, n.onBaseLayerHealthUpdate, n.Logger)
-}
-
-func (n *Node) onBaseLayerHealthUpdate(event pubsub.Message) {
-	haveNewErr := false
-	oldStatus := n.baseLayerHealth.get()
-	switch e := event.Data().(type) {
-	case *settlement.EventDataHealth:
-		haveNewErr = e.Error != nil
-		n.baseLayerHealth.setSettlement(e.Error)
-	case *da.EventDataHealth:
-		haveNewErr = e.Error != nil
-		n.baseLayerHealth.setDA(e.Error)
-	}
-	newStatus := n.baseLayerHealth.get()
-	newStatusIsDifferentFromOldOne := (oldStatus == nil) != (newStatus == nil)
-	shouldPublish := newStatusIsDifferentFromOldOne || haveNewErr
-	if shouldPublish {
-		evt := &events.DataHealthStatus{Error: newStatus}
-		if newStatus != nil {
-			n.Logger.Error("Node is unhealthy: base layer has problem.", "error", newStatus)
-		}
-		uevent.MustPublish(n.ctx, n.PubsubServer, evt, events.HealthStatusList)
-	}
-}
-
->>>>>>> 58488123
 func (n *Node) startPrometheusServer() error {
 	if n.conf.Instrumentation != nil && n.conf.Instrumentation.Prometheus {
 		http.Handle("/metrics", promhttp.Handler())
