--- conflicted
+++ resolved
@@ -77,18 +77,11 @@
 		RPC:           config.RPCConfig{},
 		MempoolConfig: *tmcfg.DefaultMempoolConfig(),
 		BlockManagerConfig: config.BlockManagerConfig{
-<<<<<<< HEAD
-			BlockTime:        1 * time.Second,
-			BatchSubmitTime:  60 * time.Second,
-			BatchSubmitBytes: 100000,
-			MaxBatchSkewTime: 24 * 7 * time.Hour,
-=======
 			BlockTime:                  1 * time.Second,
 			BatchSubmitTime:            60 * time.Second,
 			BatchSubmitBytes:           100000,
-			BatchSkew:                  10,
+			MaxBatchSkewTime:           24 * 7 * time.Hour,
 			SequencerSetUpdateInterval: config.DefaultSequencerSetUpdateInterval,
->>>>>>> 82f60ade
 		},
 		DAConfig:         "",
 		SettlementLayer:  "mock",
