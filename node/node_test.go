package node_test

import (
	"context"
	"crypto/rand"
	"errors"
	"testing"
	"time"

	"github.com/stretchr/testify/assert"
	"github.com/stretchr/testify/mock"
	"github.com/stretchr/testify/require"

	"github.com/dymensionxyz/dymint/da"
	"github.com/dymensionxyz/dymint/mempool"
	"github.com/dymensionxyz/dymint/node"
	"github.com/dymensionxyz/dymint/node/events"
	"github.com/dymensionxyz/dymint/settlement"
<<<<<<< HEAD
	"github.com/dymensionxyz/dymint/testutil"
	"github.com/stretchr/testify/assert"
	"github.com/stretchr/testify/mock"
	"github.com/stretchr/testify/require"
=======
>>>>>>> d71f4e2e

	"github.com/libp2p/go-libp2p/core/crypto"
	"github.com/libp2p/go-libp2p/core/peer"
	abci "github.com/tendermint/tendermint/abci/types"
	"github.com/tendermint/tendermint/libs/log"
	"github.com/tendermint/tendermint/proxy"
	"github.com/tendermint/tendermint/types"

	"github.com/dymensionxyz/dymint/config"
	"github.com/dymensionxyz/dymint/mocks"
)

// simply check that node is starting and stopping without panicking
func TestStartup(t *testing.T) {
	assert := assert.New(t)
	require := require.New(t)

	// TODO(omritoptix): Test with and without aggregator mode.
	node, err := testutil.CreateNode(false, nil)
	require.NoError(err)
	require.NotNil(node)

	assert.False(node.IsRunning())

	err = node.Start()
	assert.NoError(err)
	defer func() {
		err := node.Stop()
		assert.NoError(err)
	}()
	assert.True(node.IsRunning())
}

func TestMempoolDirectly(t *testing.T) {
	assert := assert.New(t)
	require := require.New(t)

	app := &mocks.Application{}
	app.On("InitChain", mock.Anything).Return(abci.ResponseInitChain{})
	app.On("CheckTx", mock.Anything).Return(abci.ResponseCheckTx{})
	app.On("Info", mock.Anything).Return(abci.ResponseInfo{})
	key, _, _ := crypto.GenerateEd25519Key(rand.Reader)
	signingKey, _, _ := crypto.GenerateEd25519Key(rand.Reader)
	anotherKey, _, _ := crypto.GenerateEd25519Key(rand.Reader)
	rollappID := "rollapp_1234-1"

	nodeConfig := config.NodeConfig{
		RootDir:    "",
		DBPath:     "",
		P2P:        config.P2PConfig{},
		RPC:        config.RPCConfig{},
		Aggregator: false,
		BlockManagerConfig: config.BlockManagerConfig{
			BlockTime:               100 * time.Millisecond,
			BlockBatchSize:          2,
			BatchSubmitMaxTime:      60 * time.Second,
			BlockBatchMaxSizeBytes:  1000,
			GossipedBlocksCacheSize: 50,
		},
		DALayer:         "mock",
		DAConfig:        "",
		SettlementLayer: "mock",
		SettlementConfig: settlement.Config{
			RollappID: rollappID,
		},
	}
<<<<<<< HEAD
	node, err := node.NewNode(context.Background(), nodeConfig, key, signingKey, proxy.NewLocalClientCreator(app), &types.GenesisDoc{ChainID: "test"}, log.TestingLogger(), mempool.NopMetrics())
=======
	node, err := NewNode(
		context.Background(),
		nodeConfig,
		key,
		signingKey,
		proxy.NewLocalClientCreator(app),
		&types.GenesisDoc{ChainID: rollappID},
		log.TestingLogger(),
		mempool.NopMetrics(),
	)
>>>>>>> d71f4e2e
	require.NoError(err)
	require.NotNil(node)

	err = node.Start()
	require.NoError(err)

	pid, err := peer.IDFromPrivateKey(anotherKey)
	require.NoError(err)
	err = node.Mempool.CheckTx([]byte("tx1"), func(r *abci.Response) {}, mempool.TxInfo{
		SenderID: node.MempoolIDs.GetForPeer(pid),
	})
	require.NoError(err)
	err = node.Mempool.CheckTx([]byte("tx2"), func(r *abci.Response) {}, mempool.TxInfo{
		SenderID: node.MempoolIDs.GetForPeer(pid),
	})
	require.NoError(err)
	time.Sleep(100 * time.Millisecond)
	err = node.Mempool.CheckTx([]byte("tx3"), func(r *abci.Response) {}, mempool.TxInfo{
		SenderID: node.MempoolIDs.GetForPeer(pid),
	})
	require.NoError(err)
	err = node.Mempool.CheckTx([]byte("tx4"), func(r *abci.Response) {}, mempool.TxInfo{
		SenderID: node.MempoolIDs.GetForPeer(pid),
	})
	require.NoError(err)

	time.Sleep(1 * time.Second)

	assert.Equal(int64(4*len("tx*")), node.Mempool.SizeBytes())
}

func TestHealthStatusEventHandler(t *testing.T) {
	assert := assert.New(t)
	require := require.New(t)
	node, err := testutil.CreateNode(false, nil)
	require.NoError(err)
	require.NotNil(node)

	err = node.Start()
	assert.NoError(err)
	// wait for node to start
	time.Sleep(1 * time.Second)

	slError := errors.New("settlement")
	daError := errors.New("da")

	cases := []struct {
		name                           string
		baseLayerHealthStatusEvent     map[string][]string
		baseLayerHealthStatusEventData interface{}
		expectHealthStatusEventEmitted bool
		expectedError                  error
	}{
		{
			name:                           "settlement layer is healthy and da layer is healthy",
			baseLayerHealthStatusEvent:     settlement.EventHealthStatusList,
			baseLayerHealthStatusEventData: &settlement.EventDataHealth{Error: slError},
			expectHealthStatusEventEmitted: true,
			expectedError:                  slError,
		},
		{
			name:                           "now da also becomes unhealthy",
			baseLayerHealthStatusEvent:     da.EventHealthStatusList,
			baseLayerHealthStatusEventData: &da.EventDataHealth{Error: daError},
			expectHealthStatusEventEmitted: true,
			expectedError:                  daError,
		},
		{
			name:                           "now the settlement layer becomes healthy",
			baseLayerHealthStatusEvent:     settlement.EventHealthStatusList,
			baseLayerHealthStatusEventData: &settlement.EventDataHealth{},
			expectHealthStatusEventEmitted: false,
			expectedError:                  nil,
		},
		{
			name:                           "now the da layer becomes healthy, so we expect the health status to be healthy and the event to be emitted",
			baseLayerHealthStatusEvent:     da.EventHealthStatusList,
			baseLayerHealthStatusEventData: &da.EventDataHealth{},
			expectHealthStatusEventEmitted: true,
			expectedError:                  nil,
		},
	}

	for _, c := range cases {
		t.Run(c.name, func(t *testing.T) {
			done := make(chan bool, 1)
			ready := make(chan bool, 1)
			go func() {
<<<<<<< HEAD
				HealthSubscription, err := node.PubsubServer.Subscribe(node.Ctx, c.name, events.EventQueryHealthStatus)
=======
				HealthSubscription, err := node.pubsubServer.Subscribe(node.ctx, c.name, events.QueryHealthStatus)
>>>>>>> d71f4e2e
				ready <- true
				assert.NoError(err)
				select {
				case event := <-HealthSubscription.Out():
					if !c.expectHealthStatusEventEmitted {
						t.Error("didn't expect health status event but got one")
					}
					healthStatusEvent := event.Data().(*events.DataHealthStatus)
					assert.ErrorIs(healthStatusEvent.Error, c.expectedError)
					done <- true
					break
				case <-time.After(1 * time.Second):
					if c.expectHealthStatusEventEmitted {
						t.Error("expected health status event but didn't get one")
					}
					done <- true
					break
				}
			}()
			<-ready
			// Emit an event.
			node.PubsubServer.PublishWithEvents(context.Background(), c.baseLayerHealthStatusEventData, c.baseLayerHealthStatusEvent)
			<-done
		})
	}
	err = node.Stop()
	assert.NoError(err)
}<|MERGE_RESOLUTION|>--- conflicted
+++ resolved
@@ -16,13 +16,7 @@
 	"github.com/dymensionxyz/dymint/node"
 	"github.com/dymensionxyz/dymint/node/events"
 	"github.com/dymensionxyz/dymint/settlement"
-<<<<<<< HEAD
 	"github.com/dymensionxyz/dymint/testutil"
-	"github.com/stretchr/testify/assert"
-	"github.com/stretchr/testify/mock"
-	"github.com/stretchr/testify/require"
-=======
->>>>>>> d71f4e2e
 
 	"github.com/libp2p/go-libp2p/core/crypto"
 	"github.com/libp2p/go-libp2p/core/peer"
@@ -89,10 +83,7 @@
 			RollappID: rollappID,
 		},
 	}
-<<<<<<< HEAD
-	node, err := node.NewNode(context.Background(), nodeConfig, key, signingKey, proxy.NewLocalClientCreator(app), &types.GenesisDoc{ChainID: "test"}, log.TestingLogger(), mempool.NopMetrics())
-=======
-	node, err := NewNode(
+	node, err := node.NewNode(
 		context.Background(),
 		nodeConfig,
 		key,
@@ -102,7 +93,6 @@
 		log.TestingLogger(),
 		mempool.NopMetrics(),
 	)
->>>>>>> d71f4e2e
 	require.NoError(err)
 	require.NotNil(node)
 
@@ -191,11 +181,7 @@
 			done := make(chan bool, 1)
 			ready := make(chan bool, 1)
 			go func() {
-<<<<<<< HEAD
-				HealthSubscription, err := node.PubsubServer.Subscribe(node.Ctx, c.name, events.EventQueryHealthStatus)
-=======
-				HealthSubscription, err := node.pubsubServer.Subscribe(node.ctx, c.name, events.QueryHealthStatus)
->>>>>>> d71f4e2e
+				HealthSubscription, err := node.PubsubServer.Subscribe(node.Ctx, c.name, events.QueryHealthStatus)
 				ready <- true
 				assert.NoError(err)
 				select {
