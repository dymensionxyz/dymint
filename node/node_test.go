package node

import (
	"context"
	"crypto/rand"
	"encoding/hex"
	"errors"
	"testing"
	"time"

	"github.com/dymensionxyz/dymint/da"
	"github.com/dymensionxyz/dymint/mempool"
	"github.com/dymensionxyz/dymint/node/events"
	"github.com/dymensionxyz/dymint/settlement"
	"github.com/stretchr/testify/assert"
	"github.com/stretchr/testify/mock"
	"github.com/stretchr/testify/require"

	"github.com/libp2p/go-libp2p-core/crypto"
	"github.com/libp2p/go-libp2p-core/peer"
	abci "github.com/tendermint/tendermint/abci/types"
	"github.com/tendermint/tendermint/libs/log"
	"github.com/tendermint/tendermint/proxy"
	"github.com/tendermint/tendermint/types"

	"github.com/dymensionxyz/dymint/config"
	"github.com/dymensionxyz/dymint/mocks"
)

// simply check that node is starting and stopping without panicking
func TestStartup(t *testing.T) {
	assert := assert.New(t)
	require := require.New(t)

	// TODO(omritoptix): Test with and without aggregator mode.
	node, err := CreateNode(false, nil)
	require.NoError(err)
	require.NotNil(node)

	assert.False(node.IsRunning())

	err = node.Start()
	assert.NoError(err)
	defer func() {
		err := node.Stop()
		assert.NoError(err)
	}()
	assert.True(node.IsRunning())
}

func TestMempoolDirectly(t *testing.T) {
	assert := assert.New(t)
	require := require.New(t)

	app := &mocks.Application{}
	app.On("InitChain", mock.Anything).Return(abci.ResponseInitChain{})
	app.On("CheckTx", mock.Anything).Return(abci.ResponseCheckTx{})
	key, _, _ := crypto.GenerateEd25519Key(rand.Reader)
	signingKey, _, _ := crypto.GenerateEd25519Key(rand.Reader)
	anotherKey, _, _ := crypto.GenerateEd25519Key(rand.Reader)

	nodeConfig := config.NodeConfig{
		RootDir:            "",
		DBPath:             "",
		P2P:                config.P2PConfig{},
		RPC:                config.RPCConfig{},
		Aggregator:         false,
		BlockManagerConfig: config.BlockManagerConfig{BatchSyncInterval: time.Second * 5, BlockTime: 100 * time.Millisecond},
		DALayer:            "mock",
		DAConfig:           "",
		SettlementLayer:    "mock",
		SettlementConfig:   settlement.Config{},
	}
	node, err := NewNode(context.Background(), nodeConfig, key, signingKey, proxy.NewLocalClientCreator(app), &types.GenesisDoc{ChainID: "test"}, log.TestingLogger())
	require.NoError(err)
	require.NotNil(node)

	err = node.Start()
	require.NoError(err)

	pid, err := peer.IDFromPrivateKey(anotherKey)
	require.NoError(err)
	err = node.Mempool.CheckTx([]byte("tx1"), func(r *abci.Response) {}, mempool.TxInfo{
		SenderID: node.mempoolIDs.GetForPeer(pid),
	})
	require.NoError(err)
	err = node.Mempool.CheckTx([]byte("tx2"), func(r *abci.Response) {}, mempool.TxInfo{
		SenderID: node.mempoolIDs.GetForPeer(pid),
	})
	require.NoError(err)
	time.Sleep(100 * time.Millisecond)
	err = node.Mempool.CheckTx([]byte("tx3"), func(r *abci.Response) {}, mempool.TxInfo{
		SenderID: node.mempoolIDs.GetForPeer(pid),
	})
	require.NoError(err)
	err = node.Mempool.CheckTx([]byte("tx4"), func(r *abci.Response) {}, mempool.TxInfo{
		SenderID: node.mempoolIDs.GetForPeer(pid),
	})
	require.NoError(err)

	time.Sleep(1 * time.Second)

	assert.Equal(int64(4*len("tx*")), node.Mempool.SizeBytes())
}

func TestHealthStatusEventHandler(t *testing.T) {
	assert := assert.New(t)
	require := require.New(t)
	node, err := CreateNode(false, nil)
	require.NoError(err)
	require.NotNil(node)

	err = node.Start()
	assert.NoError(err)
	// wait for node to start
	time.Sleep(100 * time.Millisecond)

	slUnealthyError := errors.New("settlement layer is unhealthy")
	daUnealthyError := errors.New("da layer is unhealthy")

	cases := []struct {
		name                           string
		baseLayerHealthStatusEvent     map[string][]string
		baseLayerHealthStatusEventData interface{}
		expectedHealthStatus           bool
		expectHealthStatusEventEmitted bool
		expectedError                  error
	}{
		// settlement layer is healthy, DA layer is healthy
		{
			name:                           "TestSettlementUnhealthyDAHealthy",
			baseLayerHealthStatusEvent:     map[string][]string{settlement.EventTypeKey: {settlement.EventSettlementHealthStatus}},
			baseLayerHealthStatusEventData: &settlement.EventDataSettlementHealthStatus{Healthy: false, Error: slUnealthyError},
			expectedHealthStatus:           false,
			expectHealthStatusEventEmitted: true,
			expectedError:                  slUnealthyError,
		},
		// Now da also becomes unhealthy
		{
			name:                           "TestDAUnhealthySettlementUnhealthy",
			baseLayerHealthStatusEvent:     map[string][]string{da.EventTypeKey: {da.EventDAHealthStatus}},
			baseLayerHealthStatusEventData: &da.EventDataDAHealthStatus{Healthy: false, Error: daUnealthyError},
			expectedHealthStatus:           false,
			expectHealthStatusEventEmitted: true,
			expectedError:                  daUnealthyError,
		},
		// Now the settlement layer becomes healthy
		{
			name:                           "TestSettlementHealthyDAHealthy",
			baseLayerHealthStatusEvent:     map[string][]string{settlement.EventTypeKey: {settlement.EventSettlementHealthStatus}},
			baseLayerHealthStatusEventData: &settlement.EventDataSettlementHealthStatus{Healthy: true, Error: nil},
			expectedHealthStatus:           false,
			expectHealthStatusEventEmitted: false,
			expectedError:                  nil,
		},
		// Now the da layer becomes healthy so we expect the health status to be healthy and the event to be emitted
		{
			name:                           "TestDAHealthySettlementHealthy",
			baseLayerHealthStatusEvent:     map[string][]string{da.EventTypeKey: {da.EventDAHealthStatus}},
			baseLayerHealthStatusEventData: &da.EventDataDAHealthStatus{Healthy: true, Error: nil},
			expectedHealthStatus:           true,
			expectHealthStatusEventEmitted: true,
			expectedError:                  nil,
		},
	}

	for _, c := range cases {
		t.Run(c.name, func(t *testing.T) {
			done := make(chan bool, 1)
			go func() {
				HealthSubscription, err := node.pubsubServer.Subscribe(node.ctx, c.name, events.EventQueryHealthStatus)
				assert.NoError(err)
				select {
				case event := <-HealthSubscription.Out():
					if !c.expectHealthStatusEventEmitted {
						t.Error("didn't expect health status event but got one")
					}
					healthStatusEvent := event.Data().(*events.EventDataHealthStatus)
					assert.Equal(c.expectedHealthStatus, healthStatusEvent.Healthy)
					assert.Equal(c.expectedError, healthStatusEvent.Error)
					done <- true
					break
				case <-time.After(100 * time.Millisecond):
					if c.expectHealthStatusEventEmitted {
						t.Error("expected health status event but didn't get one")
					}
					done <- true
					break
				}
			}()
			// Emit an event.
			node.pubsubServer.PublishWithEvents(context.Background(), c.baseLayerHealthStatusEventData, c.baseLayerHealthStatusEvent)
			<-done
		})
	}
	node.Stop()
<<<<<<< HEAD
}

/* -------------------------------------------------------------------------- */
/*                                    utils                                   */
/* -------------------------------------------------------------------------- */

func createNode() (node *Node, err error) {
	app := &mocks.Application{}
	app.On("InitChain", mock.Anything).Return(abci.ResponseInitChain{})
	key, _, _ := crypto.GenerateEd25519Key(rand.Reader)
	signingKey, pubkey, _ := crypto.GenerateEd25519Key(rand.Reader)
	// TODO(omritoptix): Test with and without aggregator mode.
	pubkeyBytes, _ := pubkey.Raw()
	nodeConfig := config.NodeConfig{
		RootDir:            "",
		DBPath:             "",
		P2P:                config.P2PConfig{},
		RPC:                config.RPCConfig{},
		Aggregator:         false,
		BlockManagerConfig: config.BlockManagerConfig{BatchSyncInterval: time.Second * 5, BlockTime: 100 * time.Millisecond},
		DALayer:            "mock",
		DAConfig:           "",
		SettlementLayer:    "mock",
		SettlementConfig:   settlement.Config{ProposerPubKey: hex.EncodeToString(pubkeyBytes)},
	}
	node, err = NewNode(context.Background(), nodeConfig, key, signingKey, proxy.NewLocalClientCreator(app), &types.GenesisDoc{ChainID: "test"}, log.TestingLogger())
	if err != nil {
		return nil, err
	}
	return node, nil
=======
>>>>>>> 5615c11a
}<|MERGE_RESOLUTION|>--- conflicted
+++ resolved
@@ -3,7 +3,6 @@
 import (
 	"context"
 	"crypto/rand"
-	"encoding/hex"
 	"errors"
 	"testing"
 	"time"
@@ -194,37 +193,4 @@
 		})
 	}
 	node.Stop()
-<<<<<<< HEAD
-}
-
-/* -------------------------------------------------------------------------- */
-/*                                    utils                                   */
-/* -------------------------------------------------------------------------- */
-
-func createNode() (node *Node, err error) {
-	app := &mocks.Application{}
-	app.On("InitChain", mock.Anything).Return(abci.ResponseInitChain{})
-	key, _, _ := crypto.GenerateEd25519Key(rand.Reader)
-	signingKey, pubkey, _ := crypto.GenerateEd25519Key(rand.Reader)
-	// TODO(omritoptix): Test with and without aggregator mode.
-	pubkeyBytes, _ := pubkey.Raw()
-	nodeConfig := config.NodeConfig{
-		RootDir:            "",
-		DBPath:             "",
-		P2P:                config.P2PConfig{},
-		RPC:                config.RPCConfig{},
-		Aggregator:         false,
-		BlockManagerConfig: config.BlockManagerConfig{BatchSyncInterval: time.Second * 5, BlockTime: 100 * time.Millisecond},
-		DALayer:            "mock",
-		DAConfig:           "",
-		SettlementLayer:    "mock",
-		SettlementConfig:   settlement.Config{ProposerPubKey: hex.EncodeToString(pubkeyBytes)},
-	}
-	node, err = NewNode(context.Background(), nodeConfig, key, signingKey, proxy.NewLocalClientCreator(app), &types.GenesisDoc{ChainID: "test"}, log.TestingLogger())
-	if err != nil {
-		return nil, err
-	}
-	return node, nil
-=======
->>>>>>> 5615c11a
 }