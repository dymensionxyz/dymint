--- conflicted
+++ resolved
@@ -447,25 +447,11 @@
 		return nil, err
 	}
 
-<<<<<<< HEAD
-	DAMetaData := &settlement.DAMetaData{
-		Height: daResult.DAHeight,
-		Client: daClient,
-	}
-
-	blockDescriptors := make([]rollapptypes.BlockDescriptor, len(batch.Blocks))
-	for index, block := range batch.Blocks {
-		blockDescriptor := rollapptypes.BlockDescriptor{
-			Height:                  block.Header.Height,
-			StateRoot:               block.Header.AppHash[:],
-			IntermediateStatesRoots: block.Data.IntermediateStateRoots.RawRootsList,
-=======
 	blockDescriptors := make([]rollapptypes.BlockDescriptor, len(batch.Blocks))
 	for index, block := range batch.Blocks {
 		blockDescriptor := rollapptypes.BlockDescriptor{
 			Height:    block.Header.Height,
 			StateRoot: block.Header.AppHash[:],
->>>>>>> 6361f974
 		}
 		blockDescriptors[index] = blockDescriptor
 	}
