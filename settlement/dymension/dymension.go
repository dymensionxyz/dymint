--- conflicted
+++ resolved
@@ -231,11 +231,6 @@
 		default:
 			err := d.submitBatch(msgUpdateState)
 			if err != nil {
-<<<<<<< HEAD
-				err = fmt.Errorf("submit batch: %w", err)
-				uevent.MustPublish(d.ctx, d.pubsub, &settlement.EventDataHealth{Error: err}, settlement.EventHealthStatusList)
-=======
->>>>>>> 841056d5
 				d.logger.Error(
 					"Submit batch",
 					"startHeight",
@@ -266,34 +261,23 @@
 		case <-subscription.Cancelled():
 			return fmt.Errorf("subscription cancelled")
 
-<<<<<<< HEAD
 		case event := <-subscription.Out():
 			eventData := event.Data().(*settlement.EventDataNewBatchAccepted)
 			if eventData.EndHeight != batch.EndHeight {
 				d.logger.Info("Received event for a different batch, ignoring.", "event", eventData)
 				continue
 			}
-			uevent.MustPublish(d.ctx, d.pubsub, &settlement.EventDataHealth{}, settlement.EventHealthStatusList)
-			d.logger.Debug("Batch accepted: emitted healthy event.", "startHeight", batch.StartHeight, "endHeight", batch.EndHeight)
+			d.logger.Debug("Batch accepted.", "startHeight", batch.StartHeight, "endHeight", batch.EndHeight)
 			return nil
 
 		case <-timer.C:
-			// Before emitting unhealthy event, check if the batch was accepted by the settlement
-			// layer, and we've just missed the event.
+			// Check if the batch was accepted by the settlement layer, and we've just missed the event.
 			includedBatch, err := d.pollForBatchInclusion(batch.EndHeight)
 			if err != nil || !includedBatch {
-				err = fmt.Errorf("wait for batch inclusion: %w", settlement.ErrBatchNotAccepted)
-				uevent.MustPublish(d.ctx, d.pubsub, &settlement.EventDataHealth{Error: err}, settlement.EventHealthStatusList)
-=======
-		case <-subscription.Out():
-			d.logger.Debug("Batch accepted", "startHeight", batch.StartHeight, "endHeight", batch.EndHeight)
-			return nil
-
-		case <-timer.C:
-			// Check if the batch was accepted by the settlement layer, and we've just missed the event.
-			includedBatch, err := d.waitForBatchInclusion(batch.StartHeight)
-			if err != nil {
->>>>>>> 841056d5
+				if err == nil {
+					err = settlement.ErrBatchNotAccepted
+				}
+				err = fmt.Errorf("wait for batch inclusion: %w", err)
 				d.logger.Error(
 					"Wait for batch inclusion",
 					"startHeight",
@@ -307,14 +291,9 @@
 				timer.Reset(d.batchAcceptanceTimeout)
 				continue
 			}
-<<<<<<< HEAD
-			uevent.MustPublish(d.ctx, d.pubsub, &settlement.EventDataHealth{}, settlement.EventHealthStatusList)
-			d.logger.Info("Batch accepted, emitted healthy event.", "startHeight", batch.StartHeight, "endHeight", batch.EndHeight)
-=======
 
 			// all good
-			d.logger.Info("Batch accepted", "startHeight", includedBatch.StartHeight, "endHeight", includedBatch.EndHeight)
->>>>>>> 841056d5
+			d.logger.Info("Batch accepted", "startHeight", batch.StartHeight, "endHeight", batch.EndHeight)
 			return nil
 		}
 	}
