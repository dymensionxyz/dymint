package dymension

import (
	"context"
	"fmt"
	"strconv"
	"time"

	"github.com/dymensionxyz/dymint/gerr"

	uevent "github.com/dymensionxyz/dymint/utils/event"

	"google.golang.org/grpc/codes"
	"google.golang.org/grpc/status"

	"github.com/avast/retry-go/v4"
	"github.com/cosmos/cosmos-sdk/client/flags"
	"github.com/cosmos/cosmos-sdk/codec"
	cdctypes "github.com/cosmos/cosmos-sdk/codec/types"
	cryptocodec "github.com/cosmos/cosmos-sdk/crypto/codec"
	"github.com/dymensionxyz/cosmosclient/cosmosclient"
	rollapptypes "github.com/dymensionxyz/dymension/v3/x/rollapp/types"
	"github.com/google/uuid"
	"github.com/ignite/cli/ignite/pkg/cosmosaccount"

	cryptotypes "github.com/cosmos/cosmos-sdk/crypto/types"
	sequencertypes "github.com/dymensionxyz/dymension/v3/x/sequencer/types"
	"github.com/dymensionxyz/dymint/da"
	"github.com/dymensionxyz/dymint/settlement"
	"github.com/dymensionxyz/dymint/types"
	"github.com/hashicorp/go-multierror"
	"github.com/tendermint/tendermint/libs/pubsub"
	ctypes "github.com/tendermint/tendermint/rpc/core/types"
)

const (
	addressPrefix     = "dym"
	dymRollappVersion = 0
	defaultGasLimit   = 300000
)

const (
	eventStateUpdate          = "state_update.rollapp_id='%s' AND state_update.status='PENDING'"
	eventSequencersListUpdate = "sequencers_list_update.rollapp_id='%s'"
)

const (
	postBatchSubscriberPrefix = "postBatchSubscriber"
)

// LayerClient is intended only for usage in tests.
type LayerClient struct {
	*settlement.BaseLayerClient
}

var _ settlement.LayerI = &LayerClient{}

// Init is called once. it initializes the struct members.
func (dlc *LayerClient) Init(config settlement.Config, pubsub *pubsub.Server, logger types.Logger, options ...settlement.Option) error {
	DymensionCosmosClient, err := NewDymensionHubClient(config, pubsub, logger)
	if err != nil {
		return err
	}
	baseOptions := []settlement.Option{
		settlement.WithHubClient(DymensionCosmosClient),
	}
	if options == nil {
		options = baseOptions
	} else {
		options = append(baseOptions, options...)
	}
	dlc.BaseLayerClient = &settlement.BaseLayerClient{}
	err = dlc.BaseLayerClient.Init(config, pubsub, logger, options...)
	if err != nil {
		return err
	}
	return nil
}

// HubClient is the client for the Dymension Hub.
type HubClient struct {
	config               *settlement.Config
	logger               types.Logger
	pubsub               *pubsub.Server
	client               CosmosClient
	ctx                  context.Context
	cancel               context.CancelFunc
	rollappQueryClient   rollapptypes.QueryClient
	sequencerQueryClient sequencertypes.QueryClient
	protoCodec           *codec.ProtoCodec
	eventMap             map[string]string
	// channel for getting notified when a batch is accepted by the settlement layer.
	// only one batch of a specific height can get accepted and we can are currently sending only one batch at a time.
	// for that reason it's safe to assume that if a batch is accepted, it refers to the last batch we've sent.
	retryAttempts           uint
	retryMinDelay           time.Duration
	retryMaxDelay           time.Duration
	batchAcceptanceTimeout  time.Duration
	batchAcceptanceAttempts uint
}

var _ settlement.HubClient = &HubClient{}

// Option is a function that configures the HubClient.
type Option func(*HubClient)

// WithCosmosClient is an option that sets the CosmosClient.
func WithCosmosClient(cosmosClient CosmosClient) Option {
	return func(d *HubClient) {
		d.client = cosmosClient
	}
}

// WithRetryAttempts is an option that sets the number of attempts to retry when interacting with the settlement layer.
func WithRetryAttempts(batchRetryAttempts uint) Option {
	return func(d *HubClient) {
		d.retryAttempts = batchRetryAttempts
	}
}

// WithBatchAcceptanceTimeout is an option that sets the timeout for waiting for a batch to be accepted by the settlement layer.
func WithBatchAcceptanceTimeout(batchAcceptanceTimeout time.Duration) Option {
	return func(d *HubClient) {
		d.batchAcceptanceTimeout = batchAcceptanceTimeout
	}
}

// WithRetryMinDelay is an option that sets the retry function mindelay between hub retry attempts.
func WithRetryMinDelay(retryMinDelay time.Duration) Option {
	return func(d *HubClient) {
		d.retryMinDelay = retryMinDelay
	}
}

// WithRetryMaxDelay is an option that sets the retry function max delay between hub retry attempts.
func WithRetryMaxDelay(retryMaxDelay time.Duration) Option {
	return func(d *HubClient) {
		d.retryMaxDelay = retryMaxDelay
	}
}

func NewDymensionHubClient(config settlement.Config, pubsub *pubsub.Server, logger types.Logger, options ...Option) (*HubClient, error) {
	ctx, cancel := context.WithCancel(context.Background())
	eventMap := map[string]string{
		fmt.Sprintf(eventStateUpdate, config.RollappID):          settlement.EventNewBatchAccepted,
		fmt.Sprintf(eventSequencersListUpdate, config.RollappID): settlement.EventSequencersListUpdated,
	}

	interfaceRegistry := cdctypes.NewInterfaceRegistry()
	cryptocodec.RegisterInterfaces(interfaceRegistry)
	protoCodec := codec.NewProtoCodec(interfaceRegistry)

	dymensionHubClient := &HubClient{
		config:                  &config,
		logger:                  logger,
		pubsub:                  pubsub,
		ctx:                     ctx,
		cancel:                  cancel,
		eventMap:                eventMap,
		protoCodec:              protoCodec,
		retryAttempts:           config.RetryAttempts,
		batchAcceptanceTimeout:  config.BatchAcceptanceTimeout,
		batchAcceptanceAttempts: config.BatchAcceptanceAttempts,
		retryMinDelay:           config.RetryMinDelay,
		retryMaxDelay:           config.RetryMaxDelay,
	}

	for _, option := range options {
		option(dymensionHubClient)
	}

	if dymensionHubClient.client == nil {
		client, err := cosmosclient.New(
			ctx,
			getCosmosClientOptions(&config)...,
		)
		if err != nil {
			return nil, err
		}
		dymensionHubClient.client = NewCosmosClient(client)
	}
	dymensionHubClient.rollappQueryClient = dymensionHubClient.client.GetRollappClient()
	dymensionHubClient.sequencerQueryClient = dymensionHubClient.client.GetSequencerClient()

	return dymensionHubClient, nil
}

// Start starts the HubClient.
func (d *HubClient) Start() error {
	err := d.client.StartEventListener()
	if err != nil {
		return err
	}
	go d.eventHandler()
	return nil
}

// Stop stops the HubClient.
func (d *HubClient) Stop() error {
	d.cancel()
	err := d.client.StopEventListener()
	if err != nil {
		return err
	}

	return nil
}

// PostBatch posts a batch to the Dymension Hub. it tries to post the batch until it is accepted by the settlement layer.
// it emits success and failure events to the event bus accordingly.
func (d *HubClient) PostBatch(batch *types.Batch, daClient da.Client, daResult *da.ResultSubmitBatch) error {
	msgUpdateState, err := d.convertBatchToMsgUpdateState(batch, daResult)
	if err != nil {
		return fmt.Errorf("convert batch to msg update state: %w", err)
	}

	// TODO: probably should be changed to be a channel, as the eventHandler is also in the HubClient in he produces the event
	postBatchSubscriberClient := fmt.Sprintf("%s-%d-%s", postBatchSubscriberPrefix, batch.StartHeight, uuid.New().String())
	subscription, err := d.pubsub.Subscribe(d.ctx, postBatchSubscriberClient, settlement.EventQueryNewSettlementBatchAccepted, 100)
	if err != nil {
		return fmt.Errorf("pub sub subscribe to settlement state updates: %w", err)
	}

	//nolint:errcheck
	defer d.pubsub.Unsubscribe(d.ctx, postBatchSubscriberClient, settlement.EventQueryNewSettlementBatchAccepted)

	// Try submitting the batch to the settlement layer:
	// 1.broadcasting the transaction to the blockchain (with retries).
	// 2.waiting for the batch to be accepted by the settlement layer.
	for {
		for {
			select {
			case <-d.ctx.Done():
				return d.ctx.Err()
			default:
				err := d.broadcastBatch(msgUpdateState)
				if err != nil {
					d.logger.Error(
						"Submit batch",
						"startHeight",
						batch.StartHeight,
						"endHeight",
						batch.EndHeight,
						"error",
						err,
					)
					// If submission (i.e. only submission, not acceptance) fails we try submitting again.
					// Sleep to allow context cancellation to take effect before retrying
					time.Sleep(100 * time.Millisecond)
					continue
				}
			}
			break
		}

		// Batch was submitted successfully. Wait for it to be accepted by the settlement layer.
		timer := time.NewTimer(d.batchAcceptanceTimeout)
		defer timer.Stop()
<<<<<<< HEAD
		batchAcceptanceAttempts := d.batchAcceptanceAttempts

		for {
			select {
			case <-d.ctx.Done():
				return d.ctx.Err()

			case <-subscription.Cancelled():
				return fmt.Errorf("subscription cancelled")

			case event := <-subscription.Out():
				eventData, _ := event.Data().(*settlement.EventDataNewBatchAccepted)
				if eventData.EndHeight != batch.EndHeight {
					d.logger.Info("Received event for a different batch, ignoring.", "event", eventData)
					continue
				}
				d.logger.Debug("Batch accepted.", "startHeight", batch.StartHeight, "endHeight", batch.EndHeight)
				return nil

			case <-timer.C:
				// Check if the batch was accepted by the settlement layer, and we've just missed the event.
				includedBatch, err := d.pollForBatchInclusion(batch.EndHeight)
				if err == nil && !includedBatch {
					// no error, but still not included
					batchAcceptanceAttempts--
					if batchAcceptanceAttempts > 0 {
						timer.Reset(d.batchAcceptanceTimeout)
						continue
					}
					err = fmt.Errorf("timed out waiting for batch inclusion on settlement layer")
				}

				if err != nil {
					d.logger.Error(
						"Wait for batch inclusion",
						"startHeight",
						batch.StartHeight,
						"endHeight",
						batch.EndHeight,
						"error",
						err,
					)
					// If errored polling, start again the submission loop.
					break
				}

				// all good
				d.logger.Info("Batch accepted", "startHeight", batch.StartHeight, "endHeight", batch.EndHeight)
				return nil
			}
=======

		select {
		case <-d.ctx.Done():
			return d.ctx.Err()

		case <-subscription.Cancelled():
			return fmt.Errorf("subscription cancelled")

		case <-subscription.Out():
			d.logger.Info("batch accepted", "startHeight", batch.StartHeight, "endHeight", batch.EndHeight)
			return nil

		case <-timer.C:
			// Check if the batch was accepted by the settlement layer, and we've just missed the event.
			includedBatch, err := d.waitForBatchInclusion(batch.StartHeight)
			if err != nil {
				d.logger.Error(
					"Wait for batch inclusion",
					"startHeight",
					batch.StartHeight,
					"endHeight",
					batch.EndHeight,
					"error",
					err,
				)

				timer.Stop() // we don't forget to clean up
				continue
			}

			// all good
			d.logger.Info("batch accepted", "startHeight", includedBatch.StartHeight, "endHeight", includedBatch.EndHeight, "index", includedBatch.StateIndex)
			return nil
>>>>>>> 4474f6ec
		}
	}
}

func (d *HubClient) getStateInfo(index, height *uint64) (res *rollapptypes.QueryGetStateInfoResponse, err error) {
	req := &rollapptypes.QueryGetStateInfoRequest{RollappId: d.config.RollappID}
	if index != nil {
		req.Index = *index
	}
	if height != nil {
		req.Height = *height
	}
	err = d.RunWithRetry(func() error {
		res, err = d.rollappQueryClient.StateInfo(d.ctx, req)

		if status.Code(err) == codes.NotFound {
			return retry.Unrecoverable(gerr.ErrNotFound)
		}
		return err
	})
	if err != nil {
		return nil, fmt.Errorf("query state info: %w: %w", gerr.ErrUnknown, err)
	}
	if res == nil { // not supposed to happen
		return nil, fmt.Errorf("empty response with nil err: %w", gerr.ErrUnknown)
	}
	return
}

// GetLatestBatch returns the latest batch from the Dymension Hub.
func (d *HubClient) GetLatestBatch(rollappID string) (*settlement.ResultRetrieveBatch, error) {
	res, err := d.getStateInfo(nil, nil)
	if err != nil {
		return nil, fmt.Errorf("get state info: %w", err)
	}
	return d.convertStateInfoToResultRetrieveBatch(&res.StateInfo)
}

// GetBatchAtIndex returns the batch at the given index from the Dymension Hub.
func (d *HubClient) GetBatchAtIndex(rollappID string, index uint64) (*settlement.ResultRetrieveBatch, error) {
	res, err := d.getStateInfo(&index, nil)
	if err != nil {
		return nil, fmt.Errorf("get state info: %w", err)
	}
	return d.convertStateInfoToResultRetrieveBatch(&res.StateInfo)
}

func (d *HubClient) GetHeightState(h uint64) (*settlement.ResultGetHeightState, error) {
	res, err := d.getStateInfo(nil, &h)
	if err != nil {
		return nil, fmt.Errorf("get state info: %w", err)
	}
	return &settlement.ResultGetHeightState{
		ResultBase: settlement.ResultBase{Code: settlement.StatusSuccess},
		State: settlement.State{
			StateIndex: res.GetStateInfo().StateInfoIndex.Index,
		},
	}, nil
}

// GetSequencers returns the bonded sequencers of the given rollapp.
func (d *HubClient) GetSequencers(rollappID string) ([]*types.Sequencer, error) {
	var res *sequencertypes.QueryGetSequencersByRollappByStatusResponse
	req := &sequencertypes.QueryGetSequencersByRollappByStatusRequest{
		RollappId: d.config.RollappID,
		Status:    sequencertypes.Bonded,
	}
	err := d.RunWithRetry(func() error {
		var err error
		res, err = d.sequencerQueryClient.SequencersByRollappByStatus(d.ctx, req)
		return err
	})
	if err != nil {
		return nil, err
	}

	// not supposed to happen, but just in case
	if res == nil {
		return nil, fmt.Errorf("empty response: %w", gerr.ErrUnknown)
	}

	sequencersList := make([]*types.Sequencer, 0, len(res.Sequencers))
	for _, sequencer := range res.Sequencers {
		var pubKey cryptotypes.PubKey
		err := d.protoCodec.UnpackAny(sequencer.DymintPubKey, &pubKey)
		if err != nil {
			return nil, err
		}

		status := types.Inactive
		if sequencer.Proposer {
			status = types.Proposer
		}

		sequencersList = append(sequencersList, &types.Sequencer{
			PublicKey: pubKey,
			Status:    status,
		})
	}
	return sequencersList, nil
}

func (d *HubClient) broadcastBatch(msgUpdateState *rollapptypes.MsgUpdateState) error {
	err := d.RunWithRetry(func() error {
		txResp, err := d.client.BroadcastTx(d.config.DymAccountName, msgUpdateState)
		if err != nil || txResp.Code != 0 {
			return fmt.Errorf("broadcast tx: %w", err)
		}
		return nil
	})
	return err
}

func (d *HubClient) eventHandler() {
	// TODO(omritoptix): eventsChannel should be a generic channel which is later filtered by the event type.
	subscriber := fmt.Sprintf("dymension-client-%s", uuid.New().String())
	eventsChannel, err := d.client.SubscribeToEvents(d.ctx, subscriber, fmt.Sprintf(eventStateUpdate, d.config.RollappID), 100)
	if err != nil {
		panic("Error subscribing to events")
	}
	// TODO: add defer unsubscribeAll

	for {
		select {
		case <-d.ctx.Done():
			return
		case <-d.client.EventListenerQuit():
			// TODO(omritoptix): Fallback to polling
			panic("Settlement WS disconnected")
		case event := <-eventsChannel:
			// Assert value is in map and publish it to the event bus
			_, ok := d.eventMap[event.Query]
			if !ok {
				d.logger.Debug("Ignoring event. Type not supported", "event", event)
				continue
			}
			eventData, err := d.getEventData(d.eventMap[event.Query], event)
			if err != nil {
				panic(err)
			}
			uevent.MustPublish(d.ctx, d.pubsub, eventData, map[string][]string{settlement.EventTypeKey: {d.eventMap[event.Query]}})
		}
	}
}

func (d *HubClient) convertBatchToMsgUpdateState(batch *types.Batch, daResult *da.ResultSubmitBatch) (*rollapptypes.MsgUpdateState, error) {
	account, err := d.client.GetAccount(d.config.DymAccountName)
	if err != nil {
		return nil, fmt.Errorf("get account: %w", err)
	}

	addr, err := account.Address(addressPrefix)
	if err != nil {
		return nil, fmt.Errorf("derive address: %w", err)
	}

	blockDescriptors := make([]rollapptypes.BlockDescriptor, len(batch.Blocks))
	for index, block := range batch.Blocks {
		blockDescriptor := rollapptypes.BlockDescriptor{
			Height:    block.Header.Height,
			StateRoot: block.Header.AppHash[:],
		}
		blockDescriptors[index] = blockDescriptor
	}

	settlementBatch := &rollapptypes.MsgUpdateState{
		Creator:     addr,
		RollappId:   d.config.RollappID,
		StartHeight: batch.StartHeight,
		NumBlocks:   batch.EndHeight - batch.StartHeight + 1,
		DAPath:      daResult.SubmitMetaData.ToPath(),
		Version:     dymRollappVersion,
		BDs:         rollapptypes.BlockDescriptors{BD: blockDescriptors},
	}
	return settlementBatch, nil
}

func getCosmosClientOptions(config *settlement.Config) []cosmosclient.Option {
	if config.GasLimit == 0 {
		config.GasLimit = defaultGasLimit
	}
	options := []cosmosclient.Option{
		cosmosclient.WithAddressPrefix(addressPrefix),
		cosmosclient.WithBroadcastMode(flags.BroadcastSync),
		cosmosclient.WithNodeAddress(config.NodeAddress),
		cosmosclient.WithFees(config.GasFees),
		cosmosclient.WithGasLimit(config.GasLimit),
		cosmosclient.WithGasPrices(config.GasPrices),
	}
	if config.KeyringHomeDir != "" {
		options = append(options,
			cosmosclient.WithKeyringBackend(cosmosaccount.KeyringBackend(config.KeyringBackend)),
			cosmosclient.WithHome(config.KeyringHomeDir),
		)
	}
	return options
}

func (d *HubClient) getEventData(eventType string, rawEventData ctypes.ResultEvent) (interface{}, error) {
	switch eventType {
	case settlement.EventNewBatchAccepted:
		return d.convertToNewBatchEvent(rawEventData)
	}
	return nil, fmt.Errorf("event type %s not recognized", eventType)
}

func (d *HubClient) convertToNewBatchEvent(rawEventData ctypes.ResultEvent) (*settlement.EventDataNewBatchAccepted, error) {
	// check all expected attributes  exists
	events := rawEventData.Events
	if events["state_update.num_blocks"] == nil || events["state_update.start_height"] == nil || events["state_update.state_info_index"] == nil {
		return nil, fmt.Errorf("missing expected attributes in event")
	}

	var multiErr *multierror.Error
	numBlocks, err := strconv.ParseInt(rawEventData.Events["state_update.num_blocks"][0], 10, 64)
	multiErr = multierror.Append(multiErr, err)
	startHeight, err := strconv.ParseInt(rawEventData.Events["state_update.start_height"][0], 10, 64)
	multiErr = multierror.Append(multiErr, err)
	stateIndex, err := strconv.ParseInt(rawEventData.Events["state_update.state_info_index"][0], 10, 64)
	multiErr = multierror.Append(multiErr, err)
	err = multiErr.ErrorOrNil()
	if err != nil {
		return nil, multiErr
	}
	endHeight := uint64(startHeight + numBlocks - 1)
	NewBatchEvent := &settlement.EventDataNewBatchAccepted{
		EndHeight:  endHeight,
		StateIndex: uint64(stateIndex),
	}
	return NewBatchEvent, nil
}

func (d *HubClient) convertStateInfoToResultRetrieveBatch(stateInfo *rollapptypes.StateInfo) (*settlement.ResultRetrieveBatch, error) {
	daMetaData := &da.DASubmitMetaData{}
	daMetaData, err := daMetaData.FromPath(stateInfo.DAPath)
	if err != nil {
		return nil, err
	}
	batchResult := &settlement.Batch{
		StartHeight: stateInfo.StartHeight,
		EndHeight:   stateInfo.StartHeight + stateInfo.NumBlocks - 1,
		MetaData: &settlement.BatchMetaData{
			DA: daMetaData,
		},
	}
	return &settlement.ResultRetrieveBatch{
		ResultBase: settlement.ResultBase{Code: settlement.StatusSuccess, StateIndex: stateInfo.StateInfoIndex.Index},
		Batch:      batchResult,
	}, nil
}

// pollForBatchInclusion polls the hub for the inclusion of a batch with the given end height.
func (d *HubClient) pollForBatchInclusion(batchEndHeight uint64) (bool, error) {
	latestBatch, err := d.GetLatestBatch(d.config.RollappID)
	if err != nil {
		return false, fmt.Errorf("get latest batch: %w", err)
	}
	return latestBatch.Batch.EndHeight == batchEndHeight, nil
}

// RunWithRetry runs the given operation with retry, doing a number of attempts, and taking the last
// error only. It uses the context of the HubClient.
func (d *HubClient) RunWithRetry(operation func() error) error {
	return retry.Do(operation,
		retry.Context(d.ctx),
		retry.LastErrorOnly(true),
		retry.Delay(d.retryMinDelay),
		retry.Attempts(d.retryAttempts),
		retry.MaxDelay(d.retryMaxDelay),
	)
}<|MERGE_RESOLUTION|>--- conflicted
+++ resolved
@@ -256,7 +256,6 @@
 		// Batch was submitted successfully. Wait for it to be accepted by the settlement layer.
 		timer := time.NewTimer(d.batchAcceptanceTimeout)
 		defer timer.Stop()
-<<<<<<< HEAD
 		batchAcceptanceAttempts := d.batchAcceptanceAttempts
 
 		for {
@@ -273,7 +272,7 @@
 					d.logger.Info("Received event for a different batch, ignoring.", "event", eventData)
 					continue
 				}
-				d.logger.Debug("Batch accepted.", "startHeight", batch.StartHeight, "endHeight", batch.EndHeight)
+				d.logger.Info("Batch accepted.", "startHeight", batch.StartHeight, "endHeight", batch.EndHeight)
 				return nil
 
 			case <-timer.C:
@@ -307,41 +306,6 @@
 				d.logger.Info("Batch accepted", "startHeight", batch.StartHeight, "endHeight", batch.EndHeight)
 				return nil
 			}
-=======
-
-		select {
-		case <-d.ctx.Done():
-			return d.ctx.Err()
-
-		case <-subscription.Cancelled():
-			return fmt.Errorf("subscription cancelled")
-
-		case <-subscription.Out():
-			d.logger.Info("batch accepted", "startHeight", batch.StartHeight, "endHeight", batch.EndHeight)
-			return nil
-
-		case <-timer.C:
-			// Check if the batch was accepted by the settlement layer, and we've just missed the event.
-			includedBatch, err := d.waitForBatchInclusion(batch.StartHeight)
-			if err != nil {
-				d.logger.Error(
-					"Wait for batch inclusion",
-					"startHeight",
-					batch.StartHeight,
-					"endHeight",
-					batch.EndHeight,
-					"error",
-					err,
-				)
-
-				timer.Stop() // we don't forget to clean up
-				continue
-			}
-
-			// all good
-			d.logger.Info("batch accepted", "startHeight", includedBatch.StartHeight, "endHeight", includedBatch.EndHeight, "index", includedBatch.StateIndex)
-			return nil
->>>>>>> 4474f6ec
 		}
 	}
 }
