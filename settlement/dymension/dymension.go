--- conflicted
+++ resolved
@@ -287,12 +287,8 @@
 // GetLatestBatch returns the latest batch from the Dymension Hub.
 func (d *HubClient) GetLatestBatch(rollappID string) (*settlement.ResultRetrieveBatch, error) {
 	var latestStateInfoIndexResp *rollapptypes.QueryGetLatestStateIndexResponse
-<<<<<<< HEAD
-	err := retry.Do(func() error {
-=======
 
 	err := d.RunWithRetry(func() error {
->>>>>>> 62e50fed
 		var err error
 		latestStateInfoIndexResp, err = d.rollappQueryClient.LatestStateIndex(d.ctx,
 			&rollapptypes.QueryGetLatestStateIndexRequest{RollappId: d.config.RollappID})
@@ -302,13 +298,7 @@
 		}
 
 		return err
-<<<<<<< HEAD
-	}, retry.Context(d.ctx), retry.LastErrorOnly(true),
-		retry.Delay(d.batchRetryDelay), retry.Attempts(d.batchRetryAttempts), retry.MaxDelay(batchRetryMaxDelay))
-
-=======
 	})
->>>>>>> 62e50fed
 	if err != nil {
 		return nil, err
 	}
@@ -328,11 +318,7 @@
 // GetBatchAtIndex returns the batch at the given index from the Dymension Hub.
 func (d *HubClient) GetBatchAtIndex(rollappID string, index uint64) (*settlement.ResultRetrieveBatch, error) {
 	var stateInfoResp *rollapptypes.QueryGetStateInfoResponse
-<<<<<<< HEAD
-	err := retry.Do(func() error {
-=======
 	err := d.RunWithRetry(func() error {
->>>>>>> 62e50fed
 		var err error
 		stateInfoResp, err = d.rollappQueryClient.StateInfo(d.ctx,
 			&rollapptypes.QueryGetStateInfoRequest{RollappId: d.config.RollappID, Index: index})
@@ -342,13 +328,7 @@
 		}
 
 		return err
-<<<<<<< HEAD
-	}, retry.Context(d.ctx), retry.LastErrorOnly(true),
-		retry.Delay(d.batchRetryDelay), retry.Attempts(d.batchRetryAttempts), retry.MaxDelay(batchRetryMaxDelay))
-
-=======
 	})
->>>>>>> 62e50fed
 	if err != nil {
 		return nil, err
 	}
@@ -367,21 +347,11 @@
 		RollappId: d.config.RollappID,
 		Status:    sequencertypes.Bonded,
 	}
-<<<<<<< HEAD
-	err := retry.Do(func() error {
-		var err error
-		res, err = d.sequencerQueryClient.SequencersByRollappByStatus(d.ctx, req)
-		return err
-	}, retry.Context(d.ctx), retry.LastErrorOnly(true),
-		retry.Delay(d.batchRetryDelay), retry.Attempts(d.batchRetryAttempts), retry.MaxDelay(batchRetryMaxDelay))
-
-=======
 	err := d.RunWithRetry(func() error {
 		var err error
 		res, err = d.sequencerQueryClient.SequencersByRollappByStatus(d.ctx, req)
 		return err
 	})
->>>>>>> 62e50fed
 	if err != nil {
 		return nil, err
 	}
@@ -578,12 +548,7 @@
 		}
 		resultRetriveBatch = latestBatch
 		return nil
-<<<<<<< HEAD
-	}, retry.Context(d.ctx), retry.LastErrorOnly(true),
-		retry.Delay(d.batchRetryDelay), retry.Attempts(d.batchRetryAttempts), retry.MaxDelay(batchRetryMaxDelay))
-=======
 	})
->>>>>>> 62e50fed
 	return resultRetriveBatch, err
 }
 
