package dymension_test

import (
	"context"
	"errors"
	"fmt"
	"sync"
	"sync/atomic"
	"testing"
	"time"

	"github.com/tendermint/tendermint/libs/log"

	"github.com/cosmos/cosmos-sdk/crypto/keyring"
	"github.com/cosmos/cosmos-sdk/crypto/keys/ed25519"
	"github.com/cosmos/cosmos-sdk/crypto/keys/secp256k1"
	"github.com/cosmos/cosmos-sdk/types"
	"github.com/ignite/cli/ignite/pkg/cosmosaccount"
	"github.com/libp2p/go-libp2p/core/crypto"
	"github.com/stretchr/testify/assert"
	"github.com/stretchr/testify/mock"
	"github.com/stretchr/testify/require"
	"github.com/tendermint/tendermint/libs/pubsub"
	coretypes "github.com/tendermint/tendermint/rpc/core/types"

	"github.com/dymensionxyz/cosmosclient/cosmosclient"
	rollapptypes "github.com/dymensionxyz/dymension/v3/x/rollapp/types"
	sequencertypes "github.com/dymensionxyz/dymension/v3/x/sequencer/types"
	"github.com/dymensionxyz/dymint/da"
	mocks "github.com/dymensionxyz/dymint/mocks"
	settlementmocks "github.com/dymensionxyz/dymint/mocks/settlement"
	"github.com/dymensionxyz/dymint/settlement"
	"github.com/dymensionxyz/dymint/settlement/dymension"
	"github.com/dymensionxyz/dymint/testutil"

	sdkcodectypes "github.com/cosmos/cosmos-sdk/codec/types"
)

func TestGetSequencers(t *testing.T) {
	var err error
	require := require.New(t)
	cosmosClientMock := mocks.NewCosmosClient(t)

	sequencerQueryClientMock := settlementmocks.NewSequencerQueryClient(t)
	count := 5
	sequencersRollappResponse, _ := generateSequencerByRollappResponse(t, count)
	sequencerQueryClientMock.On("SequencersByRollappByStatus", mock.Anything, mock.Anything).Return(sequencersRollappResponse, nil)

	cosmosClientMock.On("GetRollappClient").Return(settlementmocks.NewRollAppQueryClient(t))
	cosmosClientMock.On("GetSequencerClient").Return(sequencerQueryClientMock)

	options := []dymension.Option{
		dymension.WithCosmosClient(cosmosClientMock),
	}

	pubsubServer := pubsub.NewServer()
	err = pubsubServer.Start()
	require.NoError(err)

	hubClient, err := dymension.NewDymensionHubClient(settlement.Config{}, pubsubServer, log.TestingLogger(), options...)
	require.NoError(err)

	sequencers, err := hubClient.GetSequencers("mock-rollapp")
	require.NoError(err)
	require.Len(sequencers, count)
}

// TestPostBatch should test the following:
// 1. Batch fails to submit emits unhealthy event
// 2. Batch is submitted successfully but not accepted which emits unhealthy event
// 3. Batch is submitted successfully, hub event not emitted, but checking for inclusion succeeds
// 4. Batch is submitted successfully and accepted by catching hub event
func TestPostBatch(t *testing.T) {
	var err error
	require := require.New(t)

	pubsubServer := pubsub.NewServer()
	err = pubsubServer.Start()
	require.NoError(err)

	// Create a mock cosmos client
	cosmosClientMock := mocks.NewCosmosClient(t)
	sequencerQueryClientMock := settlementmocks.NewSequencerQueryClient(t)
	rollappQueryClientMock := settlementmocks.NewRollAppQueryClient(t)
	cosmosClientMock.On("GetRollappClient").Return(rollappQueryClientMock)
	cosmosClientMock.On("GetSequencerClient").Return(sequencerQueryClientMock)
	submitBatchError := errors.New("failed to submit batch")
	accountPubkey, err := sdkcodectypes.NewAnyWithValue(secp256k1.GenPrivKey().PubKey())
	require.NoError(err)
	cosmosClientMock.On("GetAccount", mock.Anything).Return(cosmosaccount.Account{Record: &keyring.Record{PubKey: accountPubkey}}, nil)
	cosmosClientMock.On("StopEventListener").Return(nil)
	cosmosClientMock.On("StartEventListener").Return(nil)
	cosmosClientMock.On("EventListenerQuit").Return(make(<-chan struct{}))
	batchAcceptedCh := make(chan coretypes.ResultEvent, 1)
	require.NoError(err)
	cosmosClientMock.On("SubscribeToEvents", mock.Anything, mock.Anything, mock.Anything, mock.Anything).Return((<-chan coretypes.ResultEvent)(batchAcceptedCh), nil)

	options := []dymension.Option{
		dymension.WithCosmosClient(cosmosClientMock),
		dymension.WithBatchAcceptanceTimeout(time.Millisecond * 300),
		dymension.WithBatchRetryAttempts(2),
		dymension.WithBatchRetryDelay(time.Millisecond * 200),
	}

	// Create a batch which will be submitted
	propserKey, _, err := crypto.GenerateEd25519Key(nil)
	require.NoError(err)
	batch, err := testutil.GenerateBatch(1, 1, propserKey)
	require.NoError(err)
	// Subscribe to the health status event
	HealthSubscription, err := pubsubServer.Subscribe(context.Background(), "testPostBatch", settlement.EventQuerySettlementHealthStatus)
	assert.NoError(t, err)

	cases := []struct {
		name                    string
		isBatchSubmitSuccess    bool
		isBatchAcceptedHubEvent bool
		shouldMockBatchIncluded bool
		isBatchIncludedSuccess  bool
		expectedError           error
	}{
		{
			name:                    "TestSubmitBatchFailure",
			isBatchSubmitSuccess:    false,
			isBatchAcceptedHubEvent: false,
			shouldMockBatchIncluded: true,
			isBatchIncludedSuccess:  false,
			expectedError:           submitBatchError,
		},
		{
			name:                    "TestSubmitBatchSuccessNoBatchAcceptedHubEventNotIncluded",
			isBatchSubmitSuccess:    true,
			isBatchAcceptedHubEvent: false,
			shouldMockBatchIncluded: true,
			isBatchIncludedSuccess:  false,
			expectedError:           settlement.ErrBatchNotAccepted,
		},
		{
			name:                    "TestSubmitBatchSuccessNotAcceptedYesIncluded",
			isBatchSubmitSuccess:    true,
			isBatchAcceptedHubEvent: false,
			shouldMockBatchIncluded: true,
			isBatchIncludedSuccess:  true,
			expectedError:           nil,
		},
		{
			name:                    "TestSubmitBatchSuccessAndAccepted",
			isBatchSubmitSuccess:    true,
			isBatchAcceptedHubEvent: true,
			shouldMockBatchIncluded: false,
			expectedError:           nil,
		},
	}

	for _, c := range cases {
		t.Run(c.name, func(t *testing.T) {
			// Init the wait group and set the number of expected events
			var wg sync.WaitGroup
			eventsCount := 1
			wg.Add(eventsCount)
			// Reset the mock functions
			testutil.UnsetMockFn(cosmosClientMock.On("BroadcastTx"))
			testutil.UnsetMockFn(rollappQueryClientMock.On("StateInfo"))
			// Set the mock logic based on the test case
			if !c.isBatchSubmitSuccess {
				cosmosClientMock.On("BroadcastTx", mock.Anything, mock.Anything).Return(cosmosclient.Response{TxResponse: &types.TxResponse{Code: 1}}, submitBatchError)
			} else {
				cosmosClientMock.On("BroadcastTx", mock.Anything, mock.Anything).Return(cosmosclient.Response{TxResponse: &types.TxResponse{Code: 0}}, nil)
			}
			if c.shouldMockBatchIncluded {
				if c.isBatchIncludedSuccess {
					daMetaData := &da.DASubmitMetaData{
						Height: 1,
						Client: da.Mock,
					}
					rollappQueryClientMock.On("StateInfo", mock.Anything, mock.Anything).Return(
						&rollapptypes.QueryGetStateInfoResponse{StateInfo: rollapptypes.StateInfo{
							StartHeight: batch.StartHeight, StateInfoIndex: rollapptypes.StateInfoIndex{Index: 1}, DAPath: daMetaData.ToPath(), NumBlocks: 1,
						}},
						nil)
				} else {
<<<<<<< HEAD
					rollappQueryClientMock.On("LatestStateIndex", mock.Anything, mock.Anything).Return(nil, fmt.Errorf("error"))
=======
					rollappQueryClientMock.On("StateInfo", mock.Anything, mock.Anything).Return(nil, fmt.Errorf("error"))
>>>>>>> d71f4e2e
				}
			}
			hubClient, err := dymension.NewDymensionHubClient(settlement.Config{}, pubsubServer, log.TestingLogger(), options...)
			require.NoError(err)
			err = hubClient.Start()
			require.NoError(err)
			// Handle the various events that are emitted and timeout if we don't get them
			var eventsReceivedCount int64
			go func() {
				select {
				case healthEvent := <-HealthSubscription.Out():
					t.Logf("got health event: %v", healthEvent)
					healthStatusEvent := healthEvent.Data().(*settlement.EventDataHealth)
					assert.ErrorIs(t, healthStatusEvent.Error, c.expectedError)
					atomic.AddInt64(&eventsReceivedCount, 1)
				case <-time.After(10 * time.Second):
					t.Error("Didn't receive health event")
				}
				wg.Done()
			}()

			resultSubmitBatch := &da.ResultSubmitBatch{}
			resultSubmitBatch.SubmitMetaData = &da.DASubmitMetaData{}
			errChan := make(chan error, 1) // Create a channel to receive an error from the goroutine
			// Post the batch in a goroutine and capture any error.
			go func() {
				err := hubClient.PostBatch(batch, da.Mock, resultSubmitBatch)
				errChan <- err // Send any error to the errChan
			}()

			// Use a select statement to wait for a potential error or a timeout.
			select {
			case err := <-errChan:
				// Check for error from PostBatch.
				assert.NoError(t, err, "PostBatch should not produce an error")
			case <-time.After(50 * time.Millisecond):
				// Timeout case to avoid blocking forever if PostBatch doesn't return.
			}
			// Wait for the batch to be submitted and submit an event notifying that the batch was accepted
			time.Sleep(50 * time.Millisecond)
			if c.isBatchAcceptedHubEvent {
				batchAcceptedCh <- coretypes.ResultEvent{
					Query: fmt.Sprintf("state_update.rollapp_id='%s'", ""),
					Events: map[string][]string{
						"state_update.num_blocks":       {"1"},
						"state_update.start_height":     {"1"},
						"state_update.state_info_index": {"1"},
					},
				}
			}
			wg.Wait()
			assert.Equal(t, eventsCount, int(eventsReceivedCount))
			// Stop the hub client and wait for it to stop
			err = hubClient.Stop()
			require.NoError(err)
			time.Sleep(1 * time.Second)
		})
	}
}

/* -------------------------------------------------------------------------- */
/*                                    Utils                                   */
/* -------------------------------------------------------------------------- */

func generateSequencerByRollappResponse(t *testing.T, count int) (*sequencertypes.QueryGetSequencersByRollappByStatusResponse, sequencertypes.Sequencer) {
	// Generate the proposer sequencer
	proposerPubKeyAny, err := sdkcodectypes.NewAnyWithValue(ed25519.GenPrivKey().PubKey())
	require.NoError(t, err)
	proposer := sequencertypes.Sequencer{
		DymintPubKey: proposerPubKeyAny,
		Status:       sequencertypes.Bonded,
		Proposer:     true,
	}
	squencerInfoList := []sequencertypes.Sequencer{proposer}
	// Generate the inactive sequencers
	for i := 0; i < count-1; i++ {
		nonProposerPubKeyAny, err := sdkcodectypes.NewAnyWithValue(secp256k1.GenPrivKey().PubKey())
		require.NoError(t, err)

		nonProposer := sequencertypes.Sequencer{
			DymintPubKey: nonProposerPubKeyAny,
			Status:       sequencertypes.Bonded,
		}
		squencerInfoList = append(squencerInfoList, nonProposer)
	}
	response := &sequencertypes.QueryGetSequencersByRollappByStatusResponse{
		Sequencers: squencerInfoList,
	}
	return response, proposer
}<|MERGE_RESOLUTION|>--- conflicted
+++ resolved
@@ -179,11 +179,7 @@
 						}},
 						nil)
 				} else {
-<<<<<<< HEAD
-					rollappQueryClientMock.On("LatestStateIndex", mock.Anything, mock.Anything).Return(nil, fmt.Errorf("error"))
-=======
 					rollappQueryClientMock.On("StateInfo", mock.Anything, mock.Anything).Return(nil, fmt.Errorf("error"))
->>>>>>> d71f4e2e
 				}
 			}
 			hubClient, err := dymension.NewDymensionHubClient(settlement.Config{}, pubsubServer, log.TestingLogger(), options...)
