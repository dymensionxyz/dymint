--- conflicted
+++ resolved
@@ -186,16 +186,6 @@
 				errChan <- err // Send any error to the errChan
 			}()
 
-<<<<<<< HEAD
-			// Use a select statement to wait for a potential error or a timeout.
-			select {
-			case err := <-errChan:
-				// Check for error from PostBatch.
-				assert.NoError(t, err, "PostBatch should not produce an error")
-			case <-time.After(100 * time.Millisecond):
-			}
-=======
->>>>>>> 841056d5
 			// Wait for the batch to be submitted and submit an event notifying that the batch was accepted
 			if c.isBatchAcceptedHubEvent {
 				time.Sleep(100 * time.Millisecond)
@@ -208,8 +198,6 @@
 					},
 				}
 			}
-<<<<<<< HEAD
-=======
 			// Use a select statement to wait for a potential error or a timeout.
 			select {
 			case err := <-errChan:
@@ -217,7 +205,6 @@
 				assert.NoError(t, err, "PostBatch should not produce an error")
 			case <-time.After(200 * time.Millisecond):
 			}
->>>>>>> 841056d5
 
 			// Stop the hub client and wait for it to stop
 			err = hubClient.Stop()
