package settlement

import (
	"github.com/dymensionxyz/dymint/da"
	"github.com/dymensionxyz/dymint/types"
	"github.com/dymensionxyz/dymint/types/pb/dymensionxyz/dymension/rollapp"
	"github.com/tendermint/tendermint/libs/pubsub"
)

// StatusCode is a type for settlement layer return status.
type StatusCode uint64

// settlement layer return codes.
const (
	StatusUnknown StatusCode = iota
	StatusSuccess
	StatusTimeout
	StatusError
)

type ResultBase struct {
	// Code is to determine if the action succeeded.
	Code StatusCode
	// Message may contain settlement layer specific information (like detailed error message, etc)
	Message string
	// TODO(omritoptix): Move StateIndex to be part of the batch struct
	// StateIndex is the rollapp-specific index the batch was saved in the SL
	StateIndex uint64
}

type BatchMetaData struct {
	DA *da.DASubmitMetaData
}

type Batch struct {
	// sequencer is the bech32-encoded address of the sequencer sent the update
	Sequencer        string
	StartHeight      uint64
	EndHeight        uint64
	BlockDescriptors []rollapp.BlockDescriptor
	NextSequencer    string

	// MetaData about the batch in the DA layer
	MetaData  *BatchMetaData
	NumBlocks uint64
}

type ResultRetrieveBatch struct {
	ResultBase
	*Batch
}

type State struct {
	StateIndex uint64
}

type ResultGetHeightState struct {
	ResultBase // NOTE: the state index of this will not be populated
	State
}

// Option is a function that sets a parameter on the settlement layer.
type Option func(ClientI)

// ClientI defines generic interface for Settlement layer interaction.
type ClientI interface {
	// Init is called once for the client initialization
	Init(config Config, rollappId string, pubsub *pubsub.Server, logger types.Logger, options ...Option) error
	// Start is called once, after Init. It's implementation should start the client service.
	Start() error
	// Stop is called once, after Start. It should stop the client service.
	Stop() error
	// SubmitBatch tries submitting the batch in an async way to the settlement layer. This should create a transaction which (potentially)
	// triggers a state transition in the settlement layer. Events are emitted on success or failure.
	SubmitBatch(batch *types.Batch, daClient da.Client, daResult *da.ResultSubmitBatch) error
	// GetLatestBatch returns the latest batch from the settlement layer.
	GetLatestBatch() (*ResultRetrieveBatch, error)
	// GetBatchAtIndex returns the batch at the given index.
	GetBatchAtIndex(index uint64) (*ResultRetrieveBatch, error)
	// GetSequencerByAddress returns all sequencer information by its address.
	GetSequencerByAddress(address string) (types.Sequencer, error)
	// GetBatchAtHeight returns the batch at the given height.
	GetBatchAtHeight(index uint64) (*ResultRetrieveBatch, error)
	// GetLatestHeight returns the latest state update height from the settlement layer.
	GetLatestHeight() (uint64, error)
	// GetLatestFinalizedHeight returns the latest finalized height from the settlement layer.
	GetLatestFinalizedHeight() (uint64, error)
	// GetAllSequencers returns all sequencers for this rollapp (bonded and not bonded).
	GetAllSequencers() ([]types.Sequencer, error)
	// GetBondedSequencers returns the list of the bonded sequencers for this rollapp.
	GetBondedSequencers() ([]types.Sequencer, error)
	// GetProposer returns the current proposer for this chain.
	GetProposer() *types.Sequencer
	// GetNextProposer returns the next proposer for this chain in case of a rotation.
	// If no rotation is in progress, it should return nil.
<<<<<<< HEAD
	CheckRotationInProgress() (*types.Sequencer, error)
	// GetRollapp returns the rollapp information.
	GetRollapp() (*types.Rollapp, error)
	// GetStateInfo returns the state info for the given index.
	GetStateInfo(index uint64) (*types.StateInfo, error)
=======
	GetNextProposer() (*types.Sequencer, error)
>>>>>>> 58b9cafa
}<|MERGE_RESOLUTION|>--- conflicted
+++ resolved
@@ -93,13 +93,9 @@
 	GetProposer() *types.Sequencer
 	// GetNextProposer returns the next proposer for this chain in case of a rotation.
 	// If no rotation is in progress, it should return nil.
-<<<<<<< HEAD
-	CheckRotationInProgress() (*types.Sequencer, error)
+	GetNextProposer() (*types.Sequencer, error)
 	// GetRollapp returns the rollapp information.
 	GetRollapp() (*types.Rollapp, error)
 	// GetStateInfo returns the state info for the given index.
 	GetStateInfo(index uint64) (*types.StateInfo, error)
-=======
-	GetNextProposer() (*types.Sequencer, error)
->>>>>>> 58b9cafa
 }