package settlement

import (
	"github.com/dymensionxyz/dymint/da"
	"github.com/dymensionxyz/dymint/types"
	"github.com/dymensionxyz/dymint/types/pb/dymensionxyz/dymension/rollapp"
	"github.com/tendermint/tendermint/libs/pubsub"
)

// StatusCode is a type for settlement layer return status.
type StatusCode uint64

// settlement layer return codes.
const (
	StatusUnknown StatusCode = iota
	StatusSuccess
	StatusTimeout
	StatusError
)

type ResultBase struct {
	// Code is to determine if the action succeeded.
	Code StatusCode
	// Message may contain settlement layer specific information (like detailed error message, etc)
	Message string
	// TODO(omritoptix): Move StateIndex to be part of the batch struct
	// StateIndex is the rollapp-specific index the batch was saved in the SL
	StateIndex uint64
}

type BatchMetaData struct {
	DA *da.DASubmitMetaData
}

type Batch struct {
	// sequencer is the bech32-encoded address of the sequencer sent the update
	Sequencer        string
	StartHeight      uint64
	EndHeight        uint64
	BlockDescriptors []rollapp.BlockDescriptor
	NextSequencer    string

	// MetaData about the batch in the DA layer
	MetaData  *BatchMetaData
	NumBlocks uint64
}

type ResultRetrieveBatch struct {
	ResultBase
	*Batch
}

type State struct {
	StateIndex uint64
}

type ResultGetHeightState struct {
	ResultBase // NOTE: the state index of this will not be populated
	State
}

// Option is a function that sets a parameter on the settlement layer.
type Option func(ClientI)

// ClientI defines generic interface for Settlement layer interaction.
type ClientI interface {
	// Init is called once for the client initialization
	Init(config Config, rollappId string, pubsub *pubsub.Server, logger types.Logger, options ...Option) error
	// Start is called once, after Init. It's implementation should start the client service.
	Start() error
	// Stop is called once, after Start. It should stop the client service.
	Stop() error
	// SubmitBatch tries submitting the batch in an async way to the settlement layer. This should create a transaction which (potentially)
	// triggers a state transition in the settlement layer. Events are emitted on success or failure.
	SubmitBatch(batch *types.Batch, daClient da.Client, daResult *da.ResultSubmitBatch) error
	// GetLatestBatch returns the latest batch from the settlement layer.
	GetLatestBatch() (*ResultRetrieveBatch, error)
	// GetBatchAtIndex returns the batch at the given index.
	GetBatchAtIndex(index uint64) (*ResultRetrieveBatch, error)
	// GetSequencerByAddress returns all sequencer information by its address.
	GetSequencerByAddress(address string) (types.Sequencer, error)
	// GetBatchAtHeight returns the batch at the given height.
	GetBatchAtHeight(index uint64) (*ResultRetrieveBatch, error)
	// GetLatestHeight returns the latest state update height from the settlement layer.
	GetLatestHeight() (uint64, error)
	// GetLatestFinalizedHeight returns the latest finalized height from the settlement layer.
	GetLatestFinalizedHeight() (uint64, error)
	// GetAllSequencers returns all sequencers for this rollapp (bonded and not bonded).
	GetAllSequencers() ([]types.Sequencer, error)
	// GetBondedSequencers returns the list of the bonded sequencers for this rollapp.
	GetBondedSequencers() ([]types.Sequencer, error)
<<<<<<< HEAD
	// GetProposerAtHeight returns the current proposer for this chain.
	GetProposerAtHeight(height int64) (*types.Sequencer, error)
=======
	// GetProposer returns the current proposer for this chain.
	GetProposer() *types.Sequencer
>>>>>>> 58b9cafa
	// GetNextProposer returns the next proposer for this chain in case of a rotation.
	// If no rotation is in progress, it should return nil.
	GetNextProposer() (*types.Sequencer, error)
}<|MERGE_RESOLUTION|>--- conflicted
+++ resolved
@@ -89,13 +89,8 @@
 	GetAllSequencers() ([]types.Sequencer, error)
 	// GetBondedSequencers returns the list of the bonded sequencers for this rollapp.
 	GetBondedSequencers() ([]types.Sequencer, error)
-<<<<<<< HEAD
 	// GetProposerAtHeight returns the current proposer for this chain.
 	GetProposerAtHeight(height int64) (*types.Sequencer, error)
-=======
-	// GetProposer returns the current proposer for this chain.
-	GetProposer() *types.Sequencer
->>>>>>> 58b9cafa
 	// GetNextProposer returns the next proposer for this chain in case of a rotation.
 	// If no rotation is in progress, it should return nil.
 	GetNextProposer() (*types.Sequencer, error)
