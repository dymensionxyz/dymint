--- conflicted
+++ resolved
@@ -2,12 +2,7 @@
 
 import (
 	"context"
-<<<<<<< HEAD
-	"encoding/json"
 	"fmt"
-=======
-	"errors"
->>>>>>> b59ca6f2
 	"sync/atomic"
 
 	"github.com/dymensionxyz/dymint/da"
@@ -148,36 +143,7 @@
 	return sequencers, nil
 }
 
-<<<<<<< HEAD
-func (b *BaseLayerClient) decodeConfig(config []byte) (*Config, error) {
-	var c Config
-	err := json.Unmarshal(config, &c)
-	return &c, err
-}
-
-func (b *BaseLayerClient) getConfig(config []byte) (*Config, error) {
-	var c *Config
-	if len(config) > 0 {
-		var err error
-		c, err = b.decodeConfig(config)
-		if err != nil {
-			return nil, err
-		}
-		if c.BatchSize == 0 {
-			c.BatchSize = defaultBatchSize
-		}
-	} else {
-		c = &Config{
-			BatchSize: defaultBatchSize,
-		}
-	}
-	return c, nil
-}
-
 func (b *BaseLayerClient) validateBatch(batch *types.Batch) {
-=======
-func (b *BaseLayerClient) validateBatch(batch *types.Batch) error {
->>>>>>> b59ca6f2
 	if batch.StartHeight != atomic.LoadUint64(&b.latestHeight)+1 {
 		panic(fmt.Sprintf("batch start height must be last height. StartHeight %d, lastetHeight %d", batch.StartHeight, atomic.LoadUint64(&b.latestHeight)+1))
 	}
