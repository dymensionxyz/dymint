package block

import (
	"context"
	"fmt"
	"time"

	"github.com/dymensionxyz/dymint/da"
	"github.com/dymensionxyz/dymint/types"
)

func (m *Manager) SubmitLoop(ctx context.Context) {
	ticker := time.NewTicker(m.Conf.BatchSubmitMaxTime)
	defer ticker.Stop()

	// TODO: add submission trigger by batch size (should be signaled from the the block production)
	for {
		select {
		// Context canceled
		case <-ctx.Done():
			return
		// trigger by time
		case <-ticker.C:
			m.HandleSubmissionTrigger(ctx)
		}
	}
}

// handleSubmissionTrigger processes the submission trigger event. It checks if there are new blocks produced since the last submission.
// If there are, it attempts to submit a batch of blocks. It then attempts to produce an empty block to ensure IBC messages
// pass through during the batch submission process due to proofs requires for ibc messages only exist on the next block.
// Finally, it submits the next batch of blocks and updates the sync target to the height of
// the last block in the submitted batch.
<<<<<<< HEAD
func (m *Manager) HandleSubmissionTrigger(ctx context.Context) {
	if !m.batchInProcess.TryLock() { // Attempt to lock for batch processing
=======
func (m *Manager) handleSubmissionTrigger(ctx context.Context) {
	if !m.submitBatchMutex.TryLock() { // Attempt to lock for batch processing
>>>>>>> 7290af6f
		m.logger.Debug("Batch submission already in process, skipping submission")
		return
	}
	defer m.submitBatchMutex.Unlock() // Ensure unlocking at the end

	// Load current sync target and height to determine if new blocks are available for submission.
	syncTarget, height := m.SyncTarget.Load(), m.Store.Height()
	if height <= syncTarget { // Check if there are new blocks since last sync target.
		return // Exit if no new blocks are produced.
	}
	// We try and produce an empty block to make sure relevant ibc messages will pass through during the batch submission: https://github.com/dymensionxyz/research/issues/173.
	err := m.ProduceAndGossipBlock(ctx, true)
	if err != nil {
		m.logger.Error("produce empty block", "error", err)
	}

	if m.pendingBatch != nil {
		m.logger.Info("pending batch exists", "startHeight", m.pendingBatch.batch.StartHeight, "endHeight", m.pendingBatch.batch.EndHeight)
	} else {
		nextBatch, err := m.createNextBatch()
		if err != nil {
			m.logger.Error("get next batch", "error", err)
			return
		}

		resultSubmitToDA, err := m.submitNextBatchToDA(nextBatch)
		if err != nil {
			m.logger.Error("submit next batch", "error", err)
			return
		}

		m.pendingBatch = &PendingBatch{
			daResult: resultSubmitToDA,
			batch:    nextBatch,
		}
	}

	syncHeight, err := m.submitPendingBatchToSL()
	if err != nil {
		m.logger.Error("submit next batch to SL", "error", err)
		return
	}

	// Update the syncTarget to the height of the last block in the last batch as seen by this node.
	m.UpdateSyncParams(syncHeight)
}

func (m *Manager) createNextBatch() (*types.Batch, error) {
	// Create the batch
	startHeight := m.SyncTarget.Load() + 1
	endHeight := m.Store.Height()
	nextBatch, err := m.CreateNextDABatch(startHeight, endHeight)
	if err != nil {
		m.logger.Error("create next batch", "startHeight", startHeight, "endHeight", endHeight, "error", err)
		return nil, err
	}

	if err := m.ValidateBatch(nextBatch); err != nil {
		return nil, err
	}

	return nextBatch, nil
}

func (m *Manager) submitNextBatchToDA(nextBatch *types.Batch) (*da.ResultSubmitBatch, error) {
	startHeight := nextBatch.StartHeight
	actualEndHeight := nextBatch.EndHeight

	isLastBlockEmpty, err := m.isBlockEmpty(actualEndHeight)
	if err != nil {
		m.logger.Error("validate last block in batch is empty", "startHeight", startHeight, "endHeight", actualEndHeight, "error", err)
		return nil, err
	}
	// Verify the last block in the batch is an empty block and that no ibc messages has accidentially passed through.
	// This block may not be empty if another block has passed it in line. If that's the case our empty block request will
	// be sent to the next batch.
	if !isLastBlockEmpty {
		m.logger.Info("Last block in batch is not an empty block. Requesting for an empty block creation", "endHeight", actualEndHeight)
		m.produceEmptyBlockCh <- true
	}

	// Submit batch to the DA
	m.logger.Info("Submitting next batch", "startHeight", startHeight, "endHeight", actualEndHeight, "size", nextBatch.ToProto().Size())
	resultSubmitToDA := m.DAClient.SubmitBatch(nextBatch)
	if resultSubmitToDA.Code != da.StatusSuccess {
		err = fmt.Errorf("submit next batch to DA Layer: %s", resultSubmitToDA.Message)
		return nil, err
	}
	return &resultSubmitToDA, nil
}

func (m *Manager) submitPendingBatchToSL() (uint64, error) {
	if m.pendingBatch == nil {
		return 0, fmt.Errorf("no pending batch to submit")
	}

	// Submit batch to SL
	startHeight := m.pendingBatch.batch.StartHeight
	actualEndHeight := m.pendingBatch.batch.EndHeight
	err := m.SLClient.SubmitBatch(m.pendingBatch.batch, m.DAClient.GetClientType(), m.pendingBatch.daResult)
	if err != nil {
		m.logger.Error("submit batch to SL", "startHeight", startHeight, "endHeight", actualEndHeight, "error", err)
		return 0, err
	}

	// Clear pending batch
	m.pendingBatch = nil

	return actualEndHeight, nil
}

func (m *Manager) ValidateBatch(batch *types.Batch) error {
	syncTarget := m.SyncTarget.Load()
	if batch.StartHeight != syncTarget+1 {
		return fmt.Errorf("batch start height != syncTarget + 1. StartHeight %d, m.SyncTarget %d", batch.StartHeight, syncTarget)
	}
	if batch.EndHeight < batch.StartHeight {
		return fmt.Errorf("batch end height must be greater than start height. EndHeight %d, StartHeight %d", batch.EndHeight, batch.StartHeight)
	}
	return nil
}

func (m *Manager) CreateNextDABatch(startHeight uint64, endHeight uint64) (*types.Batch, error) {
	var height uint64
	// Create the batch
	batchSize := endHeight - startHeight + 1
	batch := &types.Batch{
		StartHeight: startHeight,
		EndHeight:   endHeight,
		Blocks:      make([]*types.Block, 0, batchSize),
		Commits:     make([]*types.Commit, 0, batchSize),
	}

	// Populate the batch
	for height = startHeight; height <= endHeight; height++ {
		block, err := m.Store.LoadBlock(height)
		if err != nil {
			m.logger.Error("load block", "height", height)
			return nil, err
		}
		commit, err := m.Store.LoadCommit(height)
		if err != nil {
			m.logger.Error("load commit", "height", height)
			return nil, err
		}

		batch.Blocks = append(batch.Blocks, block)
		batch.Commits = append(batch.Commits, commit)

		// Check if the batch size is too big
		totalSize := batch.ToProto().Size()
		if totalSize > int(m.Conf.BlockBatchMaxSizeBytes) {
			// Nil out the last block and commit
			batch.Blocks[len(batch.Blocks)-1] = nil
			batch.Commits[len(batch.Commits)-1] = nil

			// Remove the last block and commit from the batch
			batch.Blocks = batch.Blocks[:len(batch.Blocks)-1]
			batch.Commits = batch.Commits[:len(batch.Commits)-1]
			break
		}
	}

	batch.EndHeight = height - 1
	return batch, nil
}

func (m *Manager) isBlockEmpty(endHeight uint64) (isEmpty bool, err error) {
	m.logger.Debug("Verifying last block in batch is an empty block", "endHeight", endHeight, "height")
	lastBlock, err := m.Store.LoadBlock(endHeight)
	if err != nil {
		m.logger.Error("load block", "height", endHeight, "error", err)
		return false, err
	}

	return len(lastBlock.Data.Txs) == 0, nil
}<|MERGE_RESOLUTION|>--- conflicted
+++ resolved
@@ -31,13 +31,8 @@
 // pass through during the batch submission process due to proofs requires for ibc messages only exist on the next block.
 // Finally, it submits the next batch of blocks and updates the sync target to the height of
 // the last block in the submitted batch.
-<<<<<<< HEAD
 func (m *Manager) HandleSubmissionTrigger(ctx context.Context) {
-	if !m.batchInProcess.TryLock() { // Attempt to lock for batch processing
-=======
-func (m *Manager) handleSubmissionTrigger(ctx context.Context) {
 	if !m.submitBatchMutex.TryLock() { // Attempt to lock for batch processing
->>>>>>> 7290af6f
 		m.logger.Debug("Batch submission already in process, skipping submission")
 		return
 	}
