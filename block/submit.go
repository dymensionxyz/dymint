package block

import (
	"context"
	"errors"
	"fmt"
	"sync/atomic"
	"time"

	"github.com/dymensionxyz/gerr-cosmos/gerrc"
	"golang.org/x/sync/errgroup"

	"github.com/dymensionxyz/dymint/da"
	"github.com/dymensionxyz/dymint/types"
	uatomic "github.com/dymensionxyz/dymint/utils/atomic"
	uchannel "github.com/dymensionxyz/dymint/utils/channel"
)

// SubmitLoop is the main loop for submitting blocks to the DA and SL layers.
// It submits a batch when either
// 1) It accumulates enough block data, so it's necessary to submit a batch to avoid exceeding the max size
// 2) Enough time passed since the last submitted batch, so it's necessary to submit a batch to avoid exceeding the max time
// It will back pressure (pause) block production if it falls too far behind.
func (m *Manager) SubmitLoop(ctx context.Context,
	bytesProduced chan int,
) (err error) {
	return SubmitLoopInner(
		ctx,
		m.logger,
		bytesProduced,
		m.Conf.MaxBatchSkew,
		m.Conf.BatchSubmitMaxTime,
		m.Conf.BatchMaxSizeBytes,
		m.CreateAndSubmitBatchGetSizeBlocksCommits,
	)
}

// SubmitLoopInner is a unit testable impl of SubmitLoop
func SubmitLoopInner(
	ctx context.Context,
	logger types.Logger,
	bytesProduced chan int, // a channel of block and commit bytes produced
	maxBatchSkew uint64, // max number of batches that submitter is allowed to have pending
	maxBatchTime time.Duration, // max time to allow between batches
	maxBatchBytes uint64, // max size of serialised batch in bytes
	createAndSubmitBatch func(maxSizeBytes uint64) (sizeBlocksCommits uint64, err error),
) error {
	eg, ctx := errgroup.WithContext(ctx)

	pendingBytes := atomic.Uint64{}
	trigger := uchannel.NewNudger()   // used to avoid busy waiting (using cpu) on trigger thread
	submitter := uchannel.NewNudger() // used to avoid busy waiting (using cpu) on submitter thread

	eg.Go(func() error {
		// 'trigger': this thread is responsible for waking up the submitter when a new block arrives, and back-pressures the block production loop
		// if it gets too far ahead.
		for {
			if maxBatchSkew*maxBatchBytes < pendingBytes.Load() {
				// too much stuff is pending submission
				// we block here until we get a progress nudge from the submitter thread
				select {
				case <-ctx.Done():
					return ctx.Err()
				case <-trigger.C:
				}
			} else {
				select {
				case <-ctx.Done():
					return ctx.Err()
				case n := <-bytesProduced:
					pendingBytes.Add(uint64(n))
					logger.Info("Added bytes produced to bytes pending submission counter.", "n", n)
				}
			}
			submitter.Nudge()
		}
	})

	eg.Go(func() error {
		// 'submitter': this thread actually creates and submits batches, and will do it on a timer if he isn't nudged by block production
		timeLastSubmission := time.Now()
		ticker := time.NewTicker(maxBatchTime / 10) // interval does not need to match max batch time since we keep track anyway, it's just to wakeup
		for {
			select {
			case <-ctx.Done():
				return ctx.Err()
			case <-ticker.C:
			case <-submitter.C:
			}
			pending := pendingBytes.Load()
			types.RollappPendingSubmissionsSkewNumBytes.Set(float64(pendingBytes.Load()))
			types.RollappPendingSubmissionsSkewNumBatches.Set(float64(pendingBytes.Load() / maxBatchBytes))

			// while there are accumulated blocks, create and submit batches!!
			for {
				done := ctx.Err() != nil
				nothingToSubmit := pending == 0
				lastSubmissionIsRecent := time.Since(timeLastSubmission) < maxBatchTime
				maxDataNotExceeded := pending <= maxBatchBytes
				if done || nothingToSubmit || (lastSubmissionIsRecent && maxDataNotExceeded) {
					break
				}
				nConsumed, err := createAndSubmitBatch(min(pending, maxBatchBytes))
				if err != nil {
					err = fmt.Errorf("create and submit batch: %w", err)
					if errors.Is(err, gerrc.ErrInternal) {
						logger.Error("Create and submit batch", "err", err, "pending", pending)
						panic(err)
					}
					return err
				}
				timeLastSubmission = time.Now()
				ticker.Reset(maxBatchTime)
				pending = uatomic.Uint64Sub(&pendingBytes, nConsumed)
				logger.Info("Submitted a batch to both sub-layers.", "n bytes consumed from pending", nConsumed, "pending after", pending) // TODO: debug level
			}
			trigger.Nudge()
		}
	})

	return eg.Wait()
}

// CreateAndSubmitBatchGetSizeBlocksCommits creates and submits a batch to the DA and SL.
// Returns size of block and commit bytes
// max size bytes is the maximum size of the serialized batch type
func (m *Manager) CreateAndSubmitBatchGetSizeBlocksCommits(maxSize uint64) (uint64, error) {
	b, err := m.CreateAndSubmitBatch(maxSize, false)
	if b == nil {
		return 0, err
	}
	return uint64(b.SizeBlockAndCommitBytes()), err
}

// CreateAndSubmitBatch creates and submits a batch to the DA and SL.
// max size bytes is the maximum size of the serialized batch type
func (m *Manager) CreateAndSubmitBatch(maxSizeBytes uint64, lastBatch bool) (*types.Batch, error) {
	startHeight := m.NextHeightToSubmit()
	endHeightInclusive := m.State.Height()

	if endHeightInclusive < startHeight {
		// TODO: https://github.com/dymensionxyz/dymint/issues/999
		return nil, fmt.Errorf(
			"next height to submit is greater than last block height, create and submit batch should not have been called: start height: %d: end height inclusive: %d: %w",
			startHeight,
			endHeightInclusive,
			gerrc.ErrInternal,
		)
	}

	b, err := m.CreateBatch(maxSizeBytes, startHeight, endHeightInclusive)
	if err != nil {
		return nil, fmt.Errorf("create batch: %w", err)
	}
	// This is the last batch, so we need to mark it as such
	if lastBatch && b.EndHeight() == endHeightInclusive {
		b.LastBatch = true
	}

<<<<<<< HEAD
	m.logger.Info("Created batch.", "start height", startHeight, "end height", endHeightInclusive, "last", b.LastBatch)
=======
	m.logger.Info("Created batch.", "start height", startHeight, "end height", endHeightInclusive, "size", b.SizeBytes())
	types.LastBatchSubmittedBytes.Set(float64(b.SizeBytes()))
>>>>>>> fd3cf3c8

	if err := m.SubmitBatch(b); err != nil {
		return nil, fmt.Errorf("submit batch: %w", err)
	}
	return b, nil
}

// CreateBatch looks through the store for any unsubmitted blocks and commits and bundles them into a batch
// max size bytes is the maximum size of the serialized batch type
func (m *Manager) CreateBatch(maxBatchSize uint64, startHeight uint64, endHeightInclusive uint64) (*types.Batch, error) {
	batchSize := endHeightInclusive - startHeight + 1
	batch := &types.Batch{
		Blocks:  make([]*types.Block, 0, batchSize),
		Commits: make([]*types.Commit, 0, batchSize),
	}

	for h := startHeight; h <= endHeightInclusive; h++ {
		block, err := m.Store.LoadBlock(h)
		if err != nil {
			return nil, fmt.Errorf("load block: h: %d: %w", h, err)
		}
		commit, err := m.Store.LoadCommit(h)
		if err != nil {
			return nil, fmt.Errorf("load commit: h: %d: %w", h, err)
		}

		batch.Blocks = append(batch.Blocks, block)
		batch.Commits = append(batch.Commits, commit)

		totalSize := batch.SizeBytes()
		if int(maxBatchSize) < totalSize {

			// Remove the last block and commit from the batch
			batch.Blocks = batch.Blocks[:len(batch.Blocks)-1]
			batch.Commits = batch.Commits[:len(batch.Commits)-1]

			if h == startHeight {
				return nil, fmt.Errorf("block size exceeds max batch size: h %d: size: %d: %w", h, totalSize, gerrc.ErrOutOfRange)
			}
			break
		}
	}

	return batch, nil
}

func (m *Manager) SubmitBatch(batch *types.Batch) error {
	resultSubmitToDA := m.DAClient.SubmitBatch(batch)
	if resultSubmitToDA.Code != da.StatusSuccess {
		return fmt.Errorf("da client submit batch: %s: %w", resultSubmitToDA.Message, resultSubmitToDA.Error)
	}
	m.logger.Info("Submitted batch to DA.", "start height", batch.StartHeight(), "end height", batch.EndHeight())

	err := m.SLClient.SubmitBatch(batch, m.DAClient.GetClientType(), &resultSubmitToDA)
	if err != nil {
		return fmt.Errorf("sl client submit batch: start height: %d: end height: %d: %w", batch.StartHeight(), batch.EndHeight(), err)
	}
	m.logger.Info("Submitted batch to SL.", "start height", batch.StartHeight(), "end height", batch.EndHeight())

	types.RollappHubHeightGauge.Set(float64(batch.EndHeight()))
	m.LastSubmittedHeight.Store(batch.EndHeight())
	return nil
}

// GetUnsubmittedBytes returns the total number of unsubmitted bytes produced an element on a channel
// Intended only to be used at startup, before block production and submission loops start
func (m *Manager) GetUnsubmittedBytes() int {
	total := 0
	/*
		On node start we want to include the count of any blocks which were produced and not submitted in a previous instance
	*/
	currH := m.State.Height()
	for h := m.NextHeightToSubmit(); h <= currH; h++ {
		block, err := m.Store.LoadBlock(h)
		if err != nil {
			if !errors.Is(err, gerrc.ErrNotFound) {
				m.logger.Error("Get unsubmitted bytes load block.", "err", err)
			}
			break
		}
		commit, err := m.Store.LoadCommit(h)
		if err != nil {
			if !errors.Is(err, gerrc.ErrNotFound) {
				m.logger.Error("Get unsubmitted bytes load commit.", "err", err)
			}
			break
		}
		total += block.SizeBytes() + commit.SizeBytes()
	}
	return total
}<|MERGE_RESOLUTION|>--- conflicted
+++ resolved
@@ -157,12 +157,8 @@
 		b.LastBatch = true
 	}
 
-<<<<<<< HEAD
-	m.logger.Info("Created batch.", "start height", startHeight, "end height", endHeightInclusive, "last", b.LastBatch)
-=======
-	m.logger.Info("Created batch.", "start height", startHeight, "end height", endHeightInclusive, "size", b.SizeBytes())
+	m.logger.Info("Created batch.", "start height", startHeight, "end height", endHeightInclusive, "size", b.SizeBytes(), "last batch", b.LastBatch)
 	types.LastBatchSubmittedBytes.Set(float64(b.SizeBytes()))
->>>>>>> fd3cf3c8
 
 	if err := m.SubmitBatch(b); err != nil {
 		return nil, fmt.Errorf("submit batch: %w", err)
