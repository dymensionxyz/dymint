--- conflicted
+++ resolved
@@ -65,7 +65,7 @@
 		for {
 			select {
 			case <-ctx.Done():
-				return ctx.Err()
+				return nil
 			case n := <-bytesProduced:
 				pendingBytes.Add(uint64(n))
 				logger.Debug("Added bytes produced to bytes pending submission counter.", "bytes added", n, "pending", pendingBytes.Load())
@@ -81,17 +81,6 @@
 					return nil
 				case <-trigger.C:
 				}
-<<<<<<< HEAD
-			} else {
-				select {
-				case <-ctx.Done():
-					return nil
-				case n := <-bytesProduced:
-					pendingBytes.Add(uint64(n))
-					logger.Debug("Added bytes produced to bytes pending submission counter.", "bytes added", n, "pending", pendingBytes.Load())
-				}
-=======
->>>>>>> 34018b9f
 			}
 
 		}
