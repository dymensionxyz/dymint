package block

import (
	"context"
	"fmt"
	"time"

	"github.com/dymensionxyz/dymint/da"
	"github.com/dymensionxyz/dymint/types"
)

func (m *Manager) SubmitLoop(ctx context.Context) {
	ticker := time.NewTicker(m.conf.BatchSubmitMaxTime)
	defer ticker.Stop()

	// TODO: add submission trigger by batch size (should be signaled from the the block production)
	for {
		select {
		// Context canceled
		case <-ctx.Done():
			return
		// trigger by time
		case <-ticker.C:
			m.handleSubmissionTrigger(ctx)
		}
	}
}

// handleSubmissionTrigger processes the submission trigger event. It checks if there are new blocks produced since the last submission.
// If there are, it attempts to submit a batch of blocks. It then attempts to produce an empty block to ensure IBC messages
// pass through during the batch submission process due to proofs requires for ibc messages only exist on the next block.
// Finally, it submits the next batch of blocks and updates the sync target to the height of
// the last block in the submitted batch.
func (m *Manager) handleSubmissionTrigger(ctx context.Context) {
	if !m.batchInProcess.TryLock() { // Attempt to lock for batch processing
		m.logger.Debug("Batch submission already in process, skipping submission")
		return
	}
	defer m.batchInProcess.Unlock() // Ensure unlocking at the end

	// Load current sync target and height to determine if new blocks are available for submission.
	syncTarget, height := m.syncTarget.Load(), m.store.Height()
	if height <= syncTarget { // Check if there are new blocks since last sync target.
		return // Exit if no new blocks are produced.
	}
	// We try and produce an empty block to make sure relevant ibc messages will pass through during the batch submission: https://github.com/dymensionxyz/research/issues/173.
	err := m.produceAndGossipBlock(ctx, true)
	if err != nil {
		m.logger.Error("produce empty block", "error", err)
	}

	syncHeight, err := m.submitNextBatch()
	if err != nil {
		m.logger.Error("submit next batch", "error", err)
		return
	}

	// Update the syncTarget to the height of the last block in the last batch as seen by this node.
	m.updateSyncParams(syncHeight)
}

func (m *Manager) submitNextBatch() (uint64, error) {
<<<<<<< HEAD
	//check if pending batch exists.
	if m.pendingBatch != nil {
		m.logger.Info("Pending batch exists, submitting it", "startHeight", m.pendingBatch.batch.StartHeight, "endHeight", m.pendingBatch.batch.EndHeight)
	} else {
		// Create the batch
		startHeight := m.syncTarget.Load() + 1
		endHeight := uint64(m.store.Height())
		nextBatch, err := m.createNextDABatch(startHeight, endHeight)
		if err != nil {
			m.logger.Error("create next batch", "startHeight", startHeight, "endHeight", endHeight, "error", err)
			return 0, err
		}
=======
	// Get the batch start and end height
	startHeight := m.syncTarget.Load() + 1
	endHeight := m.store.Height()
>>>>>>> c9d6171d

		if err := m.validateBatch(nextBatch); err != nil {
			return 0, err
		}

		actualEndHeight := nextBatch.EndHeight

		isLastBlockEmpty, err := m.isBlockEmpty(actualEndHeight)
		if err != nil {
			m.logger.Error("validate last block in batch is empty", "startHeight", startHeight, "endHeight", actualEndHeight, "error", err)
			return 0, err
		}
		// Verify the last block in the batch is an empty block and that no ibc messages has accidentially passed through.
		// This block may not be empty if another block has passed it in line. If that's the case our empty block request will
		// be sent to the next batch.
		if !isLastBlockEmpty {
			m.logger.Info("Last block in batch is not an empty block. Requesting for an empty block creation", "endHeight", actualEndHeight)
			m.produceEmptyBlockCh <- true
		}

		// Submit batch to the DA
		m.logger.Info("Submitting next batch", "startHeight", startHeight, "endHeight", actualEndHeight, "size", nextBatch.ToProto().Size())
		resultSubmitToDA := m.dalc.SubmitBatch(nextBatch)
		if resultSubmitToDA.Code != da.StatusSuccess {
			err = fmt.Errorf("submit next batch to DA Layer: %s", resultSubmitToDA.Message)
			return 0, err
		}
		m.pendingBatch = &struct {
			daResult *da.ResultSubmitBatch
			batch    *types.Batch
		}{}
		m.pendingBatch.daResult = &resultSubmitToDA
		m.pendingBatch.batch = nextBatch
	}

	// Submit batch to SL
	startHeight := m.pendingBatch.batch.StartHeight
	actualEndHeight := m.pendingBatch.batch.EndHeight
	err := m.settlementClient.SubmitBatch(m.pendingBatch.batch, m.dalc.GetClientType(), m.pendingBatch.daResult)
	if err != nil {
		m.logger.Error("submit batch to SL", "startHeight", startHeight, "endHeight", actualEndHeight, "error", err)
		return 0, err
	}

	// Clear pending batch
	m.pendingBatch = nil

	return actualEndHeight, nil
}

func (m *Manager) validateBatch(batch *types.Batch) error {
	syncTarget := m.syncTarget.Load()
	if batch.StartHeight != syncTarget+1 {
		return fmt.Errorf("batch start height != syncTarget + 1. StartHeight %d, m.syncTarget %d", batch.StartHeight, syncTarget)
	}
	if batch.EndHeight < batch.StartHeight {
		return fmt.Errorf("batch end height must be greater than start height. EndHeight %d, StartHeight %d", batch.EndHeight, batch.StartHeight)
	}
	return nil
}

func (m *Manager) createNextDABatch(startHeight uint64, endHeight uint64) (*types.Batch, error) {
	var height uint64
	// Create the batch
	batchSize := endHeight - startHeight + 1
	batch := &types.Batch{
		StartHeight: startHeight,
		EndHeight:   endHeight,
		Blocks:      make([]*types.Block, 0, batchSize),
		Commits:     make([]*types.Commit, 0, batchSize),
	}

	// Populate the batch
	for height = startHeight; height <= endHeight; height++ {
		block, err := m.store.LoadBlock(height)
		if err != nil {
			m.logger.Error("load block", "height", height)
			return nil, err
		}
		commit, err := m.store.LoadCommit(height)
		if err != nil {
			m.logger.Error("load commit", "height", height)
			return nil, err
		}

		batch.Blocks = append(batch.Blocks, block)
		batch.Commits = append(batch.Commits, commit)

		// Check if the batch size is too big
		totalSize := batch.ToProto().Size()
		if totalSize > int(m.conf.BlockBatchMaxSizeBytes) {
			// Nil out the last block and commit
			batch.Blocks[len(batch.Blocks)-1] = nil
			batch.Commits[len(batch.Commits)-1] = nil

			// Remove the last block and commit from the batch
			batch.Blocks = batch.Blocks[:len(batch.Blocks)-1]
			batch.Commits = batch.Commits[:len(batch.Commits)-1]
			break
		}
	}

	batch.EndHeight = height - 1
	return batch, nil
}

func (m *Manager) isBlockEmpty(endHeight uint64) (isEmpty bool, err error) {
	m.logger.Debug("Verifying last block in batch is an empty block", "endHeight", endHeight, "height")
	lastBlock, err := m.store.LoadBlock(endHeight)
	if err != nil {
		m.logger.Error("load block", "height", endHeight, "error", err)
		return false, err
	}

	return len(lastBlock.Data.Txs) == 0, nil
}<|MERGE_RESOLUTION|>--- conflicted
+++ resolved
@@ -49,9 +49,25 @@
 		m.logger.Error("produce empty block", "error", err)
 	}
 
-	syncHeight, err := m.submitNextBatch()
-	if err != nil {
-		m.logger.Error("submit next batch", "error", err)
+	if m.pendingBatch != nil {
+		m.logger.Info("pending batch exists", "startHeight", m.pendingBatch.batch.StartHeight, "endHeight", m.pendingBatch.batch.EndHeight)
+	} else {
+		nextBatch, err := m.createNextBatch()
+		if err != nil {
+			m.logger.Error("get next batch", "error", err)
+			return
+		}
+
+		err = m.submitNextBatchToDA(nextBatch)
+		if err != nil {
+			m.logger.Error("submit next batch", "error", err)
+			return
+		}
+	}
+
+	syncHeight, err := m.submitNextBatchToSL()
+	if err != nil {
+		m.logger.Error("submit next batch to SL", "error", err)
 		return
 	}
 
@@ -59,60 +75,57 @@
 	m.updateSyncParams(syncHeight)
 }
 
-func (m *Manager) submitNextBatch() (uint64, error) {
-<<<<<<< HEAD
-	//check if pending batch exists.
-	if m.pendingBatch != nil {
-		m.logger.Info("Pending batch exists, submitting it", "startHeight", m.pendingBatch.batch.StartHeight, "endHeight", m.pendingBatch.batch.EndHeight)
-	} else {
-		// Create the batch
-		startHeight := m.syncTarget.Load() + 1
-		endHeight := uint64(m.store.Height())
-		nextBatch, err := m.createNextDABatch(startHeight, endHeight)
-		if err != nil {
-			m.logger.Error("create next batch", "startHeight", startHeight, "endHeight", endHeight, "error", err)
-			return 0, err
-		}
-=======
-	// Get the batch start and end height
+func (m *Manager) createNextBatch() (*types.Batch, error) {
+	// Create the batch
 	startHeight := m.syncTarget.Load() + 1
 	endHeight := m.store.Height()
->>>>>>> c9d6171d
-
-		if err := m.validateBatch(nextBatch); err != nil {
-			return 0, err
-		}
-
-		actualEndHeight := nextBatch.EndHeight
-
-		isLastBlockEmpty, err := m.isBlockEmpty(actualEndHeight)
-		if err != nil {
-			m.logger.Error("validate last block in batch is empty", "startHeight", startHeight, "endHeight", actualEndHeight, "error", err)
-			return 0, err
-		}
-		// Verify the last block in the batch is an empty block and that no ibc messages has accidentially passed through.
-		// This block may not be empty if another block has passed it in line. If that's the case our empty block request will
-		// be sent to the next batch.
-		if !isLastBlockEmpty {
-			m.logger.Info("Last block in batch is not an empty block. Requesting for an empty block creation", "endHeight", actualEndHeight)
-			m.produceEmptyBlockCh <- true
-		}
-
-		// Submit batch to the DA
-		m.logger.Info("Submitting next batch", "startHeight", startHeight, "endHeight", actualEndHeight, "size", nextBatch.ToProto().Size())
-		resultSubmitToDA := m.dalc.SubmitBatch(nextBatch)
-		if resultSubmitToDA.Code != da.StatusSuccess {
-			err = fmt.Errorf("submit next batch to DA Layer: %s", resultSubmitToDA.Message)
-			return 0, err
-		}
-		m.pendingBatch = &struct {
-			daResult *da.ResultSubmitBatch
-			batch    *types.Batch
-		}{}
-		m.pendingBatch.daResult = &resultSubmitToDA
-		m.pendingBatch.batch = nextBatch
-	}
-
+	nextBatch, err := m.createNextDABatch(startHeight, endHeight)
+	if err != nil {
+		m.logger.Error("create next batch", "startHeight", startHeight, "endHeight", endHeight, "error", err)
+		return nil, err
+	}
+
+	if err := m.validateBatch(nextBatch); err != nil {
+		return nil, err
+	}
+
+	return nextBatch, nil
+}
+
+func (m *Manager) submitNextBatchToDA(nextBatch *types.Batch) error {
+	startHeight := nextBatch.StartHeight
+	actualEndHeight := nextBatch.EndHeight
+
+	isLastBlockEmpty, err := m.isBlockEmpty(actualEndHeight)
+	if err != nil {
+		m.logger.Error("validate last block in batch is empty", "startHeight", startHeight, "endHeight", actualEndHeight, "error", err)
+		return err
+	}
+	// Verify the last block in the batch is an empty block and that no ibc messages has accidentially passed through.
+	// This block may not be empty if another block has passed it in line. If that's the case our empty block request will
+	// be sent to the next batch.
+	if !isLastBlockEmpty {
+		m.logger.Info("Last block in batch is not an empty block. Requesting for an empty block creation", "endHeight", actualEndHeight)
+		m.produceEmptyBlockCh <- true
+	}
+
+	// Submit batch to the DA
+	m.logger.Info("Submitting next batch", "startHeight", startHeight, "endHeight", actualEndHeight, "size", nextBatch.ToProto().Size())
+	resultSubmitToDA := m.dalc.SubmitBatch(nextBatch)
+	if resultSubmitToDA.Code != da.StatusSuccess {
+		err = fmt.Errorf("submit next batch to DA Layer: %s", resultSubmitToDA.Message)
+		return err
+	}
+	m.pendingBatch = &struct {
+		daResult *da.ResultSubmitBatch
+		batch    *types.Batch
+	}{}
+	m.pendingBatch.daResult = &resultSubmitToDA
+	m.pendingBatch.batch = nextBatch
+	return nil
+}
+
+func (m *Manager) submitNextBatchToSL() (uint64, error) {
 	// Submit batch to SL
 	startHeight := m.pendingBatch.batch.StartHeight
 	actualEndHeight := m.pendingBatch.batch.EndHeight
