package block

import (
	"context"
	"fmt"
	"time"

	"github.com/dymensionxyz/dymint/da"
	"github.com/dymensionxyz/dymint/types"
)

func (m *Manager) SubmitLoop(ctx context.Context) {
	ticker := time.NewTicker(m.Conf.BatchSubmitMaxTime)
	defer ticker.Stop()

	// TODO: add submission trigger by batch size (should be signaled from the the block production)
	for {
		select {
		// Context canceled
		case <-ctx.Done():
			return
		// trigger by time
		case <-ticker.C:
			m.HandleSubmissionTrigger(ctx)
		}
	}
}

<<<<<<< HEAD
func (m *Manager) HandleSubmissionTrigger(ctx context.Context) {
	// SyncTarget is the height of the last block in the last batch as seen by this node.
	syncTarget := atomic.LoadUint64(&m.SyncTarget)
	height := m.Store.Height()
	//no new blocks produced yet
	if height <= syncTarget {
=======
// handleSubmissionTrigger processes the submission trigger event. It checks if there are new blocks produced since the last submission.
// If there are, it attempts to submit a batch of blocks. It then attempts to produce an empty block to ensure IBC messages
// pass through during the batch submission process due to proofs requires for ibc messages only exist on the next block.
// Finally, it submits the next batch of blocks and updates the sync target to the height of
// the last block in the submitted batch.
func (m *Manager) handleSubmissionTrigger(ctx context.Context) {
	if !m.batchInProcess.TryLock() { // Attempt to lock for batch processing
		m.logger.Debug("Batch submission already in process, skipping submission")
>>>>>>> d71f4e2e
		return
	}
	defer m.batchInProcess.Unlock() // Ensure unlocking at the end

	// Load current sync target and height to determine if new blocks are available for submission.
	syncTarget, height := m.syncTarget.Load(), m.store.Height()
	if height <= syncTarget { // Check if there are new blocks since last sync target.
		return // Exit if no new blocks are produced.
	}
	// We try and produce an empty block to make sure relevant ibc messages will pass through during the batch submission: https://github.com/dymensionxyz/research/issues/173.
	err := m.produceAndGossipBlock(ctx, true)
	if err != nil {
		m.logger.Error("produce empty block", "error", err)
	}

	if m.pendingBatch != nil {
		m.logger.Info("pending batch exists", "startHeight", m.pendingBatch.batch.StartHeight, "endHeight", m.pendingBatch.batch.EndHeight)
	} else {
		nextBatch, err := m.createNextBatch()
		if err != nil {
			m.logger.Error("get next batch", "error", err)
			return
		}

<<<<<<< HEAD
	// We try and produce an empty block to make sure releavnt ibc messages will pass through during the batch submission: https://github.com/dymensionxyz/research/issues/173.
	err := m.ProduceBlock(ctx, true)
	if err != nil {
		m.logger.Error("error while producing empty block", "error", err)
=======
		resultSubmitToDA, err := m.submitNextBatchToDA(nextBatch)
		if err != nil {
			m.logger.Error("submit next batch", "error", err)
			return
		}

		m.pendingBatch = &PendingBatch{
			daResult: resultSubmitToDA,
			batch:    nextBatch,
		}
>>>>>>> d71f4e2e
	}

	syncHeight, err := m.submitPendingBatchToSL()
	if err != nil {
		m.logger.Error("submit next batch to SL", "error", err)
		return
	}

	// Update the syncTarget to the height of the last block in the last batch as seen by this node.
	m.UpdateSyncParams(syncHeight)
}

<<<<<<< HEAD
func (m *Manager) submitNextBatch() (uint64, error) {
	// Get the batch start and end height
	startHeight := atomic.LoadUint64(&m.SyncTarget) + 1
	endHeight := uint64(m.Store.Height())

	// Create the batch
	nextBatch, err := m.CreateNextDABatch(startHeight, endHeight)
=======
func (m *Manager) createNextBatch() (*types.Batch, error) {
	// Create the batch
	startHeight := m.syncTarget.Load() + 1
	endHeight := m.store.Height()
	nextBatch, err := m.createNextDABatch(startHeight, endHeight)
>>>>>>> d71f4e2e
	if err != nil {
		m.logger.Error("create next batch", "startHeight", startHeight, "endHeight", endHeight, "error", err)
		return nil, err
	}

<<<<<<< HEAD
	if err := m.ValidateBatch(nextBatch); err != nil {
		return 0, err
=======
	if err := m.validateBatch(nextBatch); err != nil {
		return nil, err
>>>>>>> d71f4e2e
	}

	return nextBatch, nil
}

func (m *Manager) submitNextBatchToDA(nextBatch *types.Batch) (*da.ResultSubmitBatch, error) {
	startHeight := nextBatch.StartHeight
	actualEndHeight := nextBatch.EndHeight

	isLastBlockEmpty, err := m.isBlockEmpty(actualEndHeight)
	if err != nil {
		m.logger.Error("validate last block in batch is empty", "startHeight", startHeight, "endHeight", actualEndHeight, "error", err)
		return nil, err
	}
	// Verify the last block in the batch is an empty block and that no ibc messages has accidentially passed through.
	// This block may not be empty if another block has passed it in line. If that's the case our empty block request will
	// be sent to the next batch.
	if !isLastBlockEmpty {
		m.logger.Info("Last block in batch is not an empty block. Requesting for an empty block creation", "endHeight", actualEndHeight)
		m.produceEmptyBlockCh <- true
	}

	// Submit batch to the DA
	m.logger.Info("Submitting next batch", "startHeight", startHeight, "endHeight", actualEndHeight, "size", nextBatch.ToProto().Size())
	resultSubmitToDA := m.DAClient.SubmitBatch(nextBatch)
	if resultSubmitToDA.Code != da.StatusSuccess {
		err = fmt.Errorf("submit next batch to DA Layer: %s", resultSubmitToDA.Message)
		return nil, err
	}
	return &resultSubmitToDA, nil
}

func (m *Manager) submitPendingBatchToSL() (uint64, error) {
	if m.pendingBatch == nil {
		return 0, fmt.Errorf("no pending batch to submit")
	}

	// Submit batch to SL
<<<<<<< HEAD
	err = m.SLClient.SubmitBatch(nextBatch, m.DAClient.GetClientType(), &resultSubmitToDA)
=======
	startHeight := m.pendingBatch.batch.StartHeight
	actualEndHeight := m.pendingBatch.batch.EndHeight
	err := m.settlementClient.SubmitBatch(m.pendingBatch.batch, m.dalc.GetClientType(), m.pendingBatch.daResult)
>>>>>>> d71f4e2e
	if err != nil {
		m.logger.Error("submit batch to SL", "startHeight", startHeight, "endHeight", actualEndHeight, "error", err)
		return 0, err
	}

	// Clear pending batch
	m.pendingBatch = nil

	return actualEndHeight, nil
}

<<<<<<< HEAD
func (m *Manager) ValidateBatch(batch *types.Batch) error {
	syncTarget := atomic.LoadUint64(&m.SyncTarget)
=======
func (m *Manager) validateBatch(batch *types.Batch) error {
	syncTarget := m.syncTarget.Load()
>>>>>>> d71f4e2e
	if batch.StartHeight != syncTarget+1 {
		return fmt.Errorf("batch start height != syncTarget + 1. StartHeight %d, m.syncTarget %d", batch.StartHeight, syncTarget)
	}
	if batch.EndHeight < batch.StartHeight {
		return fmt.Errorf("batch end height must be greater than start height. EndHeight %d, StartHeight %d", batch.EndHeight, batch.StartHeight)
	}
	return nil
}

func (m *Manager) CreateNextDABatch(startHeight uint64, endHeight uint64) (*types.Batch, error) {
	var height uint64
	// Create the batch
	batchSize := endHeight - startHeight + 1
	batch := &types.Batch{
		StartHeight: startHeight,
		EndHeight:   endHeight,
		Blocks:      make([]*types.Block, 0, batchSize),
		Commits:     make([]*types.Commit, 0, batchSize),
	}

	// Populate the batch
	for height = startHeight; height <= endHeight; height++ {
		block, err := m.Store.LoadBlock(height)
		if err != nil {
			m.logger.Error("load block", "height", height)
			return nil, err
		}
		commit, err := m.Store.LoadCommit(height)
		if err != nil {
			m.logger.Error("load commit", "height", height)
			return nil, err
		}

		batch.Blocks = append(batch.Blocks, block)
		batch.Commits = append(batch.Commits, commit)

		// Check if the batch size is too big
		totalSize := batch.ToProto().Size()
		if totalSize > int(m.Conf.BlockBatchMaxSizeBytes) {
			// Nil out the last block and commit
			batch.Blocks[len(batch.Blocks)-1] = nil
			batch.Commits[len(batch.Commits)-1] = nil

			// Remove the last block and commit from the batch
			batch.Blocks = batch.Blocks[:len(batch.Blocks)-1]
			batch.Commits = batch.Commits[:len(batch.Commits)-1]
			break
		}
	}

	batch.EndHeight = height - 1
	return batch, nil
}

func (m *Manager) isBlockEmpty(endHeight uint64) (isEmpty bool, err error) {
	m.logger.Debug("Verifying last block in batch is an empty block", "endHeight", endHeight, "height")
	lastBlock, err := m.Store.LoadBlock(endHeight)
	if err != nil {
		m.logger.Error("load block", "height", endHeight, "error", err)
		return false, err
	}

	return len(lastBlock.Data.Txs) == 0, nil
}<|MERGE_RESOLUTION|>--- conflicted
+++ resolved
@@ -26,14 +26,6 @@
 	}
 }
 
-<<<<<<< HEAD
-func (m *Manager) HandleSubmissionTrigger(ctx context.Context) {
-	// SyncTarget is the height of the last block in the last batch as seen by this node.
-	syncTarget := atomic.LoadUint64(&m.SyncTarget)
-	height := m.Store.Height()
-	//no new blocks produced yet
-	if height <= syncTarget {
-=======
 // handleSubmissionTrigger processes the submission trigger event. It checks if there are new blocks produced since the last submission.
 // If there are, it attempts to submit a batch of blocks. It then attempts to produce an empty block to ensure IBC messages
 // pass through during the batch submission process due to proofs requires for ibc messages only exist on the next block.
@@ -42,13 +34,12 @@
 func (m *Manager) handleSubmissionTrigger(ctx context.Context) {
 	if !m.batchInProcess.TryLock() { // Attempt to lock for batch processing
 		m.logger.Debug("Batch submission already in process, skipping submission")
->>>>>>> d71f4e2e
 		return
 	}
 	defer m.batchInProcess.Unlock() // Ensure unlocking at the end
 
 	// Load current sync target and height to determine if new blocks are available for submission.
-	syncTarget, height := m.syncTarget.Load(), m.store.Height()
+	syncTarget, height := m.SyncTarget.Load(), m.Store.Height()
 	if height <= syncTarget { // Check if there are new blocks since last sync target.
 		return // Exit if no new blocks are produced.
 	}
@@ -67,12 +58,6 @@
 			return
 		}
 
-<<<<<<< HEAD
-	// We try and produce an empty block to make sure releavnt ibc messages will pass through during the batch submission: https://github.com/dymensionxyz/research/issues/173.
-	err := m.ProduceBlock(ctx, true)
-	if err != nil {
-		m.logger.Error("error while producing empty block", "error", err)
-=======
 		resultSubmitToDA, err := m.submitNextBatchToDA(nextBatch)
 		if err != nil {
 			m.logger.Error("submit next batch", "error", err)
@@ -83,7 +68,6 @@
 			daResult: resultSubmitToDA,
 			batch:    nextBatch,
 		}
->>>>>>> d71f4e2e
 	}
 
 	syncHeight, err := m.submitPendingBatchToSL()
@@ -96,33 +80,18 @@
 	m.UpdateSyncParams(syncHeight)
 }
 
-<<<<<<< HEAD
-func (m *Manager) submitNextBatch() (uint64, error) {
-	// Get the batch start and end height
-	startHeight := atomic.LoadUint64(&m.SyncTarget) + 1
-	endHeight := uint64(m.Store.Height())
-
-	// Create the batch
-	nextBatch, err := m.CreateNextDABatch(startHeight, endHeight)
-=======
 func (m *Manager) createNextBatch() (*types.Batch, error) {
 	// Create the batch
-	startHeight := m.syncTarget.Load() + 1
-	endHeight := m.store.Height()
+	startHeight := m.SyncTarget.Load() + 1
+	endHeight := m.Store.Height()
 	nextBatch, err := m.createNextDABatch(startHeight, endHeight)
->>>>>>> d71f4e2e
 	if err != nil {
 		m.logger.Error("create next batch", "startHeight", startHeight, "endHeight", endHeight, "error", err)
 		return nil, err
 	}
 
-<<<<<<< HEAD
-	if err := m.ValidateBatch(nextBatch); err != nil {
-		return 0, err
-=======
 	if err := m.validateBatch(nextBatch); err != nil {
 		return nil, err
->>>>>>> d71f4e2e
 	}
 
 	return nextBatch, nil
@@ -161,13 +130,9 @@
 	}
 
 	// Submit batch to SL
-<<<<<<< HEAD
-	err = m.SLClient.SubmitBatch(nextBatch, m.DAClient.GetClientType(), &resultSubmitToDA)
-=======
 	startHeight := m.pendingBatch.batch.StartHeight
 	actualEndHeight := m.pendingBatch.batch.EndHeight
-	err := m.settlementClient.SubmitBatch(m.pendingBatch.batch, m.dalc.GetClientType(), m.pendingBatch.daResult)
->>>>>>> d71f4e2e
+	err := m.SLClient.SubmitBatch(m.pendingBatch.batch, m.DAClient.GetClientType(), m.pendingBatch.daResult)
 	if err != nil {
 		m.logger.Error("submit batch to SL", "startHeight", startHeight, "endHeight", actualEndHeight, "error", err)
 		return 0, err
@@ -179,13 +144,8 @@
 	return actualEndHeight, nil
 }
 
-<<<<<<< HEAD
-func (m *Manager) ValidateBatch(batch *types.Batch) error {
-	syncTarget := atomic.LoadUint64(&m.SyncTarget)
-=======
 func (m *Manager) validateBatch(batch *types.Batch) error {
-	syncTarget := m.syncTarget.Load()
->>>>>>> d71f4e2e
+	syncTarget := m.SyncTarget.Load()
 	if batch.StartHeight != syncTarget+1 {
 		return fmt.Errorf("batch start height != syncTarget + 1. StartHeight %d, m.syncTarget %d", batch.StartHeight, syncTarget)
 	}
