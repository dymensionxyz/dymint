--- conflicted
+++ resolved
@@ -128,10 +128,7 @@
 					return err
 				}
 				pending = uint64(unsubmittedBlocksBytes()) //nolint:gosec // bytes size is always positive
-<<<<<<< HEAD
-=======
 				// after new batch submitted we check the skew time to wake up 'trigger' thread and restart block production
->>>>>>> 7ef37e51
 				if batchSkewTime() < maxSkewTime {
 					trigger.Nudge()
 				}
