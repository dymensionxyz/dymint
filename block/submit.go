package block

import (
	"context"
	"errors"
	"fmt"
	"sync/atomic"
	"time"

	"github.com/dymensionxyz/gerr-cosmos/gerrc"
	"github.com/tendermint/tendermint/libs/pubsub"
	"golang.org/x/sync/errgroup"

	"github.com/dymensionxyz/dymint/da"
	"github.com/dymensionxyz/dymint/settlement"
	"github.com/dymensionxyz/dymint/types"
	uatomic "github.com/dymensionxyz/dymint/utils/atomic"
	uchannel "github.com/dymensionxyz/dymint/utils/channel"
)

// SubmitLoop is the main loop for submitting blocks to the DA and SL layers.
// It submits a batch when either
// 1) It accumulates enough block data, so it's necessary to submit a batch to avoid exceeding the max size
// 2) Enough time passed since the last submitted batch, so it's necessary to submit a batch to avoid exceeding the max time
// It will back pressure (pause) block production if it falls too far behind.
func (m *Manager) SubmitLoop(ctx context.Context,
	bytesProduced chan int,
) (err error) {
	return SubmitLoopInner(
		ctx,
		m.logger,
		bytesProduced,
		m.Conf.BatchSkew,
		m.GetUnsubmittedBlocks,
		m.Conf.BatchSubmitTime,
		m.Conf.BatchSubmitBytes,
		m.CreateAndSubmitBatchGetSizeBlocksCommits,
		m.isFrozen,
	)
}

// SubmitLoopInner is a unit testable impl of SubmitLoop
func SubmitLoopInner(
	ctx context.Context,
	logger types.Logger,
	bytesProduced chan int, // a channel of block and commit bytes produced
	maxBatchSkew uint64, // max number of blocks that submitter is allowed to have pending
	unsubmittedBlocks func() uint64,
	maxBatchTime time.Duration, // max time to allow between batches
	maxBatchBytes uint64, // max size of serialised batch in bytes
	createAndSubmitBatch func(maxSizeBytes uint64) (sizeBlocksCommits uint64, err error),
	frozen func() bool,
) error {
	eg, ctx := errgroup.WithContext(ctx)

	pendingBytes := atomic.Uint64{}

	trigger := uchannel.NewNudger()   // used to avoid busy waiting (using cpu) on trigger thread
	submitter := uchannel.NewNudger() // used to avoid busy waiting (using cpu) on submitter thread

	eg.Go(func() error {
		// 'trigger': this thread is responsible for waking up the submitter when a new block arrives, and back-pressures the block production loop
		// if it gets too far ahead.
		for {
<<<<<<< HEAD
			if frozen() {
				return nil
			}
=======

>>>>>>> 0fa99a1d
			if maxBatchSkew*maxBatchBytes < pendingBytes.Load() {
				// too much stuff is pending submission
				// we block here until we get a progress nudge from the submitter thread
				select {
				case <-ctx.Done():
					return ctx.Err()
				case <-trigger.C:
				}
			} else {
				select {
				case <-ctx.Done():
					return ctx.Err()
				case n := <-bytesProduced:
					pendingBytes.Add(uint64(n))
					logger.Debug("Added bytes produced to bytes pending submission counter.", "bytes added", n, "pending", pendingBytes.Load())
				}
			}

			types.RollappPendingSubmissionsSkewBytes.Set(float64(pendingBytes.Load()))
			types.RollappPendingSubmissionsSkewBlocks.Set(float64(unsubmittedBlocks()))
			submitter.Nudge()
		}
	})

	eg.Go(func() error {
		// 'submitter': this thread actually creates and submits batches, and will do it on a timer if he isn't nudged by block production
		timeLastSubmission := time.Now()
		ticker := time.NewTicker(maxBatchTime / 10) // interval does not need to match max batch time since we keep track anyway, it's just to wakeup
		for {
			select {
			case <-ctx.Done():
				return ctx.Err()
			case <-ticker.C:
			case <-submitter.C:
			}
			if frozen() {
				return nil
			}
			pending := pendingBytes.Load()
			types.RollappPendingSubmissionsSkewBytes.Set(float64(pendingBytes.Load()))
			types.RollappPendingSubmissionsSkewBlocks.Set(float64(unsubmittedBlocks()))
			types.RollappPendingSubmissionsSkewBatches.Set(float64(pendingBytes.Load() / maxBatchBytes))

			// while there are accumulated blocks, create and submit batches!!
			for {
				done := ctx.Err() != nil
				nothingToSubmit := pending == 0
				lastSubmissionIsRecent := time.Since(timeLastSubmission) < maxBatchTime
				maxDataNotExceeded := pending <= maxBatchBytes
				if done || nothingToSubmit || (lastSubmissionIsRecent && maxDataNotExceeded) {
					break
				}

				nConsumed, err := createAndSubmitBatch(min(pending, maxBatchBytes))
				if err != nil {
					err = fmt.Errorf("create and submit batch: %w", err)
					if errors.Is(err, gerrc.ErrInternal) {
						logger.Error("Create and submit batch", "err", err, "pending", pending)
						panic(err)
					}
					// this could happen if we timed-out waiting for acceptance in the previous iteration, but the batch was indeed submitted.
					// we panic here cause restarting may reset the last batch submitted counter and the sequencer can potentially resume submitting batches.
					if errors.Is(err, gerrc.ErrAlreadyExists) {
						logger.Debug("Batch already accepted", "err", err, "pending", pending)
						panic(err)
					}
					return err
				}
				timeLastSubmission = time.Now()
				ticker.Reset(maxBatchTime)
				pending = uatomic.Uint64Sub(&pendingBytes, nConsumed)
				logger.Info("Submitted a batch to both sub-layers.", "n bytes consumed from pending", nConsumed, "pending after", pending) // TODO: debug level
			}
			trigger.Nudge()
		}
	})

	return eg.Wait()
}

// CreateAndSubmitBatchGetSizeBlocksCommits creates and submits a batch to the DA and SL.
// Returns size of block and commit bytes
// max size bytes is the maximum size of the serialized batch type
func (m *Manager) CreateAndSubmitBatchGetSizeBlocksCommits(maxSize uint64) (uint64, error) {
	b, err := m.CreateAndSubmitBatch(maxSize, false)
	if b == nil {
		return 0, err
	}
	return uint64(b.SizeBlockAndCommitBytes()), err
}

// CreateAndSubmitBatch creates and submits a batch to the DA and SL.
// max size bytes is the maximum size of the serialized batch type
func (m *Manager) CreateAndSubmitBatch(maxSizeBytes uint64, lastBatch bool) (*types.Batch, error) {
	startHeight := m.NextHeightToSubmit()
	endHeightInclusive := m.State.Height()

	if endHeightInclusive < startHeight {
		// TODO: https://github.com/dymensionxyz/dymint/issues/999
		return nil, fmt.Errorf(
			"next height to submit is greater than last block height, create and submit batch should not have been called: start height: %d: end height inclusive: %d: %w",
			startHeight,
			endHeightInclusive,
			gerrc.ErrInternal,
		)
	}

	b, err := m.CreateBatch(maxSizeBytes, startHeight, endHeightInclusive)
	if err != nil {
		return nil, fmt.Errorf("create batch: %w", err)
	}
	// This is the last batch, so we need to mark it as such
	if lastBatch && b.EndHeight() == endHeightInclusive {
		b.LastBatch = true
	}

	m.logger.Info("Created batch.", "start height", startHeight, "end height", endHeightInclusive, "size", b.SizeBytes(), "last batch", b.LastBatch)
	types.LastBatchSubmittedBytes.Set(float64(b.SizeBytes()))

	if err := m.SubmitBatch(b); err != nil {
		return nil, fmt.Errorf("submit batch: %w", err)
	}
	return b, nil
}

// CreateBatch looks through the store for any unsubmitted blocks and commits and bundles them into a batch
// max size bytes is the maximum size of the serialized batch type
func (m *Manager) CreateBatch(maxBatchSize uint64, startHeight uint64, endHeightInclusive uint64) (*types.Batch, error) {
	batchSize := endHeightInclusive - startHeight + 1
	batch := &types.Batch{
		Blocks:  make([]*types.Block, 0, batchSize),
		Commits: make([]*types.Commit, 0, batchSize),
	}

	for h := startHeight; h <= endHeightInclusive; h++ {
		block, err := m.Store.LoadBlock(h)
		if err != nil {
			return nil, fmt.Errorf("load block: h: %d: %w", h, err)
		}
		commit, err := m.Store.LoadCommit(h)
		if err != nil {
			return nil, fmt.Errorf("load commit: h: %d: %w", h, err)
		}

		drsVersion, err := m.Store.LoadDRSVersion(block.Header.Height)
		if err != nil {
			return nil, fmt.Errorf("load drs version: h: %d: %w", h, err)
		}
		batch.Blocks = append(batch.Blocks, block)
		batch.Commits = append(batch.Commits, commit)
		batch.DRSVersion = append(batch.DRSVersion, drsVersion)

		totalSize := batch.SizeBytes()
		if maxBatchSize < uint64(totalSize) {

			// Remove the last block and commit from the batch
			batch.Blocks = batch.Blocks[:len(batch.Blocks)-1]
			batch.Commits = batch.Commits[:len(batch.Commits)-1]
			batch.DRSVersion = batch.DRSVersion[:len(batch.DRSVersion)-1]

			if h == startHeight {
				return nil, fmt.Errorf("block size exceeds max batch size: h %d: size: %d: %w", h, totalSize, gerrc.ErrOutOfRange)
			}
			break
		}
	}

	return batch, nil
}

func (m *Manager) SubmitBatch(batch *types.Batch) error {
	resultSubmitToDA := m.DAClient.SubmitBatch(batch)
	if resultSubmitToDA.Code != da.StatusSuccess {
		return fmt.Errorf("da client submit batch: %s: %w", resultSubmitToDA.Message, resultSubmitToDA.Error)
	}
	m.logger.Info("Submitted batch to DA.", "start height", batch.StartHeight(), "end height", batch.EndHeight())

	revision := m.State.Version.Consensus.App

	err := m.SLClient.SubmitBatch(batch, m.DAClient.GetClientType(), &resultSubmitToDA, revision)
	if err != nil {
		return fmt.Errorf("sl client submit batch: start height: %d: end height: %d: %w", batch.StartHeight(), batch.EndHeight(), err)
	}

	m.logger.Info("Submitted batch to SL.", "start height", batch.StartHeight(), "end height", batch.EndHeight())

	types.RollappHubHeightGauge.Set(float64(batch.EndHeight()))
	m.LastSettlementHeight.Store(batch.EndHeight())

	return nil
}

// GetUnsubmittedBytes returns the total number of unsubmitted bytes produced an element on a channel
// Intended only to be used at startup, before block production and submission loops start
func (m *Manager) GetUnsubmittedBytes() int {
	total := 0
	/*
		On node start we want to include the count of any blocks which were produced and not submitted in a previous instance
	*/
	currH := m.State.Height()

	for h := m.NextHeightToSubmit(); h <= currH; h++ {
		block, err := m.Store.LoadBlock(h)
		if err != nil {
			if !errors.Is(err, gerrc.ErrNotFound) {
				m.logger.Error("Get unsubmitted bytes load block.", "err", err)
			}
			break
		}
		commit, err := m.Store.LoadCommit(h)
		if err != nil {
			if !errors.Is(err, gerrc.ErrNotFound) {
				m.logger.Error("Get unsubmitted bytes load commit.", "err", err)
			}
			break
		}
		total += block.SizeBytes() + commit.SizeBytes()
	}

	return total
}

func (m *Manager) GetUnsubmittedBlocks() uint64 {
	return m.State.Height() - m.LastSettlementHeight.Load()
}

// UpdateLastSubmittedHeight will update last height submitted height upon events.
// This may be necessary in case we crashed/restarted before getting response for our submission to the settlement layer.
func (m *Manager) UpdateLastSubmittedHeight(event pubsub.Message) {
	eventData, ok := event.Data().(*settlement.EventDataNewBatch)
	if !ok {
		m.logger.Error("onReceivedBatch", "err", "wrong event data received")
		return
	}
	h := eventData.EndHeight

	for {
		curr := m.LastSettlementHeight.Load()
		if m.LastSettlementHeight.CompareAndSwap(curr, max(curr, h)) {
			break
		}
	}
}<|MERGE_RESOLUTION|>--- conflicted
+++ resolved
@@ -62,13 +62,6 @@
 		// 'trigger': this thread is responsible for waking up the submitter when a new block arrives, and back-pressures the block production loop
 		// if it gets too far ahead.
 		for {
-<<<<<<< HEAD
-			if frozen() {
-				return nil
-			}
-=======
-
->>>>>>> 0fa99a1d
 			if maxBatchSkew*maxBatchBytes < pendingBytes.Load() {
 				// too much stuff is pending submission
 				// we block here until we get a progress nudge from the submitter thread
