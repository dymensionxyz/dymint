package block

import (
	"bytes"
	"context"
	"fmt"
	"sync"
	"sync/atomic"
	"time"

	// Importing the general purpose Cosmos blockchain client

	"code.cloudfoundry.org/go-diodes"

	"github.com/avast/retry-go/v4"
	"github.com/dymensionxyz/dymint/node/events"
	"github.com/dymensionxyz/dymint/p2p"
	"github.com/dymensionxyz/dymint/utils"
	"github.com/libp2p/go-libp2p/core/crypto"
	tmcrypto "github.com/tendermint/tendermint/crypto"
	"github.com/tendermint/tendermint/libs/pubsub"
	tmtypes "github.com/tendermint/tendermint/types"

	"github.com/tendermint/tendermint/proxy"

	"github.com/dymensionxyz/dymint/config"
	"github.com/dymensionxyz/dymint/da"
	"github.com/dymensionxyz/dymint/log"
	"github.com/dymensionxyz/dymint/mempool"
	"github.com/dymensionxyz/dymint/settlement"
	"github.com/dymensionxyz/dymint/state"
	"github.com/dymensionxyz/dymint/store"
	"github.com/dymensionxyz/dymint/types"
)

type blockSource string

const (
	producedBlock blockSource = "produced"
	gossipedBlock blockSource = "gossip"
	daBlock       blockSource = "da"
)

type blockMetaData struct {
	source   blockSource
	daHeight uint64
}

// Manager is responsible for aggregating transactions into blocks.
type Manager struct {
	pubsub *pubsub.Server

	p2pClient *p2p.Client

	lastState types.State

	conf    config.BlockManagerConfig
	genesis *tmtypes.GenesisDoc

	proposerKey crypto.PrivKey

	store    store.Store
	executor *state.BlockExecutor

	dalc             da.DataAvailabilityLayerClient
	settlementClient settlement.LayerI
	retriever        da.BatchRetriever

	syncTargetDiode diodes.Diode

	shouldProduceBlocksCh chan bool
	produceEmptyBlockCh   chan bool

	syncTarget         uint64
	lastSubmissionTime int64
	batchInProcess     atomic.Value
	isSyncedCond       sync.Cond

	produceBlockMutex     sync.Mutex
	applyCachedBlockMutex sync.Mutex

	syncCache map[uint64]*types.Block

	logger log.Logger

	prevBlock  map[uint64]*types.Block
	prevCommit map[uint64]*types.Commit
}

// getInitialState tries to load lastState from Store, and if it's not available it reads GenesisDoc.
func getInitialState(store store.Store, genesis *tmtypes.GenesisDoc, logger log.Logger) (types.State, error) {
	s, err := store.LoadState()
	if err == types.ErrNoStateFound {
		logger.Info("failed to find state in the store, creating new state from genesis")
		return types.NewFromGenesisDoc(genesis)
	}

	return s, err
}

// NewManager creates new block Manager.
func NewManager(
	proposerKey crypto.PrivKey,
	conf config.BlockManagerConfig,
	genesis *tmtypes.GenesisDoc,
	store store.Store,
	mempool mempool.Mempool,
	proxyApp proxy.AppConns,
	dalc da.DataAvailabilityLayerClient,
	settlementClient settlement.LayerI,
	eventBus *tmtypes.EventBus,
	pubsub *pubsub.Server,
	p2pClient *p2p.Client,
	logger log.Logger,
) (*Manager, error) {

	proposerAddress, err := getAddress(proposerKey)
	if err != nil {
		return nil, err
	}

	exec, err := state.NewBlockExecutor(proposerAddress, conf.NamespaceID, genesis.ChainID, mempool, proxyApp, eventBus, logger)
	if err != nil {
		return nil, fmt.Errorf("failed to create block executor: %w", err)
	}
	s, err := getInitialState(store, genesis, logger)
	if err != nil {
		return nil, fmt.Errorf("failed to get initial state: %w", err)
	}

<<<<<<< HEAD
	validators := []*tmtypes.Validator{}

	//Check if initChain required on genesis
	if s.LastBlockHeight == 0 {
		sequencersList := settlementClient.GetSequencersList()
		for _, sequencer := range sequencersList {
			tmPubKey, err := cryptocodec.ToTmPubKeyInterface(sequencer.PublicKey)
			if err != nil {
				return nil, err
			}
			validators = append(validators, tmtypes.NewValidator(tmPubKey, 1))
		}

		res, err := exec.InitChain(genesis, validators)
		if err != nil {
			return nil, err
		}

		updateInitChainState(&s, res, validators)
		if _, err := store.UpdateState(s, nil); err != nil {
			return nil, err
		}
	}

=======
>>>>>>> 19f8877f
	batchInProcess := atomic.Value{}
	batchInProcess.Store(false)

	agg := &Manager{
		pubsub:           pubsub,
		p2pClient:        p2pClient,
		proposerKey:      proposerKey,
		conf:             conf,
		genesis:          genesis,
		lastState:        s,
		store:            store,
		executor:         exec,
		dalc:             dalc,
		settlementClient: settlementClient,
		retriever:        dalc.(da.BatchRetriever),
		// channels are buffered to avoid blocking on input/output operations, buffer sizes are arbitrary
		syncTargetDiode:       diodes.NewOneToOne(1, nil),
		syncCache:             make(map[uint64]*types.Block),
		isSyncedCond:          *sync.NewCond(new(sync.Mutex)),
		batchInProcess:        batchInProcess,
		shouldProduceBlocksCh: make(chan bool, 1),
		produceEmptyBlockCh:   make(chan bool, 1),
		logger:                logger,
		prevBlock:             make(map[uint64]*types.Block),
		prevCommit:            make(map[uint64]*types.Commit),
	}

	return agg, nil
}

// Start starts the block manager.
func (m *Manager) Start(ctx context.Context, isAggregator bool) error {
	m.logger.Info("Starting the block manager")

	err := m.syncBlockManager(ctx)
	if err != nil {
		err = fmt.Errorf("failed to sync block manager: %w", err)
		return err
	}

	//TODO (#283): set aggregator mode by proposer addr on the hub
	if isAggregator {
		//make sure local signing key is the registered on the hub
		slProposerKey := m.settlementClient.GetProposer().PublicKey.Bytes()
		localProposerKey, _ := m.proposerKey.GetPublic().Raw()
		if !bytes.Equal(slProposerKey, localProposerKey) {
			return fmt.Errorf("proposer key mismatch: settlement proposer key: %s, block manager proposer key: %s", slProposerKey, m.proposerKey.GetPublic())
		}
		m.logger.Info("Starting in aggregator mode")

		// Check if InitChain flow is needed
		if m.lastState.LastBlockHeight+1 == m.genesis.InitialHeight {
			err := m.RunInitChain(ctx)
			if err != nil {
				return err
			}
		}

		go m.ProduceBlockLoop(ctx)
		go m.SubmitLoop(ctx)
	} else {
		go m.RetriveLoop(ctx)
		go m.SyncTargetLoop(ctx)
	}

	m.EventListener(ctx, isAggregator)

	return nil
}

// syncBlockManager enforces the node to be synced on initial run.
func (m *Manager) syncBlockManager(ctx context.Context) error {
	resultRetrieveBatch, err := m.getLatestBatchFromSL(ctx)
	// Set the syncTarget according to the result
	if err != nil {
		//TODO: separate between fresh rollapp and non-registred rollapp
		if err == settlement.ErrBatchNotFound {
			// Since we requested the latest batch and got batch not found it means
			// the SL still hasn't got any batches for this chain.
			m.logger.Info("No batches for chain found in SL. Start writing first batch")
			atomic.StoreUint64(&m.syncTarget, uint64(m.genesis.InitialHeight-1))
			return nil
		}
		return err
	}
	atomic.StoreUint64(&m.syncTarget, resultRetrieveBatch.EndHeight)
	err = m.syncUntilTarget(ctx, resultRetrieveBatch.EndHeight)
	if err != nil {
		return err
	}

	m.logger.Info("Synced", "current height", m.store.Height(), "syncTarget", atomic.LoadUint64(&m.syncTarget))
	return nil
}

// updateSyncParams updates the sync target and state index if necessary
func (m *Manager) updateSyncParams(endHeight uint64) {
	types.RollappHubHeightGauge.Set(float64(endHeight))
	m.logger.Info("Received new syncTarget", "syncTarget", endHeight)
	atomic.StoreUint64(&m.syncTarget, endHeight)
	atomic.StoreInt64(&m.lastSubmissionTime, time.Now().UnixNano())
}

func getAddress(key crypto.PrivKey) ([]byte, error) {
	rawKey, err := key.GetPublic().Raw()
	if err != nil {
		return nil, err
	}
	return tmcrypto.AddressHash(rawKey), nil
}

// EventListener registers events to callbacks.
func (m *Manager) EventListener(ctx context.Context, isAggregator bool) {
	go utils.SubscribeAndHandleEvents(ctx, m.pubsub, "nodeHealthStatusHandler", events.EventQueryHealthStatus, m.healthStatusEventCallback, m.logger)
	if !isAggregator {
		go utils.SubscribeAndHandleEvents(ctx, m.pubsub, "ApplyBlockLoop", p2p.EventQueryNewNewGossipedBlock, m.applyBlockCallback, m.logger, 100)
	}

}

func (m *Manager) healthStatusEventCallback(event pubsub.Message) {
	eventData := event.Data().(*events.EventDataHealthStatus)
	m.logger.Info("Received health status event", "eventData", eventData)
	m.shouldProduceBlocksCh <- eventData.Healthy
}

func (m *Manager) applyBlockCallback(event pubsub.Message) {
	m.logger.Debug("Received new block event", "eventData", event.Data(), "cachedBlocks", len(m.prevBlock))
	eventData := event.Data().(p2p.GossipedBlock)
	block := eventData.Block
	commit := eventData.Commit

	if block.Header.Height != m.store.Height()+1 {
		if block.Header.Height > m.store.Height() {
			m.prevBlock[block.Header.Height] = &block
			m.prevCommit[block.Header.Height] = &commit
			m.logger.Debug("Caching block", "block height", block.Header.Height, "store height", m.store.Height())
		}
	} else {
		err := m.applyBlock(context.Background(), &block, &commit, blockMetaData{source: gossipedBlock})
		if err != nil {
			m.logger.Debug("Failed to apply block", "err", err)
		}
	}
	err := m.attemptApplyCachedBlocks(context.Background())
	if err != nil {
		m.logger.Debug("Failed to apply previous cached blocks", "err", err)
	}
}

// getLatestBatchFromSL gets the latest batch from the SL
func (m *Manager) getLatestBatchFromSL(ctx context.Context) (*settlement.ResultRetrieveBatch, error) {
	var resultRetrieveBatch *settlement.ResultRetrieveBatch
	var err error
	// Get latest batch from SL
	err = retry.Do(
		func() error {
			resultRetrieveBatch, err = m.settlementClient.RetrieveBatch()
			if err != nil {
				return err
			}
			return nil
		},
		retry.LastErrorOnly(true),
		retry.Context(ctx),
		retry.Attempts(1),
	)
	if err != nil {
		return resultRetrieveBatch, err
	}
	return resultRetrieveBatch, nil
}<|MERGE_RESOLUTION|>--- conflicted
+++ resolved
@@ -128,33 +128,6 @@
 		return nil, fmt.Errorf("failed to get initial state: %w", err)
 	}
 
-<<<<<<< HEAD
-	validators := []*tmtypes.Validator{}
-
-	//Check if initChain required on genesis
-	if s.LastBlockHeight == 0 {
-		sequencersList := settlementClient.GetSequencersList()
-		for _, sequencer := range sequencersList {
-			tmPubKey, err := cryptocodec.ToTmPubKeyInterface(sequencer.PublicKey)
-			if err != nil {
-				return nil, err
-			}
-			validators = append(validators, tmtypes.NewValidator(tmPubKey, 1))
-		}
-
-		res, err := exec.InitChain(genesis, validators)
-		if err != nil {
-			return nil, err
-		}
-
-		updateInitChainState(&s, res, validators)
-		if _, err := store.UpdateState(s, nil); err != nil {
-			return nil, err
-		}
-	}
-
-=======
->>>>>>> 19f8877f
 	batchInProcess := atomic.Value{}
 	batchInProcess.Store(false)
 
