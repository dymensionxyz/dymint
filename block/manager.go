package block

import (
	"context"
	"errors"
	"fmt"
	"sync"
	"sync/atomic"

	"github.com/dymensionxyz/gerr-cosmos/gerrc"
	"golang.org/x/sync/errgroup"

	"github.com/dymensionxyz/dymint/da/registry"
	"github.com/dymensionxyz/dymint/indexers/txindex"
	"github.com/dymensionxyz/dymint/node/events"
	"github.com/dymensionxyz/dymint/store"
	uerrors "github.com/dymensionxyz/dymint/utils/errors"
	uevent "github.com/dymensionxyz/dymint/utils/event"
	"github.com/dymensionxyz/dymint/version"

	"github.com/libp2p/go-libp2p/core/crypto"

	tmcrypto "github.com/tendermint/tendermint/crypto"
	"github.com/tendermint/tendermint/libs/log"
	"github.com/tendermint/tendermint/libs/pubsub"
	"github.com/tendermint/tendermint/proxy"
	tmtypes "github.com/tendermint/tendermint/types"

	"github.com/dymensionxyz/dymint/config"
	"github.com/dymensionxyz/dymint/da"
	"github.com/dymensionxyz/dymint/mempool"
	"github.com/dymensionxyz/dymint/p2p"
	"github.com/dymensionxyz/dymint/settlement"
	"github.com/dymensionxyz/dymint/types"

	uchannel "github.com/dymensionxyz/dymint/utils/channel"
)

const (
	// RunModeProposer represents a node running as a proposer
	RunModeProposer uint = iota
	// RunModeFullNode represents a node running as a full node
	RunModeFullNode
)

// Manager is responsible for aggregating transactions into blocks.
type Manager struct {
	logger types.Logger

	// Configuration
	Conf            config.BlockManagerConfig
	Genesis         *tmtypes.GenesisDoc
	GenesisChecksum string
	LocalKey        crypto.PrivKey
	RootDir         string

	// Store and execution
	Store      store.Store
	State      *types.State
	Executor   ExecutorI
	Sequencers *types.SequencerSet // Sequencers is the set of sequencers that are currently active on the rollapp

	// Clients and servers
	Pubsub    *pubsub.Server
	P2PClient *p2p.Client
	DAClient  da.DataAvailabilityLayerClient
	SLClient  settlement.ClientI

	// RunMode represents the mode of the node. Set during initialization and shouldn't change after that.
	RunMode uint

	// context used when freezing node
	Cancel context.CancelFunc
	Ctx    context.Context

	// LastBlockTimeInSettlement is the time of last submitted block, used to measure batch skew time
	LastBlockTimeInSettlement atomic.Int64

	// LastBlockTime is the time of last produced block, used to measure batch skew time
	LastBlockTime atomic.Int64
	/*
		Sequencer and full-node
	*/
	// The last height which was submitted to settlement, that we know of. When we produce new batches, we will
	// start at this height + 1.
	// It is ALSO used by the producer, because the producer needs to check if it can prune blocks and it won't
	// prune anything that might be submitted in the future. Therefore, it must be atomic.
	LastSettlementHeight atomic.Uint64

	// channel used to send the retain height to the pruning background loop
	pruningC chan int64

	// indexer
	IndexerService *txindex.IndexerService

	// used to fetch blocks from DA. Sequencer will only fetch batches in case it requires to re-sync (in case of rollback). Full-node will fetch batches for syncing and validation.
	Retriever da.BatchRetriever

	/*
		Full-node only
	*/
	// Protect against processing two blocks at once when there are two routines handling incoming gossiped blocks,
	// and incoming DA blocks, respectively.
	retrieverMu sync.Mutex

	// Cached blocks and commits, coming from P2P, for applying at future heights. The blocks may not be valid, because
	// we can only do full validation in sequential order.
	blockCache *Cache

	// TargetHeight holds the value of the current highest block seen from either p2p (probably higher) or the DA
	TargetHeight atomic.Uint64

	// Fraud handler
	FraudHandler FraudHandler

	// channel used to signal the syncing loop when there is a new state update available
	settlementSyncingC chan struct{}

	// channel used to signal the validation loop when there is a new state update available
	settlementValidationC chan struct{}

	// notifies when the node has completed syncing
	syncedFromSettlement *uchannel.Nudger

	// validates all non-finalized state updates from settlement, checking there is consistency between DA and P2P blocks, and the information in the state update.
	SettlementValidator *SettlementValidator
}

// NewManager creates new block Manager.
func NewManager(
	localKey crypto.PrivKey,
	conf config.NodeConfig,
	genesis *tmtypes.GenesisDoc,
	genesisChecksum string,
	store store.Store,
	mempool mempool.Mempool,
	proxyApp proxy.AppConns,
	settlementClient settlement.ClientI,
	eventBus *tmtypes.EventBus,
	pubsub *pubsub.Server,
	p2pClient *p2p.Client,
	dalcKV *store.PrefixKV,
	indexerService *txindex.IndexerService,
	logger log.Logger,
) (*Manager, error) {
	localAddress, err := types.GetAddress(localKey)
	if err != nil {
		return nil, err
	}
	exec, err := NewExecutor(
		localAddress,
		genesis.ChainID,
		mempool,
		proxyApp,
		eventBus,
		NewConsensusMsgQueue(), // TODO properly specify ConsensusMsgStream: https://github.com/dymensionxyz/dymint/issues/1125
		logger,
	)
	if err != nil {
		return nil, fmt.Errorf("create block executor: %w", err)
	}

	m := &Manager{
		Pubsub:          pubsub,
		P2PClient:       p2pClient,
		LocalKey:        localKey,
		RootDir:         conf.RootDir,
		Conf:            conf.BlockManagerConfig,
		Genesis:         genesis,
		GenesisChecksum: genesisChecksum,
		Store:           store,
		Executor:        exec,
		Sequencers:      types.NewSequencerSet(),
		SLClient:        settlementClient,
		IndexerService:  indexerService,
		logger:          logger.With("module", "block_manager"),
		blockCache: &Cache{
			cache: make(map[uint64]types.CachedBlock),
		},
		pruningC:              make(chan int64, 10),   // use of buffered channel to avoid blocking applyBlock thread. In case channel is full, pruning will be skipped, but the retain height can be pruned in the next iteration.
		settlementSyncingC:    make(chan struct{}, 1), // use of buffered channel to avoid blocking. In case channel is full, its skipped because there is an ongoing syncing process, but syncing height is updated, which means the ongoing syncing will sync to the new height.
		settlementValidationC: make(chan struct{}, 1), // use of buffered channel to avoid blocking. In case channel is full, its skipped because there is an ongoing validation process, but validation height is updated, which means the ongoing validation will validate to the new height.
		syncedFromSettlement:  uchannel.NewNudger(),   // used by the sequencer to wait  till the node completes the syncing from settlement.
	}
	m.setFraudHandler(NewFreezeHandler(m))
	err = m.LoadStateOnInit(store, genesis, logger)
	if err != nil {
		return nil, fmt.Errorf("get initial state: %w", err)
	}

	err = m.setDA(conf.DAConfig, dalcKV, logger)
	if err != nil {
		return nil, err
	}

	// update dymint state with fork info
	err = m.updateStateWhenFork()
	if err != nil {
		return nil, err
	}

	// validate configuration params and rollapp consensus params are in line
	err = m.ValidateConfigWithRollappParams()
	if err != nil {
		return nil, err
	}

	m.SettlementValidator = NewSettlementValidator(m.logger, m)

	return m, nil
}

// Start starts the block manager.
func (m *Manager) Start(ctx context.Context) error {
	m.Ctx, m.Cancel = context.WithCancel(ctx)
	// Check if InitChain flow is needed
	if m.State.IsGenesis() {
		m.logger.Info("Running InitChain")

		err := m.RunInitChain(ctx)
		if err != nil {
			return err
		}
	}

	// Check if a proposer on the rollapp is set. In case no proposer is set on the Rollapp, fallback to the hub proposer (If such exists).
	// No proposer on the rollapp means that at some point there was no available proposer.
	// In case there is also no proposer on the hub to our current height, it means that the chain is halted.
	if m.State.GetProposer() == nil {
		m.logger.Info("No proposer on the rollapp, fallback to the hub proposer, if available")
		err := m.UpdateProposerFromSL()
		if err != nil {
			return err
		}
	}

	// checks if the the current node is the proposer either on rollapp or on the hub.
	// In case of sequencer rotation, there's a phase where proposer rotated on Rollapp but hasn't yet rotated on hub.
	// for this case, 2 nodes will get `true` for `AmIProposer` so the l2 proposer can produce blocks and the hub proposer can submit his last batch.
	// The hub proposer, after sending the last state update, will panic and restart as full node.
	amIProposerOnSL, err := m.AmIProposerOnSL()
	if err != nil {
		return fmt.Errorf("am i proposer on SL: %w", err)
	}
	amIProposer := amIProposerOnSL || m.AmIProposerOnRollapp()

	m.logger.Info("starting block manager", "mode", map[bool]string{true: "proposer", false: "full node"}[amIProposer])

	// update local state from latest state in settlement
	err = m.updateFromLastSettlementState()
	if err != nil {
		return fmt.Errorf("sync block manager from settlement: %w", err)
	}

	// send signal to syncing loop with last settlement state update
	m.triggerSettlementSyncing()
	// send signal to validation loop with last settlement state update
	m.triggerSettlementValidation()

	eg, ctx := errgroup.WithContext(m.Ctx)

	// Start the pruning loop in the background
	uerrors.ErrGroupGoLog(eg, m.logger, func() error {
		return m.PruningLoop(ctx)
	})

	// Start the settlement sync loop in the background
	uerrors.ErrGroupGoLog(eg, m.logger, func() error {
		err := m.SettlementSyncLoop(ctx)
		if err != nil {
			m.freezeNode(err)
		}
		return nil
	})

	// Monitor sequencer set updates
	uerrors.ErrGroupGoLog(eg, m.logger, func() error {
		return m.MonitorSequencerSetUpdates(ctx)
	})

	uerrors.ErrGroupGoLog(eg, m.logger, func() error {
		return m.MonitorForkUpdateLoop(ctx)
	})

	// run based on the node role
	if !amIProposer {
		return m.runAsFullNode(ctx, eg)
	}

	return m.runAsProposer(ctx, eg)
}

func (m *Manager) NextHeightToSubmit() uint64 {
	return m.LastSettlementHeight.Load() + 1
}

// updateFromLastSettlementState retrieves last sequencers and state update from the Hub and updates local state with it
func (m *Manager) updateFromLastSettlementState() error {
	// Update sequencers list from SL
	err := m.UpdateSequencerSetFromSL()
	if err != nil {
		// this error is not critical
		m.logger.Error("Cannot fetch sequencer set from the Hub", "error", err)
	}

	// update latest height from SL
	latestHeight, err := m.SLClient.GetLatestHeight()
	if errors.Is(err, gerrc.ErrNotFound) {
		// The SL hasn't got any batches for this chain yet.
		m.logger.Info("No batches for chain found in SL.")
		m.LastSettlementHeight.Store(uint64(m.Genesis.InitialHeight - 1))
		m.LastBlockTimeInSettlement.Store(m.Genesis.GenesisTime.UTC().UnixNano())
		return nil
	}
	if err != nil {
		// TODO: separate between fresh rollapp and non-registered rollapp
		return err
	}

	if latestHeight >= m.State.NextHeight() {
		m.UpdateTargetHeight(latestHeight)
	}

	m.LastSettlementHeight.Store(latestHeight)

	// init last block in settlement time in dymint state to calculate batch submit skew time
	m.SetLastBlockTimeInSettlementFromHeight(latestHeight)

	// init last block time in dymint state to calculate batch submit skew time
	block, err := m.Store.LoadBlock(m.State.Height())
	if err == nil {
		m.LastBlockTime.Store(block.Header.GetTimestamp().UTC().UnixNano())
	}
	return nil
}

func (m *Manager) updateLastFinalizedHeightFromSettlement() error {
	// update latest finalized height from SL
	height, err := m.SLClient.GetLatestFinalizedHeight()
	if errors.Is(err, gerrc.ErrNotFound) {
		m.logger.Info("No finalized batches for chain found in SL.")
	} else if err != nil {
		return fmt.Errorf("getting finalized height. err: %w", err)
	}
	m.SettlementValidator.UpdateLastValidatedHeight(height)

	return nil
}

func (m *Manager) GetProposerPubKey() tmcrypto.PubKey {
	return m.State.GetProposerPubKey()
}

func (m *Manager) UpdateTargetHeight(h uint64) {
	for {
		currentHeight := m.TargetHeight.Load()
		if m.TargetHeight.CompareAndSwap(currentHeight, max(currentHeight, h)) {
			break
		}
	}
}

// ValidateConfigWithRollappParams checks the configuration params are consistent with the params in the dymint state (e.g. DA and version)
func (m *Manager) ValidateConfigWithRollappParams() error {
	drsVersion, err := version.GetDRSVersion()
	if err != nil {
		return err
	}
	if drsVersion != m.State.RollappParams.DrsVersion {
		return fmt.Errorf("DRS version mismatch. rollapp param: %d binary used:%d", m.State.RollappParams.DrsVersion, drsVersion)
	}

	if da.Client(m.State.RollappParams.Da) != m.DAClient.GetClientType() {
		return fmt.Errorf("da client mismatch. rollapp param: %s da configured: %s", m.State.RollappParams.Da, m.DAClient.GetClientType())
	}

	if m.Conf.BatchSubmitBytes > uint64(m.DAClient.GetMaxBlobSizeBytes()) {
		return fmt.Errorf("batch size above limit: batch size: %d limit: %d: DA %s", m.Conf.BatchSubmitBytes, m.DAClient.GetMaxBlobSizeBytes(), m.DAClient.GetClientType())
	}

	return nil
}

// setDA initializes DA client in blockmanager according to DA type set in genesis or stored in state
func (m *Manager) setDA(daconfig string, dalcKV store.KV, logger log.Logger) error {
	daLayer := m.State.RollappParams.Da
	dalc := registry.GetClient(daLayer)
	if dalc == nil {
		return fmt.Errorf("get data availability client named '%s'", daLayer)
	}

	err := dalc.Init([]byte(daconfig), m.Pubsub, dalcKV, logger.With("module", string(dalc.GetClientType())))
	if err != nil {
		return fmt.Errorf("data availability layer client initialization:  %w", err)
	}
	m.DAClient = dalc
	retriever, ok := dalc.(da.BatchRetriever)
	if !ok {
		return fmt.Errorf("data availability layer client is not of type BatchRetriever")
	}
	m.Retriever = retriever
	return nil
}

// setFraudHandler sets the fraud handler for the block manager.
func (m *Manager) setFraudHandler(handler *FreezeHandler) {
	m.FraudHandler = handler
}

// freezeNode sets the node as unhealthy and prevents the node continues producing and processing blocks
func (m *Manager) freezeNode(err error) {
	m.logger.Info("Freezing node", "err", err)
	if m.Ctx.Err() != nil {
		return
	}
	uevent.MustPublish(m.Ctx, m.Pubsub, &events.DataHealthStatus{Error: err}, events.HealthStatusList)
	m.Cancel()
}

<<<<<<< HEAD
type Balances struct {
	DA *da.Balance
	SL *types.Balance
}

func (m *Manager) checkBalances() (*Balances, error) {
	balances := &Balances{}
	var wg sync.WaitGroup
	wg.Add(2)

	errChan := make(chan error, 2)

	go func() {
		defer wg.Done()
		balance, err := m.DAClient.GetSignerBalance()
		if err != nil {
			errChan <- fmt.Errorf("get DA signer balance: %w", err)
			return
		}
		balances.DA = balance
	}()

	go func() {
		defer wg.Done()
		balance, err := m.SLClient.GetSignerBalance()
		if err != nil {
			errChan <- fmt.Errorf("get SL signer balance: %w", err)
			return
		}
		balances.SL = balance
	}()

	wg.Wait()
	close(errChan)

	var errs []error
	for err := range errChan {
		errs = append(errs, err)
	}

	if len(errs) > 0 {
		return balances, fmt.Errorf("errors checking balances: %v", errs)
	}

	return balances, nil
=======
// SetLastBlockTimeInSettlementFromHeight is used to initialize LastBlockTimeInSettlement from rollapp height in settlement
func (m *Manager) SetLastBlockTimeInSettlementFromHeight(lastSettlementHeight uint64) {
	block, err := m.Store.LoadBlock(lastSettlementHeight)
	if err != nil {
		// if settlement height block is not found it will be updated after, when syncing
		return
	}
	m.LastBlockTimeInSettlement.Store(block.Header.GetTimestamp().UTC().UnixNano())
>>>>>>> 34018b9f
}<|MERGE_RESOLUTION|>--- conflicted
+++ resolved
@@ -417,7 +417,6 @@
 	m.Cancel()
 }
 
-<<<<<<< HEAD
 type Balances struct {
 	DA *da.Balance
 	SL *types.Balance
@@ -463,7 +462,8 @@
 	}
 
 	return balances, nil
-=======
+}
+
 // SetLastBlockTimeInSettlementFromHeight is used to initialize LastBlockTimeInSettlement from rollapp height in settlement
 func (m *Manager) SetLastBlockTimeInSettlementFromHeight(lastSettlementHeight uint64) {
 	block, err := m.Store.LoadBlock(lastSettlementHeight)
@@ -472,5 +472,4 @@
 		return
 	}
 	m.LastBlockTimeInSettlement.Store(block.Header.GetTimestamp().UTC().UnixNano())
->>>>>>> 34018b9f
 }