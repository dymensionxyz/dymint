--- conflicted
+++ resolved
@@ -101,11 +101,7 @@
 
 	m := &Manager{
 		Pubsub:           pubsub,
-<<<<<<< HEAD
 		P2PClient:        p2pClient,
-=======
-		p2pClient:        p2pClient,
->>>>>>> 242acb7f
 		LocalKey:         localKey,
 		Conf:             conf,
 		Genesis:          genesis,
@@ -192,18 +188,6 @@
 	return nil
 }
 
-<<<<<<< HEAD
-=======
-func (m *Manager) IsSequencerVerify() (bool, error) {
-	slProposerKey := m.SLClient.GetProposer().PublicKey.Bytes()
-	localProposerKey, err := m.LocalKey.GetPublic().Raw()
-	if err != nil {
-		return false, fmt.Errorf("get local node public key: %w", err)
-	}
-	return bytes.Equal(slProposerKey, localProposerKey), nil
-}
-
->>>>>>> 242acb7f
 func (m *Manager) IsSequencer() bool {
 	expectedProposer := m.GetProposerPubKey().Bytes()
 	localProposerKey, _ := m.LocalKey.GetPublic().Raw() //already validated on manager creation
