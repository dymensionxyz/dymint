--- conflicted
+++ resolved
@@ -47,18 +47,12 @@
 	logger types.Logger
 
 	// Configuration
-<<<<<<< HEAD
-	Conf     config.BlockManagerConfig
-	Genesis  *tmtypes.GenesisDoc
-	LocalKey crypto.PrivKey
-	RootDir  string
-=======
 	Conf            config.BlockManagerConfig
 	Genesis         *tmtypes.GenesisDoc
 	GenesisChecksum string
 	LocalKey        crypto.PrivKey
->>>>>>> 81c2d3d5
-
+
+	RootDir  string
 	// Store and execution
 	Store      store.Store
 	State      *types.State
@@ -157,20 +151,6 @@
 	}
 
 	m := &Manager{
-<<<<<<< HEAD
-		Pubsub:         pubsub,
-		P2PClient:      p2pClient,
-		LocalKey:       localKey,
-		Conf:           conf.BlockManagerConfig,
-		RootDir:        conf.RootDir,
-		Genesis:        genesis,
-		Store:          store,
-		Executor:       exec,
-		Sequencers:     types.NewSequencerSet(),
-		SLClient:       settlementClient,
-		indexerService: indexerService,
-		logger:         logger.With("module", "block_manager"),
-=======
 		Pubsub:          pubsub,
 		P2PClient:       p2pClient,
 		LocalKey:        localKey,
@@ -183,7 +163,7 @@
 		SLClient:        settlementClient,
 		indexerService:  indexerService,
 		logger:          logger.With("module", "block_manager"),
->>>>>>> 81c2d3d5
+		RootDir:        conf.RootDir,
 		blockCache: &Cache{
 			cache: make(map[uint64]types.CachedBlock),
 		},
