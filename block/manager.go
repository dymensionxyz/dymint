package block

import (
	"context"
	"errors"
	"fmt"
	"sync"
	"sync/atomic"

	"github.com/dymensionxyz/gerr-cosmos/gerrc"
	"golang.org/x/sync/errgroup"

	"github.com/dymensionxyz/dymint/da/registry"
	"github.com/dymensionxyz/dymint/indexers/txindex"
	"github.com/dymensionxyz/dymint/store"
	uerrors "github.com/dymensionxyz/dymint/utils/errors"
	uevent "github.com/dymensionxyz/dymint/utils/event"
	"github.com/dymensionxyz/dymint/version"

	"github.com/libp2p/go-libp2p/core/crypto"
	tmcrypto "github.com/tendermint/tendermint/crypto"
	"github.com/tendermint/tendermint/libs/log"
	"github.com/tendermint/tendermint/libs/pubsub"
	"github.com/tendermint/tendermint/proxy"
	tmtypes "github.com/tendermint/tendermint/types"

	"github.com/dymensionxyz/dymint/config"
	"github.com/dymensionxyz/dymint/da"
	"github.com/dymensionxyz/dymint/mempool"
	"github.com/dymensionxyz/dymint/p2p"
	"github.com/dymensionxyz/dymint/settlement"
	"github.com/dymensionxyz/dymint/types"
)

// Manager is responsible for aggregating transactions into blocks.
type Manager struct {
	logger types.Logger

	// Configuration
	Conf     config.BlockManagerConfig
	Genesis  *tmtypes.GenesisDoc
	LocalKey crypto.PrivKey

	// Store and execution
	Store    store.Store
	State    *types.State
	Executor ExecutorI

	// Clients and servers
	Pubsub    *pubsub.Server
	P2PClient *p2p.Client
	DAClient  da.DataAvailabilityLayerClient
	SLClient  settlement.ClientI

	/*
		Submission
	*/
	// The last height which was submitted to both sublayers, that we know of. When we produce new batches, we will
	// start at this height + 1.
	// It is ALSO used by the producer, because the producer needs to check if it can prune blocks and it won't
	// prune anything that might be submitted in the future. Therefore, it must be atomic.
	LastSubmittedHeight atomic.Uint64

	/*
		Retrieval
	*/
	// Protect against processing two blocks at once when there are two routines handling incoming gossiped blocks,
	// and incoming DA blocks, respectively.
	retrieverMu sync.Mutex
	// Protect against syncing twice from DA in case new batch is posted but it did not finish to sync yet.
	syncFromDaMu sync.Mutex
	Retriever    da.BatchRetriever
	// Cached blocks and commits for applying at future heights. The blocks may not be valid, because
	// we can only do full validation in sequential order.
	blockCache *Cache

	// TargetHeight holds the value of the current highest block seen from either p2p (probably higher) or the DA
	TargetHeight atomic.Uint64

<<<<<<< HEAD
	// Fraud handler
	FraudHandler FraudHandler
=======
	// channel used to send the retain height to the pruning background loop
	pruningC chan int64

	// indexer
	indexerService *txindex.IndexerService
>>>>>>> f3e6bfec
}

// NewManager creates new block Manager.
func NewManager(
	localKey crypto.PrivKey,
	conf config.NodeConfig,
	genesis *tmtypes.GenesisDoc,
	store store.Store,
	mempool mempool.Mempool,
	proxyApp proxy.AppConns,
	settlementClient settlement.ClientI,
	eventBus *tmtypes.EventBus,
	pubsub *pubsub.Server,
	p2pClient *p2p.Client,
	dalcKV *store.PrefixKV,
	indexerService *txindex.IndexerService,
	logger log.Logger,
) (*Manager, error) {
	localAddress, err := types.GetAddress(localKey)
	if err != nil {
		return nil, err
	}
	exec, err := NewExecutor(localAddress, genesis.ChainID, mempool, proxyApp, eventBus, logger)
	if err != nil {
		return nil, fmt.Errorf("create block executor: %w", err)
	}

	m := &Manager{
		Pubsub:         pubsub,
		P2PClient:      p2pClient,
		LocalKey:       localKey,
		Conf:           conf.BlockManagerConfig,
		Genesis:        genesis,
		Store:          store,
		Executor:       exec,
		SLClient:       settlementClient,
		indexerService: indexerService,
		logger:         logger.With("module", "block_manager"),
		blockCache: &Cache{
			cache: make(map[uint64]types.CachedBlock),
		},
<<<<<<< HEAD
		FraudHandler: nil, // TODO: create a default handler
=======
		pruningC: make(chan int64, 10), // use of buffered channel to avoid blocking applyBlock thread. In case channel is full, pruning will be skipped, but the retain height can be pruned in the next iteration.
>>>>>>> f3e6bfec
	}

	err = m.LoadStateOnInit(store, genesis, logger)
	if err != nil {
		return nil, fmt.Errorf("get initial state: %w", err)
	}

	err = m.setDA(conf.DAConfig, dalcKV, logger)
	if err != nil {
		return nil, err
	}

	// validate configuration params and rollapp consensus params are in line
	err = m.ValidateConfigWithRollappParams()
	if err != nil {
		return nil, err
	}

	return m, nil
}

// Start starts the block manager.
func (m *Manager) Start(ctx context.Context) error {
	// Check if InitChain flow is needed
	if m.State.IsGenesis() {
		m.logger.Info("Running InitChain")

		err := m.RunInitChain(ctx)
		if err != nil {
			return err
		}
	}

	// Check if the chain is halted
	err := m.isChainHalted()
	if err != nil {
		return err
	}

	isProposer := m.IsProposer()
	m.logger.Info("starting block manager", "proposer", isProposer)

	eg, ctx := errgroup.WithContext(ctx)
	uerrors.ErrGroupGoLog(eg, m.logger, func() error {
		return m.PruningLoop(ctx)
	})

	/* ----------------------------- full node mode ----------------------------- */
	if !isProposer {
		// Full-nodes can sync from DA but it is not necessary to wait for it, since it can sync from P2P as well in parallel.
		go func() {
			err := m.syncFromSettlement()
			if err != nil {
				m.logger.Error("sync block manager from settlement", "err", err)
			}
			// DA Sync. Subscribe to SL next batch events
			go uevent.MustSubscribe(ctx, m.Pubsub, "syncTargetLoop", settlement.EventQueryNewSettlementBatchAccepted, m.onNewStateUpdate, m.logger)
		}()

		// P2P Sync. Subscribe to P2P received blocks events
		go uevent.MustSubscribe(ctx, m.Pubsub, "applyGossipedBlocksLoop", p2p.EventQueryNewGossipedBlock, m.OnReceivedBlock, m.logger)
		go uevent.MustSubscribe(ctx, m.Pubsub, "applyBlockSyncBlocksLoop", p2p.EventQueryNewBlockSyncBlock, m.OnReceivedBlock, m.logger)
		return nil
	}

	/* ----------------------------- sequencer mode ----------------------------- */
	// Subscribe to batch events, to update last submitted height in case batch confirmation was lost. This could happen if the sequencer crash/restarted just after submitting a batch to the settlement and by the time we query the last batch, this batch wasn't accepted yet.
	go uevent.MustSubscribe(ctx, m.Pubsub, "updateSubmittedHeightLoop", settlement.EventQueryNewSettlementBatchAccepted, m.UpdateLastSubmittedHeight, m.logger)

	// Sequencer must wait till DA is synced to start submitting blobs
	<-m.DAClient.Synced()
	err = m.syncFromSettlement()
	if err != nil {
		return fmt.Errorf("sync block manager from settlement: %w", err)
	}
	// check if sequencer in the middle of rotation
	nextSeqAddr, missing, err := m.MissingLastBatch()
	if err != nil {
		return fmt.Errorf("checking if missing last batch: %w", err)
	}
	// if sequencer is in the middle of rotation, complete rotation instead of running the main loop
	if missing {
		m.handleRotationReq(ctx, nextSeqAddr)
		return nil
	}

	// populate the bytes produced channel
	bytesProducedC := make(chan int)

	// channel to signal sequencer rotation started
	rotateSequencerC := make(chan string, 1)

	uerrors.ErrGroupGoLog(eg, m.logger, func() error {
		return m.SubmitLoop(ctx, bytesProducedC)
	})
	uerrors.ErrGroupGoLog(eg, m.logger, func() error {
		bytesProducedC <- m.GetUnsubmittedBytes() // load unsubmitted bytes from previous run
		return m.ProduceBlockLoop(ctx, bytesProducedC)
	})
	uerrors.ErrGroupGoLog(eg, m.logger, func() error {
		return m.MonitorSequencerRotation(ctx, rotateSequencerC)
	})

	go func() {
		_ = eg.Wait()
		// Check if exited due to sequencer rotation signal
		select {
		case nextSeqAddr := <-rotateSequencerC:
			m.handleRotationReq(ctx, nextSeqAddr)
		default:
			m.logger.Info("Block manager err group finished.")
		}
	}()

	return nil
}

func (m *Manager) isChainHalted() error {
	if m.GetProposerPubKey() == nil {
		// if no proposer set in state, try to update it from the hub
		err := m.UpdateProposer()
		if err != nil {
			return fmt.Errorf("update proposer: %w", err)
		}
		if m.GetProposerPubKey() == nil {
			return fmt.Errorf("no proposer pubkey found. chain is halted")
		}
	}
	return nil
}

func (m *Manager) NextHeightToSubmit() uint64 {
	return m.LastSubmittedHeight.Load() + 1
}

// syncFromSettlement enforces the node to be synced on initial run from SL and DA.
func (m *Manager) syncFromSettlement() error {
	err := m.UpdateSequencerSetFromSL()
	if err != nil {
		return fmt.Errorf("update bonded sequencer set: %w", err)
	}

	res, err := m.SLClient.GetLatestBatch()
	if errors.Is(err, gerrc.ErrNotFound) {
		// The SL hasn't got any batches for this chain yet.
		m.logger.Info("No batches for chain found in SL.")
		m.LastSubmittedHeight.Store(uint64(m.Genesis.InitialHeight - 1))
		return nil
	}

	if err != nil {
		// TODO: separate between fresh rollapp and non-registered rollapp
		return err
	}
	m.LastSubmittedHeight.Store(res.EndHeight)
	err = m.syncToTargetHeight(res.EndHeight)
	m.UpdateTargetHeight(res.EndHeight)
	if err != nil {
		return err
	}

	m.logger.Info("Synced.", "current height", m.State.Height(), "last submitted height", m.LastSubmittedHeight.Load())
	return nil
}

func (m *Manager) GetProposerPubKey() tmcrypto.PubKey {
	return m.State.Sequencers.GetProposerPubKey()
}

func (m *Manager) UpdateTargetHeight(h uint64) {
	for {
		currentHeight := m.TargetHeight.Load()
		if m.TargetHeight.CompareAndSwap(currentHeight, max(currentHeight, h)) {
			break
		}
	}
}

// ValidateConfigWithRollappParams checks the configuration params are consistent with the params in the dymint state (e.g. DA and version)
func (m *Manager) ValidateConfigWithRollappParams() error {
	if version.Commit != m.State.RollappParams.Version {
		return fmt.Errorf("binary version mismatch. rollapp param: %s binary used:%s", m.State.RollappParams.Version, version.Commit)
	}

	if da.Client(m.State.RollappParams.Da) != m.DAClient.GetClientType() {
		return fmt.Errorf("da client mismatch. rollapp param: %s da configured: %s", m.State.RollappParams.Da, m.DAClient.GetClientType())
	}

	if m.Conf.BatchSubmitBytes > uint64(m.DAClient.GetMaxBlobSizeBytes()) {
		return fmt.Errorf("batch size above limit: batch size: %d limit: %d: DA %s", m.Conf.BatchSubmitBytes, m.DAClient.GetMaxBlobSizeBytes(), m.DAClient.GetClientType())
	}

	return nil
}

// setDA initializes DA client in blockmanager according to DA type set in genesis or stored in state
func (m *Manager) setDA(daconfig string, dalcKV store.KV, logger log.Logger) error {
	daLayer := m.State.RollappParams.Da
	dalc := registry.GetClient(daLayer)
	if dalc == nil {
		return fmt.Errorf("get data availability client named '%s'", daLayer)
	}

	err := dalc.Init([]byte(daconfig), m.Pubsub, dalcKV, logger.With("module", string(dalc.GetClientType())))
	if err != nil {
		return fmt.Errorf("data availability layer client initialization:  %w", err)
	}
	m.DAClient = dalc
	retriever, ok := dalc.(da.BatchRetriever)
	if !ok {
		return fmt.Errorf("data availability layer client is not of type BatchRetriever")
	}
	m.Retriever = retriever
	return nil
}<|MERGE_RESOLUTION|>--- conflicted
+++ resolved
@@ -77,16 +77,14 @@
 	// TargetHeight holds the value of the current highest block seen from either p2p (probably higher) or the DA
 	TargetHeight atomic.Uint64
 
-<<<<<<< HEAD
 	// Fraud handler
 	FraudHandler FraudHandler
-=======
+
 	// channel used to send the retain height to the pruning background loop
 	pruningC chan int64
 
 	// indexer
 	indexerService *txindex.IndexerService
->>>>>>> f3e6bfec
 }
 
 // NewManager creates new block Manager.
@@ -128,11 +126,8 @@
 		blockCache: &Cache{
 			cache: make(map[uint64]types.CachedBlock),
 		},
-<<<<<<< HEAD
 		FraudHandler: nil, // TODO: create a default handler
-=======
 		pruningC: make(chan int64, 10), // use of buffered channel to avoid blocking applyBlock thread. In case channel is full, pruning will be skipped, but the retain height can be pruned in the next iteration.
->>>>>>> f3e6bfec
 	}
 
 	err = m.LoadStateOnInit(store, genesis, logger)
