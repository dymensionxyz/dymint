--- conflicted
+++ resolved
@@ -204,20 +204,11 @@
 	// Check if a proposer on the rollapp is set. In case no proposer is set on the Rollapp, fallback to the hub proposer (If such exists).
 	// No proposer on the rollapp means that at some point there was no available proposer.
 	// In case there is also no proposer on the hub to our current height, it means that the chain is halted.
-<<<<<<< HEAD
 	if m.State.GetProposer() == nil {
 		m.logger.Info("No proposer on the rollapp, fallback to the hub proposer, if available")
 		SLProposer, err := m.SLClient.GetProposerAtHeight(int64(m.State.Height()))
 		if err != nil {
 			return fmt.Errorf("get proposer at height: %w", err)
-=======
-	// FIXME: In case we are syncing we would like to get the proposer from the hub relevant to the current height.
-	if m.State.GetProposer() == nil {
-		m.logger.Info("No proposer on the rollapp, fallback to the hub proposer, if available")
-		SLProposer := m.SLClient.GetProposer()
-		if SLProposer == nil {
-			return fmt.Errorf("no proposer available. chain is halted")
->>>>>>> 58b9cafa
 		}
 		m.State.SetProposer(SLProposer)
 	}
@@ -226,20 +217,14 @@
 	// In case of sequencer rotation, there's a phase where proposer rotated on Rollapp but hasn't yet rotated on hub.
 	// for this case, 2 nodes will get `true` for `AmIProposer` so the l2 proposer can produce blocks and the hub proposer can submit his last batch.
 	// The hub proposer, after sending the last state update, will panic and restart as full node.
-<<<<<<< HEAD
 	amIProposerOnSL, err := m.AmIProposerOnSL()
 	if err != nil {
 		return fmt.Errorf("am i proposer on SL: %w", err)
 	}
 	amIProposer := amIProposerOnSL || m.AmIProposerOnRollapp()
-=======
-	amIProposer := m.AmIProposerOnSL() || m.AmIProposerOnRollapp()
-
-	m.logger.Info("starting block manager", "mode", map[bool]string{true: "proposer", false: "full node"}[amIProposer])
->>>>>>> 58b9cafa
 
 	// update local state from latest state in settlement
-	err := m.updateFromLastSettlementState()
+	err = m.updateFromLastSettlementState()
 	if err != nil {
 		return fmt.Errorf("sync block manager from settlement: %w", err)
 	}
