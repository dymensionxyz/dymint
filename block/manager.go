package block

import (
	"context"
	"errors"
	"fmt"
	"strconv"
	"sync"
	"sync/atomic"

	"github.com/dymensionxyz/gerr-cosmos/gerrc"
	"golang.org/x/sync/errgroup"

	"github.com/dymensionxyz/dymint/da/registry"
	"github.com/dymensionxyz/dymint/indexers/txindex"
	"github.com/dymensionxyz/dymint/store"
	uerrors "github.com/dymensionxyz/dymint/utils/errors"
	"github.com/dymensionxyz/dymint/version"

	"github.com/libp2p/go-libp2p/core/crypto"

	tmcrypto "github.com/tendermint/tendermint/crypto"
	"github.com/tendermint/tendermint/libs/log"
	"github.com/tendermint/tendermint/libs/pubsub"
	"github.com/tendermint/tendermint/proxy"
	tmtypes "github.com/tendermint/tendermint/types"

	"github.com/dymensionxyz/dymint/config"
	"github.com/dymensionxyz/dymint/da"
	"github.com/dymensionxyz/dymint/mempool"
	"github.com/dymensionxyz/dymint/p2p"
	"github.com/dymensionxyz/dymint/settlement"
	"github.com/dymensionxyz/dymint/types"

	uchannel "github.com/dymensionxyz/dymint/utils/channel"
)

const (
	// RunModeProposer represents a node running as a proposer
	RunModeProposer uint = iota
	// RunModeFullNode represents a node running as a full node
	RunModeFullNode
)

// Manager is responsible for aggregating transactions into blocks.
type Manager struct {
	logger types.Logger

	// Configuration
<<<<<<< HEAD
	Conf     config.BlockManagerConfig
	Genesis  *tmtypes.GenesisDoc
	LocalKey crypto.PrivKey
	RootDir  string
=======
	Conf            config.BlockManagerConfig
	Genesis         *tmtypes.GenesisDoc
	GenesisChecksum string
	LocalKey        crypto.PrivKey
>>>>>>> 81c2d3d5

	// Store and execution
	Store      store.Store
	State      *types.State
	Executor   ExecutorI
	Sequencers *types.SequencerSet // Sequencers is the set of sequencers that are currently active on the rollapp

	// Clients and servers
	Pubsub    *pubsub.Server
	P2PClient *p2p.Client
	DAClient  da.DataAvailabilityLayerClient
	SLClient  settlement.ClientI

	// RunMode represents the mode of the node. Set during initialization and shouldn't change after that.
	RunMode uint

	/*
		Sequencer and full-node
	*/
	// The last height which was submitted to settlement, that we know of. When we produce new batches, we will
	// start at this height + 1.
	// It is ALSO used by the producer, because the producer needs to check if it can prune blocks and it won't
	// prune anything that might be submitted in the future. Therefore, it must be atomic.
	LastSettlementHeight atomic.Uint64

	// channel used to send the retain height to the pruning background loop
	pruningC chan int64

	// indexer
	indexerService *txindex.IndexerService

	// used to fetch blocks from DA. Sequencer will only fetch batches in case it requires to re-sync (in case of rollback). Full-node will fetch batches for syncing and validation.
	Retriever da.BatchRetriever

	/*
		Full-node only
	*/
	// Protect against processing two blocks at once when there are two routines handling incoming gossiped blocks,
	// and incoming DA blocks, respectively.
	retrieverMu sync.Mutex

	// Cached blocks and commits, coming from P2P, for applying at future heights. The blocks may not be valid, because
	// we can only do full validation in sequential order.
	blockCache *Cache

	// TargetHeight holds the value of the current highest block seen from either p2p (probably higher) or the DA
	TargetHeight atomic.Uint64

	// Fraud handler
	FraudHandler FraudHandler

	// channel used to signal the syncing loop when there is a new state update available
	settlementSyncingC chan struct{}

	// channel used to signal the validation loop when there is a new state update available
	settlementValidationC chan struct{}

	// notifies when the node has completed syncing
	syncedFromSettlement *uchannel.Nudger

	// validates all non-finalized state updates from settlement, checking there is consistency between DA and P2P blocks, and the information in the state update.
	SettlementValidator *SettlementValidator
}

// NewManager creates new block Manager.
func NewManager(
	localKey crypto.PrivKey,
	conf config.NodeConfig,
	genesis *tmtypes.GenesisDoc,
	genesisChecksum string,
	store store.Store,
	mempool mempool.Mempool,
	proxyApp proxy.AppConns,
	settlementClient settlement.ClientI,
	eventBus *tmtypes.EventBus,
	pubsub *pubsub.Server,
	p2pClient *p2p.Client,
	dalcKV *store.PrefixKV,
	indexerService *txindex.IndexerService,
	logger log.Logger,
) (*Manager, error) {
	localAddress, err := types.GetAddress(localKey)
	if err != nil {
		return nil, err
	}
	exec, err := NewExecutor(
		localAddress,
		genesis.ChainID,
		mempool,
		proxyApp,
		eventBus,
		NewConsensusMsgQueue(), // TODO properly specify ConsensusMsgStream: https://github.com/dymensionxyz/dymint/issues/1125
		logger,
	)
	if err != nil {
		return nil, fmt.Errorf("create block executor: %w", err)
	}

	m := &Manager{
<<<<<<< HEAD
		Pubsub:         pubsub,
		P2PClient:      p2pClient,
		LocalKey:       localKey,
		Conf:           conf.BlockManagerConfig,
		RootDir:        conf.RootDir,
		Genesis:        genesis,
		Store:          store,
		Executor:       exec,
		Sequencers:     types.NewSequencerSet(),
		SLClient:       settlementClient,
		indexerService: indexerService,
		logger:         logger.With("module", "block_manager"),
=======
		Pubsub:          pubsub,
		P2PClient:       p2pClient,
		LocalKey:        localKey,
		Conf:            conf.BlockManagerConfig,
		Genesis:         genesis,
		GenesisChecksum: genesisChecksum,
		Store:           store,
		Executor:        exec,
		Sequencers:      types.NewSequencerSet(),
		SLClient:        settlementClient,
		indexerService:  indexerService,
		logger:          logger.With("module", "block_manager"),
>>>>>>> 81c2d3d5
		blockCache: &Cache{
			cache: make(map[uint64]types.CachedBlock),
		},
		pruningC:              make(chan int64, 10),   // use of buffered channel to avoid blocking applyBlock thread. In case channel is full, pruning will be skipped, but the retain height can be pruned in the next iteration.
		settlementSyncingC:    make(chan struct{}, 1), // use of buffered channel to avoid blocking. In case channel is full, its skipped because there is an ongoing syncing process, but syncing height is updated, which means the ongoing syncing will sync to the new height.
		settlementValidationC: make(chan struct{}, 1), // use of buffered channel to avoid blocking. In case channel is full, its skipped because there is an ongoing validation process, but validation height is updated, which means the ongoing validation will validate to the new height.
		syncedFromSettlement:  uchannel.NewNudger(),   // used by the sequencer to wait  till the node completes the syncing from settlement.
	}
	m.setFraudHandler(NewFreezeHandler(m))

	err = m.LoadStateOnInit(store, genesis, logger)
	if err != nil {
		return nil, fmt.Errorf("get initial state: %w", err)
	}

	err = m.setDA(conf.DAConfig, dalcKV, logger)
	if err != nil {
		return nil, err
	}

	// validate configuration params and rollapp consensus params are in line
	err = m.ValidateConfigWithRollappParams()
	if err != nil {
		return nil, err
	}

	m.SettlementValidator = NewSettlementValidator(m.logger, m)

	return m, nil
}

// Start starts the block manager.
func (m *Manager) Start(ctx context.Context) error {
	// Check if InitChain flow is needed
	if m.State.IsGenesis() {
		m.logger.Info("Running InitChain")

		err := m.RunInitChain(ctx)
		if err != nil {
			return err
		}
	}

	// Check if a proposer on the rollapp is set. In case no proposer is set on the Rollapp, fallback to the hub proposer (If such exists).
	// No proposer on the rollapp means that at some point there was no available proposer.
	// In case there is also no proposer on the hub to our current height, it means that the chain is halted.
	if m.State.GetProposer() == nil {
		m.logger.Info("No proposer on the rollapp, fallback to the hub proposer, if available")
		SLProposer, err := m.SLClient.GetProposerAtHeight(int64(m.State.Height()))
		if err != nil {
			return fmt.Errorf("get proposer at height: %w", err)
		}
		m.State.SetProposer(SLProposer)
	}

	// checks if the the current node is the proposer either on rollapp or on the hub.
	// In case of sequencer rotation, there's a phase where proposer rotated on Rollapp but hasn't yet rotated on hub.
	// for this case, 2 nodes will get `true` for `AmIProposer` so the l2 proposer can produce blocks and the hub proposer can submit his last batch.
	// The hub proposer, after sending the last state update, will panic and restart as full node.
	amIProposerOnSL, err := m.AmIProposerOnSL()
	if err != nil {
		return fmt.Errorf("am i proposer on SL: %w", err)
	}
	amIProposer := amIProposerOnSL || m.AmIProposerOnRollapp()
<<<<<<< HEAD

	if m.forkNeeded() {
		instruction, err := types.LoadInstructionFromDisk(m.RootDir)
		if err != nil {
			return fmt.Errorf("load instruction from disk: %w", err)
		}

		if amIProposer {
			m.handleSequencerForkTransition(instruction)
		} else { // full node
			// m.handleFullNodeForkTransition(instruction)
			// Nothing?
		}
	}

	m.logger.Info("starting block manager", "mode", map[bool]string{true: "proposer", false: "full node"}[amIProposer])
=======
>>>>>>> 81c2d3d5

	// update local state from latest state in settlement
	err = m.updateFromLastSettlementState()
	if err != nil {
		return fmt.Errorf("sync block manager from settlement: %w", err)
	}

	// send signal to syncing loop with last settlement state update
	m.triggerSettlementSyncing()
	// send signal to validation loop with last settlement state update
	m.triggerSettlementValidation()

	eg, ctx := errgroup.WithContext(ctx)

	// Start the pruning loop in the background
	uerrors.ErrGroupGoLog(eg, m.logger, func() error {
		return m.PruningLoop(ctx)
	})

	// Start the settlement sync loop in the background
	uerrors.ErrGroupGoLog(eg, m.logger, func() error {
		return m.SettlementSyncLoop(ctx)
	})

	// Monitor sequencer set updates
	uerrors.ErrGroupGoLog(eg, m.logger, func() error {
		return m.MonitorSequencerSetUpdates(ctx)
	})

	// run based on the node role
	if !amIProposer {
		return m.runAsFullNode(ctx, eg)
	}

	return m.runAsProposer(ctx, eg)
}

func (m *Manager) NextHeightToSubmit() uint64 {
	return m.LastSettlementHeight.Load() + 1
}

// updateFromLastSettlementState retrieves last sequencers and state update from the Hub and updates local state with it
func (m *Manager) updateFromLastSettlementState() error {
	// Update sequencers list from SL
	err := m.UpdateSequencerSetFromSL()
	if err != nil {
		// this error is not critical
		m.logger.Error("Cannot fetch sequencer set from the Hub", "error", err)
	}

	// update latest height from SL
	latestHeight, err := m.SLClient.GetLatestHeight()
	if errors.Is(err, gerrc.ErrNotFound) {
		// The SL hasn't got any batches for this chain yet.
		m.logger.Info("No batches for chain found in SL.")
		m.LastSettlementHeight.Store(uint64(m.Genesis.InitialHeight - 1))
		return nil
	}

	if err != nil {
		// TODO: separate between fresh rollapp and non-registered rollapp
		return err
	}

	m.LastSettlementHeight.Store(latestHeight)

	if latestHeight >= m.State.NextHeight() {
		m.UpdateTargetHeight(latestHeight)
	}

	// FIXME: recover from hard fork

	return nil
}

func (m *Manager) updateLastFinalizedHeightFromSettlement() error {
	// update latest finalized height from SL
	height, err := m.SLClient.GetLatestFinalizedHeight()
	if errors.Is(err, gerrc.ErrNotFound) {
		m.logger.Info("No finalized batches for chain found in SL.")
	} else if err != nil {
		return fmt.Errorf("getting finalized height. err: %w", err)
	}
	m.SettlementValidator.UpdateLastValidatedHeight(height)

	return nil
}

func (m *Manager) GetProposerPubKey() tmcrypto.PubKey {
	return m.State.GetProposerPubKey()
}

func (m *Manager) UpdateTargetHeight(h uint64) {
	for {
		currentHeight := m.TargetHeight.Load()
		if m.TargetHeight.CompareAndSwap(currentHeight, max(currentHeight, h)) {
			break
		}
	}
}

// ValidateConfigWithRollappParams checks the configuration params are consistent with the params in the dymint state (e.g. DA and version)
func (m *Manager) ValidateConfigWithRollappParams() error {
	drsVersion, err := strconv.ParseUint(version.DrsVersion, 10, 32)
	if err != nil {
		return fmt.Errorf("unable to parse drs version")
	}
	if uint32(drsVersion) != m.State.RollappParams.DrsVersion {
		return fmt.Errorf("DRS version mismatch. rollapp param: %d binary used:%d", m.State.RollappParams.DrsVersion, drsVersion)
	}

	if da.Client(m.State.RollappParams.Da) != m.DAClient.GetClientType() {
		return fmt.Errorf("da client mismatch. rollapp param: %s da configured: %s", m.State.RollappParams.Da, m.DAClient.GetClientType())
	}

	if m.Conf.BatchSubmitBytes > uint64(m.DAClient.GetMaxBlobSizeBytes()) {
		return fmt.Errorf("batch size above limit: batch size: %d limit: %d: DA %s", m.Conf.BatchSubmitBytes, m.DAClient.GetMaxBlobSizeBytes(), m.DAClient.GetClientType())
	}

	return nil
}

// setDA initializes DA client in blockmanager according to DA type set in genesis or stored in state
func (m *Manager) setDA(daconfig string, dalcKV store.KV, logger log.Logger) error {
	daLayer := m.State.RollappParams.Da
	dalc := registry.GetClient(daLayer)
	if dalc == nil {
		return fmt.Errorf("get data availability client named '%s'", daLayer)
	}

	err := dalc.Init([]byte(daconfig), m.Pubsub, dalcKV, logger.With("module", string(dalc.GetClientType())))
	if err != nil {
		return fmt.Errorf("data availability layer client initialization:  %w", err)
	}
	m.DAClient = dalc
	retriever, ok := dalc.(da.BatchRetriever)
	if !ok {
		return fmt.Errorf("data availability layer client is not of type BatchRetriever")
	}
	m.Retriever = retriever
	return nil
}

// setFraudHandler sets the fraud handler for the block manager.
func (m *Manager) setFraudHandler(handler *FreezeHandler) {
	m.FraudHandler = handler
}<|MERGE_RESOLUTION|>--- conflicted
+++ resolved
@@ -47,17 +47,10 @@
 	logger types.Logger
 
 	// Configuration
-<<<<<<< HEAD
-	Conf     config.BlockManagerConfig
-	Genesis  *tmtypes.GenesisDoc
-	LocalKey crypto.PrivKey
-	RootDir  string
-=======
 	Conf            config.BlockManagerConfig
 	Genesis         *tmtypes.GenesisDoc
 	GenesisChecksum string
 	LocalKey        crypto.PrivKey
->>>>>>> 81c2d3d5
 
 	// Store and execution
 	Store      store.Store
@@ -157,20 +150,6 @@
 	}
 
 	m := &Manager{
-<<<<<<< HEAD
-		Pubsub:         pubsub,
-		P2PClient:      p2pClient,
-		LocalKey:       localKey,
-		Conf:           conf.BlockManagerConfig,
-		RootDir:        conf.RootDir,
-		Genesis:        genesis,
-		Store:          store,
-		Executor:       exec,
-		Sequencers:     types.NewSequencerSet(),
-		SLClient:       settlementClient,
-		indexerService: indexerService,
-		logger:         logger.With("module", "block_manager"),
-=======
 		Pubsub:          pubsub,
 		P2PClient:       p2pClient,
 		LocalKey:        localKey,
@@ -183,7 +162,6 @@
 		SLClient:        settlementClient,
 		indexerService:  indexerService,
 		logger:          logger.With("module", "block_manager"),
->>>>>>> 81c2d3d5
 		blockCache: &Cache{
 			cache: make(map[uint64]types.CachedBlock),
 		},
@@ -248,7 +226,6 @@
 		return fmt.Errorf("am i proposer on SL: %w", err)
 	}
 	amIProposer := amIProposerOnSL || m.AmIProposerOnRollapp()
-<<<<<<< HEAD
 
 	if m.forkNeeded() {
 		instruction, err := types.LoadInstructionFromDisk(m.RootDir)
@@ -265,8 +242,6 @@
 	}
 
 	m.logger.Info("starting block manager", "mode", map[bool]string{true: "proposer", false: "full node"}[amIProposer])
-=======
->>>>>>> 81c2d3d5
 
 	// update local state from latest state in settlement
 	err = m.updateFromLastSettlementState()
