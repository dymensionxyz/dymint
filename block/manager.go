package block

import (
	"context"
	"errors"
	"fmt"
	"sync"
	"sync/atomic"

	"code.cloudfoundry.org/go-diodes"
	"github.com/dymensionxyz/gerr-cosmos/gerrc"
	"golang.org/x/sync/errgroup"

	"github.com/dymensionxyz/dymint/store"
	uevent "github.com/dymensionxyz/dymint/utils/event"

	"github.com/libp2p/go-libp2p/core/crypto"
	tmcrypto "github.com/tendermint/tendermint/crypto"
	"github.com/tendermint/tendermint/libs/pubsub"
	tmtypes "github.com/tendermint/tendermint/types"

	"github.com/dymensionxyz/dymint/p2p"

	"github.com/tendermint/tendermint/proxy"

	"github.com/dymensionxyz/dymint/config"
	"github.com/dymensionxyz/dymint/da"
	"github.com/dymensionxyz/dymint/mempool"
	"github.com/dymensionxyz/dymint/settlement"
	"github.com/dymensionxyz/dymint/types"
)

// Manager is responsible for aggregating transactions into blocks.
type Manager struct {
	logger types.Logger

	// Configuration
	Conf     config.BlockManagerConfig
	Genesis  *tmtypes.GenesisDoc
	LocalKey crypto.PrivKey

	// Store and execution
	Store    store.Store
	State    *types.State
	Executor *Executor

	// Clients and servers
	Pubsub    *pubsub.Server
	P2PClient *p2p.Client
	DAClient  da.DataAvailabilityLayerClient
	SLClient  settlement.ClientI

	/*
		Submission
	*/
	// The last height which was submitted to both sublayers, that we know of. When we produce new batches, we will
	// start at this height + 1.
	// It is ALSO used by the producer, because the producer needs to check if it can prune blocks and it won't
	// prune anything that might be submitted in the future. Therefore, it must be atomic.
	LastSubmittedHeight atomic.Uint64

	/*
		Retrieval
	*/
	// Protect against processing two blocks at once when there are two routines handling incoming gossiped blocks,
	// and incoming DA blocks, respectively.
	retrieverMu sync.Mutex
	Retriever   da.BatchRetriever
	// get the next target height to sync local state to
	targetSyncHeight diodes.Diode
	// TargetHeight holds the value of the current highest block seen from either p2p (probably higher) or the DA
	TargetHeight atomic.Uint64

	// Cached blocks and commits for applying at future heights. The blocks may not be valid, because
	// we can only do full validation in sequential order.
	blockCache *Cache
}

// NewManager creates new block Manager.
func NewManager(
	localKey crypto.PrivKey,
	conf config.BlockManagerConfig,
	genesis *tmtypes.GenesisDoc,
	store store.Store,
	mempool mempool.Mempool,
	proxyApp proxy.AppConns,
	dalc da.DataAvailabilityLayerClient,
	settlementClient settlement.ClientI,
	eventBus *tmtypes.EventBus,
	pubsub *pubsub.Server,
	p2pClient *p2p.Client,
	logger types.Logger,
) (*Manager, error) {
	localAddress, err := types.GetAddress(localKey)
	if err != nil {
		return nil, err
	}
	exec, err := NewExecutor(localAddress, genesis.ChainID, mempool, proxyApp, eventBus, logger)
	if err != nil {
		return nil, fmt.Errorf("create block executor: %w", err)
	}

	m := &Manager{
		Pubsub:           pubsub,
		P2PClient:        p2pClient,
		LocalKey:         localKey,
		Conf:             conf,
		Genesis:          genesis,
		Store:            store,
		Executor:         exec,
		DAClient:         dalc,
		SLClient:         settlementClient,
		Retriever:        dalc.(da.BatchRetriever),
		targetSyncHeight: diodes.NewOneToOne(1, nil),
		logger:           logger,
		blockCache: &Cache{
			cache: make(map[uint64]types.CachedBlock),
		},
	}

	err = m.LoadStateOnInit(store, genesis, logger)
	if err != nil {
		return nil, fmt.Errorf("get initial state: %w", err)
	}

	return m, nil
}

// Start starts the block manager.
func (m *Manager) Start(ctx context.Context) error {
	m.logger.Debug("Starting block manager")

	// Check if InitChain flow is needed
	if m.State.IsGenesis() {
		m.logger.Info("Running InitChain")

		err := m.RunInitChain(ctx)
		if err != nil {
			return err
		}
	}

	// Check if the chain is halted
	if m.GetProposerPubKey() == nil {
		err := m.UpdateProposer()
		if err != nil {
			return fmt.Errorf("update proposer: %w", err)
		}
		if m.GetProposerPubKey() == nil {
			return fmt.Errorf("no proposer pubkey found. chain is halted")
		}
	}

	isSequencer := m.IsSequencer()
	m.logger.Info("sequencer mode", "isSequencer", isSequencer)

	eg, ctx := errgroup.WithContext(ctx)

	/* ----------------------------- full node mode ----------------------------- */
	if !isSequencer {
		// Fullnode loop can start before syncing from DA
		go uevent.MustSubscribe(ctx, m.Pubsub, "applyGossipedBlocksLoop", p2p.EventQueryNewNewGossipedBlock, m.onNewGossipedBlock, m.logger)

		err := m.syncBlockManager()
		if err != nil {
			return fmt.Errorf("sync block manager: %w", err)
		}

		eg.Go(func() error {
			return m.RetrieveLoop(ctx)
		})
		eg.Go(func() error {
			return m.SyncToTargetHeightLoop(ctx)
		})
		go func() {
			err := eg.Wait()
			m.logger.Info("Block manager err group finished.", "err", err)
		}()
		return nil
	}

	/* ----------------------------- sequencer mode ----------------------------- */
	err := m.syncBlockManager()
	if err != nil {
		return fmt.Errorf("sync block manager: %w", err)
	}

	// Sequencer must wait till DA is synced to start submitting blobs
	<-m.DAClient.Synced()

	// check if sequencer in the middle of rotation
	if m.MissingLastBatch() {
		next, _ := m.SLClient.GetNextProposer()
		go func() {
			err = m.CompleteRotation(ctx, next.SequencerAddress)
			if err != nil {
				panic(err)
			}
			// TODO: graceful fallback to full node
			// panic("sequencer is no longer the proposer")
			m.logger.Info("sequencer is no longer the proposer")
		}()
		return nil
	}

	// populate the bytes produced channel
	bytesProducedC := make(chan int)
	nBytes := m.GetUnsubmittedBytes()
	go func() {
		bytesProducedC <- nBytes
	}()

	// channel to signal sequencer rotation started
	rotateSequencerC := make(chan string, 1)

	eg.Go(func() error {
		return m.SubmitLoop(ctx, bytesProducedC)
	})
	eg.Go(func() error {
		return m.ProduceBlockLoop(ctx, bytesProducedC)
	})
	eg.Go(func() error {
		return m.MonitorSequencerRotation(ctx, rotateSequencerC)
	})

	go func() {
		err := eg.Wait()

		// Check if exited due to sequencer rotation signal
		select {
		case nextSeqAddr := <-rotateSequencerC:
			m.logger.Info("Sequencer rotation started. Production stopped on this sequencer", "nextSeqAddr", nextSeqAddr)
			err := m.CompleteRotation(ctx, nextSeqAddr)
			if err != nil {
				panic(err)
			}
			// TODO: graceful fallback to full node
			m.logger.Info("sequencer is no longer the proposer")
			// panic("sequencer is no longer the proposer")
		default:
			m.logger.Info("Block manager err group finished.", "err", err)
		}
	}()

	return nil
}

// check if last batch needed

func (m *Manager) NextHeightToSubmit() uint64 {
	return m.LastSubmittedHeight.Load() + 1
}

// syncBlockManager enforces the node to be synced on initial run.
func (m *Manager) syncBlockManager() error {
	err := m.UpdateBondedSequencerSetFromSL()
	if err != nil {
		return fmt.Errorf("update bonded sequencer set: %w", err)
	}

	res, err := m.SLClient.GetLatestBatch()
	if errors.Is(err, gerrc.ErrNotFound) {
		// The SL hasn't got any batches for this chain yet.
		m.logger.Info("No batches for chain found in SL.")
		m.LastSubmittedHeight.Store(uint64(m.Genesis.InitialHeight - 1))
		return nil
	}
	if err != nil {
		// TODO: separate between fresh rollapp and non-registered rollapp
		return err
	}
	m.LastSubmittedHeight.Store(res.EndHeight)
	err = m.syncToTargetHeight(res.EndHeight)
	if err != nil {
		return err
	}

	m.logger.Info("Synced.", "current height", m.State.Height(), "last submitted height", m.LastSubmittedHeight.Load())
	return nil
}

<<<<<<< HEAD
// get proposer pubkey
func (m *Manager) GetProposerPubKey() tmcrypto.PubKey {
	return m.State.ActiveSequencer.GetProposerPubKey()
=======
func (m *Manager) UpdateTargetHeight(h uint64) {
	for {
		currentHeight := m.TargetHeight.Load()
		if m.TargetHeight.CompareAndSwap(currentHeight, max(currentHeight, h)) {
			break
		}
	}
>>>>>>> 402dd00e
}<|MERGE_RESOLUTION|>--- conflicted
+++ resolved
@@ -279,11 +279,10 @@
 	return nil
 }
 
-<<<<<<< HEAD
-// get proposer pubkey
 func (m *Manager) GetProposerPubKey() tmcrypto.PubKey {
 	return m.State.ActiveSequencer.GetProposerPubKey()
-=======
+}
+
 func (m *Manager) UpdateTargetHeight(h uint64) {
 	for {
 		currentHeight := m.TargetHeight.Load()
@@ -291,5 +290,4 @@
 			break
 		}
 	}
->>>>>>> 402dd00e
 }