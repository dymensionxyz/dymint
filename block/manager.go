package block

import (
	"bytes"
	"context"
	"errors"
	"fmt"
	"sync"
	"sync/atomic"
	"time"

	uevent "github.com/dymensionxyz/dymint/utils/event"

	"code.cloudfoundry.org/go-diodes"

	"github.com/dymensionxyz/dymint/node/events"
	"github.com/dymensionxyz/dymint/p2p"
	"github.com/libp2p/go-libp2p/core/crypto"

	tmcrypto "github.com/tendermint/tendermint/crypto"
	"github.com/tendermint/tendermint/libs/pubsub"
	tmtypes "github.com/tendermint/tendermint/types"

	"github.com/tendermint/tendermint/proxy"

	"github.com/dymensionxyz/dymint/config"
	"github.com/dymensionxyz/dymint/da"
	"github.com/dymensionxyz/dymint/mempool"
	"github.com/dymensionxyz/dymint/settlement"
	"github.com/dymensionxyz/dymint/store"
	"github.com/dymensionxyz/dymint/types"
)

// Manager is responsible for aggregating transactions into blocks.
type Manager struct {
	// Configuration
	Conf        config.BlockManagerConfig
	Genesis     *tmtypes.GenesisDoc
	ProposerKey crypto.PrivKey

	// Store and execution
	Store     store.Store
	LastState types.State
	Executor  *Executor

	// Clients and servers
	Pubsub    *pubsub.Server
	p2pClient *p2p.Client
	DAClient  da.DataAvailabilityLayerClient
	SLClient  settlement.LayerI

	// Data retrieval
	Retriever da.BatchRetriever

	// Synchronization
	SyncTargetDiode diodes.Diode

	SyncTarget atomic.Uint64

	// Block production
	shouldProduceBlocksCh chan bool
	produceEmptyBlockCh   chan bool
<<<<<<< HEAD

	syncTarget            uint64
	lastSubmissionTime    int64
	batchInProcess        atomic.Value
	isSyncedCond          sync.Cond
	produceBlockMutex     sync.Mutex
	applyCachedBlockMutex sync.Mutex

	syncCache map[uint64]*types.Block

	logger log.Logger

	prevBlock  map[uint64]*types.Block
	prevCommit map[uint64]*types.Commit
}

func (m *Manager) isSequencer() bool {
	return m.proposerKey != nil
}

// getInitialState tries to load lastState from Store, and if it's not available it reads GenesisDoc.
func getInitialState(store store.Store, genesis *tmtypes.GenesisDoc, logger log.Logger) (types.State, error) {
	s, err := store.LoadState()
	if err == types.ErrNoStateFound {
		logger.Info("failed to find state in the store, creating new state from genesis")
		return types.NewFromGenesisDoc(genesis)
	}

	return s, err
=======
	lastSubmissionTime    atomic.Int64

	/*
		Guard against triggering a new batch submission when the old one is still going on (taking a while)
	*/
	submitBatchMutex sync.Mutex

	/*
		Protect against producing two blocks at once if the first one is taking a while
		Also, used to protect against the block production that occurs when batch submission thread
		creates its empty block.
	*/
	produceBlockMutex sync.Mutex

	/*
		Protect against processing two blocks at once when there are two routines handling incoming gossiped blocks,
		and incoming DA blocks, respectively.
	*/
	retrieverMutex sync.Mutex

	// pendingBatch is the result of the last DA submission
	// that is pending settlement layer submission.
	// It is used to avoid double submission of the same batch.
	pendingBatch *PendingBatch

	// Logging
	logger types.Logger

	// Cached blocks and commits for applying at future heights. Invariant: the block and commit are .Valid() (validated sigs etc)
	blockCache map[uint64]CachedBlock
>>>>>>> 6361f974
}

// NewManager creates new block Manager.
func NewManager(
	proposerKey crypto.PrivKey,
	conf config.BlockManagerConfig,
	genesis *tmtypes.GenesisDoc,
	store store.Store,
	mempool mempool.Mempool,
	proxyApp proxy.AppConns,
	dalc da.DataAvailabilityLayerClient,
	settlementClient settlement.LayerI,
	eventBus *tmtypes.EventBus,
	pubsub *pubsub.Server,
	p2pClient *p2p.Client,
	logger types.Logger,
) (*Manager, error) {
<<<<<<< HEAD
	var (
		err             error
		proposerAddress []byte
	)

	if proposerKey != nil {
		proposerAddress, err = getAddress(proposerKey)
		if err != nil {
			return nil, err
		}
	}

	exec, err := state.NewBlockExecutor(proposerAddress, conf.NamespaceID, genesis.ChainID, mempool, proxyApp, eventBus, logger, conf.SimulateFraud)
=======
	proposerAddress, err := getAddress(proposerKey)
	if err != nil {
		return nil, err
	}

	exec, err := NewExecutor(proposerAddress, conf.NamespaceID, genesis.ChainID, mempool, proxyApp, eventBus, logger)
>>>>>>> 6361f974
	if err != nil {
		return nil, fmt.Errorf("create block executor: %w", err)
	}
	s, err := getInitialState(store, genesis, logger)
	if err != nil {
		return nil, fmt.Errorf("get initial state: %w", err)
	}

	agg := &Manager{
		Pubsub:      pubsub,
		p2pClient:   p2pClient,
		ProposerKey: proposerKey,
		Conf:        conf,
		Genesis:     genesis,
		LastState:   s,
		Store:       store,
		Executor:    exec,
		DAClient:    dalc,
		SLClient:    settlementClient,
		Retriever:   dalc.(da.BatchRetriever),
		// channels are buffered to avoid blocking on input/output operations, buffer sizes are arbitrary
		SyncTargetDiode:       diodes.NewOneToOne(1, nil),
		shouldProduceBlocksCh: make(chan bool, 1),
		produceEmptyBlockCh:   make(chan bool, 1),
		logger:                logger,
		blockCache:            make(map[uint64]CachedBlock),
	}

	return agg, nil
}

// Start starts the block manager.
func (m *Manager) Start(ctx context.Context, isAggregator bool) error {
	m.logger.Info("Starting the block manager")

	// TODO (#283): set aggregator mode by proposer addr on the hub
	if isAggregator {
		// make sure local signing key is the registered on the hub
		slProposerKey := m.SLClient.GetProposer().PublicKey.Bytes()
		localProposerKey, _ := m.ProposerKey.GetPublic().Raw()
		if !bytes.Equal(slProposerKey, localProposerKey) {
			return fmt.Errorf("proposer key mismatch: settlement proposer key: %s, block manager proposer key: %s", slProposerKey, m.ProposerKey.GetPublic())
		}
		m.logger.Info("Starting in aggregator mode")
	}

	// Check if InitChain flow is needed
	if m.LastState.IsGenesis() {
		m.logger.Info("Running InitChain")

		err := m.RunInitChain(ctx)
		if err != nil {
			return err
		}
	}

	err := m.syncBlockManager()
	if err != nil {
		err = fmt.Errorf("sync block manager: %w", err)
		return err
	}

	if isAggregator {
		go uevent.MustSubscribe(ctx, m.Pubsub, "nodeHealth", events.QueryHealthStatus, m.onNodeHealthStatus, m.logger)
		go m.ProduceBlockLoop(ctx)
		go m.SubmitLoop(ctx)
	} else {
		go uevent.MustSubscribe(ctx, m.Pubsub, "applyBlockLoop", p2p.EventQueryNewNewGossipedBlock, m.onNewGossipedBlock, m.logger, 100)
		go m.RetrieveLoop(ctx)
		go m.SyncTargetLoop(ctx)
	}

	return nil
}

// syncBlockManager enforces the node to be synced on initial run.
func (m *Manager) syncBlockManager() error {
	resultRetrieveBatch, err := m.getLatestBatchFromSL()
	// Set the syncTarget according to the result
	if err != nil {
		// TODO: separate between fresh rollapp and non-registered rollapp
		if errors.Is(err, settlement.ErrBatchNotFound) {
			// Since we requested the latest batch and got batch not found it means
			// the SL still hasn't got any batches for this chain.
			m.logger.Info("No batches for chain found in SL. Start writing first batch")
			m.SyncTarget.Store(uint64(m.Genesis.InitialHeight - 1))
			return nil
		}
		return err
	}
	m.SyncTarget.Store(resultRetrieveBatch.EndHeight)
	err = m.syncUntilTarget(resultRetrieveBatch.EndHeight)
	if err != nil {
		return err
	}

	m.logger.Info("Synced", "current height", m.Store.Height(), "syncTarget", m.SyncTarget.Load())
	return nil
}

// UpdateSyncParams updates the sync target and state index if necessary
func (m *Manager) UpdateSyncParams(endHeight uint64) {
	types.RollappHubHeightGauge.Set(float64(endHeight))
	m.logger.Info("Received new syncTarget", "syncTarget", endHeight)
	m.SyncTarget.Store(endHeight)
	m.lastSubmissionTime.Store(time.Now().UnixNano())
}

func getAddress(key crypto.PrivKey) ([]byte, error) {
	rawKey, err := key.GetPublic().Raw()
	if err != nil {
		return nil, err
	}
	return tmcrypto.AddressHash(rawKey), nil
}

<<<<<<< HEAD
// EventListener registers events to callbacks.
func (m *Manager) EventListener(ctx context.Context) {
	go utils.SubscribeAndHandleEvents(ctx, m.pubsub, "nodeHealthStatusHandler", events.EventQueryHealthStatus, m.healthStatusEventCallback, m.logger)
	go utils.SubscribeAndHandleEvents(ctx, m.pubsub, "ApplyBlockLoop", p2p.EventQueryNewNewGossipedBlock, m.applyBlockCallback, m.logger, 100)
=======
func (m *Manager) onNodeHealthStatus(event pubsub.Message) {
	eventData := event.Data().(*events.DataHealthStatus)
	m.logger.Info("received health status event", "eventData", eventData)
	m.shouldProduceBlocksCh <- eventData.Error == nil
>>>>>>> 6361f974
}

// TODO: move to gossip.go
// onNewGossippedBlock will take a block and apply it
func (m *Manager) onNewGossipedBlock(event pubsub.Message) {
	m.logger.Debug("Received new block event", "eventData", event.Data(), "cachedBlocks", len(m.blockCache))
	eventData := event.Data().(p2p.GossipedBlock)
	block := eventData.Block
	commit := eventData.Commit

	if err := m.validateBlock(&block, &commit); err != nil {
		m.logger.Error("apply block callback, block not valid: dropping it", "err", err, "height", block.Header.Height)
		/// TODO: can we take an action here such as dropping the peer / reducing their reputation?
		return
	}

	nextHeight := m.Store.NextHeight()
	if block.Header.Height >= nextHeight {
		m.blockCache[block.Header.Height] = CachedBlock{
			Block:  &block,
			Commit: &commit,
		}
		m.logger.Debug("caching block", "block height", block.Header.Height, "store height", m.Store.Height())
	}

	if block.Header.Height == nextHeight {
		err := m.attemptApplyCachedBlocks()
		if err != nil {
			m.logger.Error("applying cached blocks", "err", err)
		}
	}
}

// getLatestBatchFromSL gets the latest batch from the SL
<<<<<<< HEAD
func (m *Manager) getLatestBatchFromSL(ctx context.Context) (*settlement.ResultRetrieveBatch, error) {
	var resultRetrieveBatch *settlement.ResultRetrieveBatch
	var err error
	// Get latest batch from SL
	err = retry.Do(
		func() error {
			resultRetrieveBatch, err = m.settlementClient.RetrieveBatch()
			if err != nil {
				return err
			}
			return nil
		},
		retry.LastErrorOnly(true),
		retry.Context(ctx),
		retry.Attempts(1),
	)
	if err != nil {
		return resultRetrieveBatch, err
	}
	return resultRetrieveBatch, nil
}

// TODO(omritoptix): possible remove this method from the manager
func updateInitChainState(s *types.State, res *abci.ResponseInitChain, validators []*tmtypes.Validator) {
	// If the app did not return an app hash, we keep the one set from the genesis doc in
	// the state. We don't set appHash since we don't want the genesis doc app hash
	// recorded in the genesis block. We should probably just remove GenesisDoc.AppHash.
	if len(res.AppHash) > 0 {
		copy(s.AppHash[:], res.AppHash)
	}

	// The validators after initChain must be greater than zero, otherwise this state is not loadable
	if len(validators) <= 0 {
		panic("Validators must be greater than zero")
	}

	if res.ConsensusParams != nil {
		params := res.ConsensusParams
		if params.Block != nil {
			s.ConsensusParams.Block.MaxBytes = params.Block.MaxBytes
			s.ConsensusParams.Block.MaxGas = params.Block.MaxGas
		}
		if params.Evidence != nil {
			s.ConsensusParams.Evidence.MaxAgeNumBlocks = params.Evidence.MaxAgeNumBlocks
			s.ConsensusParams.Evidence.MaxAgeDuration = params.Evidence.MaxAgeDuration
			s.ConsensusParams.Evidence.MaxBytes = params.Evidence.MaxBytes
		}
		if params.Validator != nil {
			// Copy params.Validator.PubkeyTypes, and set result's value to the copy.
			// This avoids having to initialize the slice to 0 values, and then write to it again.
			s.ConsensusParams.Validator.PubKeyTypes = append([]string{}, params.Validator.PubKeyTypes...)
		}
		if params.Version != nil {
			s.ConsensusParams.Version.AppVersion = params.Version.AppVersion
		}
		s.Version.Consensus.App = s.ConsensusParams.Version.AppVersion
=======
func (m *Manager) getLatestBatchFromSL() (*settlement.ResultRetrieveBatch, error) {
	return m.SLClient.RetrieveBatch()
}

// getInitialState tries to load lastState from Store, and if it's not available it reads GenesisDoc.
func getInitialState(store store.Store, genesis *tmtypes.GenesisDoc, logger types.Logger) (types.State, error) {
	s, err := store.LoadState()
	if errors.Is(err, types.ErrNoStateFound) {
		logger.Info("failed to find state in the store, creating new state from genesis")
		return types.NewFromGenesisDoc(genesis)
>>>>>>> 6361f974
	}

	return s, err
}<|MERGE_RESOLUTION|>--- conflicted
+++ resolved
@@ -60,37 +60,6 @@
 	// Block production
 	shouldProduceBlocksCh chan bool
 	produceEmptyBlockCh   chan bool
-<<<<<<< HEAD
-
-	syncTarget            uint64
-	lastSubmissionTime    int64
-	batchInProcess        atomic.Value
-	isSyncedCond          sync.Cond
-	produceBlockMutex     sync.Mutex
-	applyCachedBlockMutex sync.Mutex
-
-	syncCache map[uint64]*types.Block
-
-	logger log.Logger
-
-	prevBlock  map[uint64]*types.Block
-	prevCommit map[uint64]*types.Commit
-}
-
-func (m *Manager) isSequencer() bool {
-	return m.proposerKey != nil
-}
-
-// getInitialState tries to load lastState from Store, and if it's not available it reads GenesisDoc.
-func getInitialState(store store.Store, genesis *tmtypes.GenesisDoc, logger log.Logger) (types.State, error) {
-	s, err := store.LoadState()
-	if err == types.ErrNoStateFound {
-		logger.Info("failed to find state in the store, creating new state from genesis")
-		return types.NewFromGenesisDoc(genesis)
-	}
-
-	return s, err
-=======
 	lastSubmissionTime    atomic.Int64
 
 	/*
@@ -121,7 +90,6 @@
 
 	// Cached blocks and commits for applying at future heights. Invariant: the block and commit are .Valid() (validated sigs etc)
 	blockCache map[uint64]CachedBlock
->>>>>>> 6361f974
 }
 
 // NewManager creates new block Manager.
@@ -139,28 +107,12 @@
 	p2pClient *p2p.Client,
 	logger types.Logger,
 ) (*Manager, error) {
-<<<<<<< HEAD
-	var (
-		err             error
-		proposerAddress []byte
-	)
-
-	if proposerKey != nil {
-		proposerAddress, err = getAddress(proposerKey)
-		if err != nil {
-			return nil, err
-		}
-	}
-
-	exec, err := state.NewBlockExecutor(proposerAddress, conf.NamespaceID, genesis.ChainID, mempool, proxyApp, eventBus, logger, conf.SimulateFraud)
-=======
 	proposerAddress, err := getAddress(proposerKey)
 	if err != nil {
 		return nil, err
 	}
 
 	exec, err := NewExecutor(proposerAddress, conf.NamespaceID, genesis.ChainID, mempool, proxyApp, eventBus, logger)
->>>>>>> 6361f974
 	if err != nil {
 		return nil, fmt.Errorf("create block executor: %w", err)
 	}
@@ -277,17 +229,10 @@
 	return tmcrypto.AddressHash(rawKey), nil
 }
 
-<<<<<<< HEAD
-// EventListener registers events to callbacks.
-func (m *Manager) EventListener(ctx context.Context) {
-	go utils.SubscribeAndHandleEvents(ctx, m.pubsub, "nodeHealthStatusHandler", events.EventQueryHealthStatus, m.healthStatusEventCallback, m.logger)
-	go utils.SubscribeAndHandleEvents(ctx, m.pubsub, "ApplyBlockLoop", p2p.EventQueryNewNewGossipedBlock, m.applyBlockCallback, m.logger, 100)
-=======
 func (m *Manager) onNodeHealthStatus(event pubsub.Message) {
 	eventData := event.Data().(*events.DataHealthStatus)
 	m.logger.Info("received health status event", "eventData", eventData)
 	m.shouldProduceBlocksCh <- eventData.Error == nil
->>>>>>> 6361f974
 }
 
 // TODO: move to gossip.go
@@ -322,64 +267,6 @@
 }
 
 // getLatestBatchFromSL gets the latest batch from the SL
-<<<<<<< HEAD
-func (m *Manager) getLatestBatchFromSL(ctx context.Context) (*settlement.ResultRetrieveBatch, error) {
-	var resultRetrieveBatch *settlement.ResultRetrieveBatch
-	var err error
-	// Get latest batch from SL
-	err = retry.Do(
-		func() error {
-			resultRetrieveBatch, err = m.settlementClient.RetrieveBatch()
-			if err != nil {
-				return err
-			}
-			return nil
-		},
-		retry.LastErrorOnly(true),
-		retry.Context(ctx),
-		retry.Attempts(1),
-	)
-	if err != nil {
-		return resultRetrieveBatch, err
-	}
-	return resultRetrieveBatch, nil
-}
-
-// TODO(omritoptix): possible remove this method from the manager
-func updateInitChainState(s *types.State, res *abci.ResponseInitChain, validators []*tmtypes.Validator) {
-	// If the app did not return an app hash, we keep the one set from the genesis doc in
-	// the state. We don't set appHash since we don't want the genesis doc app hash
-	// recorded in the genesis block. We should probably just remove GenesisDoc.AppHash.
-	if len(res.AppHash) > 0 {
-		copy(s.AppHash[:], res.AppHash)
-	}
-
-	// The validators after initChain must be greater than zero, otherwise this state is not loadable
-	if len(validators) <= 0 {
-		panic("Validators must be greater than zero")
-	}
-
-	if res.ConsensusParams != nil {
-		params := res.ConsensusParams
-		if params.Block != nil {
-			s.ConsensusParams.Block.MaxBytes = params.Block.MaxBytes
-			s.ConsensusParams.Block.MaxGas = params.Block.MaxGas
-		}
-		if params.Evidence != nil {
-			s.ConsensusParams.Evidence.MaxAgeNumBlocks = params.Evidence.MaxAgeNumBlocks
-			s.ConsensusParams.Evidence.MaxAgeDuration = params.Evidence.MaxAgeDuration
-			s.ConsensusParams.Evidence.MaxBytes = params.Evidence.MaxBytes
-		}
-		if params.Validator != nil {
-			// Copy params.Validator.PubkeyTypes, and set result's value to the copy.
-			// This avoids having to initialize the slice to 0 values, and then write to it again.
-			s.ConsensusParams.Validator.PubKeyTypes = append([]string{}, params.Validator.PubKeyTypes...)
-		}
-		if params.Version != nil {
-			s.ConsensusParams.Version.AppVersion = params.Version.AppVersion
-		}
-		s.Version.Consensus.App = s.ConsensusParams.Version.AppVersion
-=======
 func (m *Manager) getLatestBatchFromSL() (*settlement.ResultRetrieveBatch, error) {
 	return m.SLClient.RetrieveBatch()
 }
@@ -390,7 +277,6 @@
 	if errors.Is(err, types.ErrNoStateFound) {
 		logger.Info("failed to find state in the store, creating new state from genesis")
 		return types.NewFromGenesisDoc(genesis)
->>>>>>> 6361f974
 	}
 
 	return s, err
