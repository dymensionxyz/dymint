package block

import (
	"context"
	"fmt"
	"sync"
	"sync/atomic"
	"time"

	"code.cloudfoundry.org/go-diodes"

	"github.com/avast/retry-go"
	cryptocodec "github.com/cosmos/cosmos-sdk/crypto/codec"
	"github.com/cosmos/cosmos-sdk/types/errors"
	abciconv "github.com/dymensionxyz/dymint/conv/abci"
	"github.com/dymensionxyz/dymint/node/events"
	"github.com/dymensionxyz/dymint/p2p"
	"github.com/dymensionxyz/dymint/utils"
	"github.com/libp2p/go-libp2p-core/crypto"
	abci "github.com/tendermint/tendermint/abci/types"
	tmcrypto "github.com/tendermint/tendermint/crypto"
	"github.com/tendermint/tendermint/crypto/merkle"
	"github.com/tendermint/tendermint/libs/pubsub"
	tmstate "github.com/tendermint/tendermint/proto/tendermint/state"
	"github.com/tendermint/tendermint/proxy"
	tmtypes "github.com/tendermint/tendermint/types"

	"github.com/dymensionxyz/dymint/config"
	"github.com/dymensionxyz/dymint/da"
	"github.com/dymensionxyz/dymint/log"
	"github.com/dymensionxyz/dymint/mempool"
	"github.com/dymensionxyz/dymint/settlement"
	"github.com/dymensionxyz/dymint/state"
	"github.com/dymensionxyz/dymint/store"
	"github.com/dymensionxyz/dymint/types"
)

type blockSource string

const (
	producedBlock blockSource = "produced"
	gossipedBlock blockSource = "gossip"
	daBlock       blockSource = "da"
)

type blockMetaData struct {
	source   blockSource
	daHeight uint64
}

// Manager is responsible for aggregating transactions into blocks.
type Manager struct {
	pubsub *pubsub.Server

	p2pClient *p2p.Client

	lastState types.State

	conf    config.BlockManagerConfig
	genesis *tmtypes.GenesisDoc

	proposerKey crypto.PrivKey

	store    store.Store
	executor *state.BlockExecutor

	dalc             da.DataAvailabilityLayerClient
	settlementClient settlement.LayerI
	retriever        da.BatchRetriever

	syncTargetDiode diodes.Diode

	shouldProduceBlocksCh chan bool

	syncTarget         uint64
	lastSubmissionTime int64
	batchInProcess     atomic.Value
	isSyncedCond       sync.Cond

	syncCache map[uint64]*types.Block

	logger log.Logger
}

// getInitialState tries to load lastState from Store, and if it's not available it reads GenesisDoc.
func getInitialState(store store.Store, genesis *tmtypes.GenesisDoc, logger log.Logger) (types.State, error) {
	s, err := store.LoadState()
	if err == types.ErrNoStateFound {
		logger.Info("failed to find state in the store, creating new state from genesis")
		return types.NewFromGenesisDoc(genesis)
	}

	return s, err
}

// NewManager creates new block Manager.
func NewManager(
	proposerKey crypto.PrivKey,
	conf config.BlockManagerConfig,
	genesis *tmtypes.GenesisDoc,
	store store.Store,
	mempool mempool.Mempool,
	proxyApp proxy.AppConns,
	dalc da.DataAvailabilityLayerClient,
	settlementClient settlement.LayerI,
	eventBus *tmtypes.EventBus,
	pubsub *pubsub.Server,
	p2pClient *p2p.Client,
	logger log.Logger,
) (*Manager, error) {

	proposerAddress, err := getAddress(proposerKey)
	if err != nil {
		return nil, err
	}

<<<<<<< HEAD
	// TODO(mtsitrin): Probably should be validated and manage default on config init
=======
	// TODO((#119): Probably should be validated and manage default on config init.
	// TODO(omritoptix): Think about the default batchSize and default DABlockTime proper location.
	if conf.DABlockTime == 0 {
		logger.Info("WARNING: using default DA block time", "DABlockTime", config.DefaultNodeConfig.DABlockTime)
		conf.DABlockTime = config.DefaultNodeConfig.DABlockTime
	}

>>>>>>> 93acafb5
	if conf.BlockBatchSizeBytes == 0 {
		logger.Info("WARNING: using default DA batch size bytes limit", "BlockBatchSizeBytes", config.DefaultNodeConfig.BlockBatchSizeBytes)
		conf.BlockBatchSizeBytes = config.DefaultNodeConfig.BlockBatchSizeBytes
	}
	if conf.BatchSubmitMaxTime == 0 {
		logger.Info("WARNING: using default DA batch submit max time", "BatchSubmitMaxTime", config.DefaultNodeConfig.BatchSubmitMaxTime)
		conf.BatchSubmitMaxTime = config.DefaultNodeConfig.BatchSubmitMaxTime

		//TODO: validate it's larger than empty blocks time
	}
	if conf.BlockTime == 0 {
		panic("Block production time must be a positive number")
	}

	exec, err := state.NewBlockExecutor(proposerAddress, conf.NamespaceID, genesis.ChainID, mempool, proxyApp, eventBus, logger)
	if err != nil {
		return nil, fmt.Errorf("failed to create block executor: %w", err)
	}
	s, err := getInitialState(store, genesis, logger)
	if err != nil {
		return nil, fmt.Errorf("failed to get initial state: %w", err)
	}

	validators := []*tmtypes.Validator{}

	if s.LastBlockHeight+1 == genesis.InitialHeight {
		sequencersList := settlementClient.GetSequencersList()
		for _, sequencer := range sequencersList {
			tmPubKey, err := cryptocodec.ToTmPubKeyInterface(sequencer.PublicKey)
			if err != nil {
				return nil, err
			}
			validators = append(validators, tmtypes.NewValidator(tmPubKey, 1))

		}

		res, err := exec.InitChain(genesis, validators)
		if err != nil {
			return nil, err
		}

		updateInitChainState(&s, res, validators)
		if _, err := store.UpdateState(s, nil); err != nil {
			return nil, err
		}
	}

	batchInProcess := atomic.Value{}
	batchInProcess.Store(false)

	agg := &Manager{
		pubsub:           pubsub,
		p2pClient:        p2pClient,
		proposerKey:      proposerKey,
		conf:             conf,
		genesis:          genesis,
		lastState:        s,
		store:            store,
		executor:         exec,
		dalc:             dalc,
		settlementClient: settlementClient,
		retriever:        dalc.(da.BatchRetriever),
		// channels are buffered to avoid blocking on input/output operations, buffer sizes are arbitrary
		syncTargetDiode:       diodes.NewOneToOne(1, nil),
		syncCache:             make(map[uint64]*types.Block),
		isSyncedCond:          *sync.NewCond(new(sync.Mutex)),
		batchInProcess:        batchInProcess,
		shouldProduceBlocksCh: make(chan bool, 1),
		logger:                logger,
	}

	return agg, nil
}

// Start starts the block manager.
func (m *Manager) Start(ctx context.Context, isAggregator bool) error {
	m.logger.Info("Starting the block manager")
	if isAggregator {
		m.logger.Info("Starting in aggregator mode")
		// TODO(omritoptix): change to private methods
		go m.ProduceBlockLoop(ctx)
	}
	// TODO(omritoptix): change to private methods
	go m.RetriveLoop(ctx)
	go m.SyncTargetLoop(ctx)
	m.EventListener(ctx)

	return nil
}

func getAddress(key crypto.PrivKey) ([]byte, error) {
	rawKey, err := key.GetPublic().Raw()
	if err != nil {
		return nil, err
	}
	return tmcrypto.AddressHash(rawKey), nil
}

// EventListener registers events to callbacks.
func (m *Manager) EventListener(ctx context.Context) {
	go utils.SubscribeAndHandleEvents(ctx, m.pubsub, "nodeHealthStatusHandler", events.EventQueryHealthStatus, m.healthStatusEventCallback, m.logger)
	go utils.SubscribeAndHandleEvents(ctx, m.pubsub, "ApplyBlockLoop", p2p.EventQueryNewNewGossipedBlock, m.applyBlockCallback, m.logger, 100)

}

func (m *Manager) healthStatusEventCallback(event pubsub.Message) {
	eventData := event.Data().(*events.EventDataHealthStatus)
	m.logger.Info("Received health status event", "eventData", eventData)
	m.shouldProduceBlocksCh <- eventData.Healthy
}

func (m *Manager) applyBlockCallback(event pubsub.Message) {
	m.logger.Debug("Received new block event", "eventData", event.Data())
	eventData := event.Data().(p2p.GossipedBlock)
	block := eventData.Block
	commit := eventData.Commit
	err := m.applyBlock(context.Background(), &block, &commit, blockMetaData{source: gossipedBlock})
	if err != nil {
		m.logger.Debug("Failed to apply block", "err", err)
	}
}

// SetDALC is used to set DataAvailabilityLayerClient used by Manager.
// TODO(omritoptix): Remove this from here as it's only being used for tests.
func (m *Manager) SetDALC(dalc da.DataAvailabilityLayerClient) {
	m.dalc = dalc
	m.retriever = dalc.(da.BatchRetriever)
}

// getLatestBatchFromSL gets the latest batch from the SL
func (m *Manager) getLatestBatchFromSL(ctx context.Context) (*settlement.ResultRetrieveBatch, error) {
	var resultRetrieveBatch *settlement.ResultRetrieveBatch
	var err error
	// Get latest batch from SL
	err = retry.Do(
		func() error {
			resultRetrieveBatch, err = m.settlementClient.RetrieveBatch()
			if err != nil {
				return err
			}
			return nil
		},
		retry.LastErrorOnly(true),
		retry.Context(ctx),
		retry.Attempts(1),
	)
	if err != nil {
		return resultRetrieveBatch, err
	}
	return resultRetrieveBatch, nil

}

// waitForSync enforces the aggregator to be synced before it can produce blocks.
// It requires the retriveBlockLoop to be running.
func (m *Manager) waitForSync(ctx context.Context) error {
	resultRetrieveBatch, err := m.getLatestBatchFromSL(ctx)
	// Set the syncTarget according to the result
	if err == settlement.ErrBatchNotFound {
		// Since we requested the latest batch and got batch not found it means
		// the SL still hasn't got any batches for this chain.
		m.logger.Info("No batches for chain found in SL. Start writing first batch")
		atomic.StoreUint64(&m.syncTarget, uint64(m.genesis.InitialHeight-1))
		atomic.StoreInt64(&m.lastSubmissionTime, time.Now().Unix())
		return nil
	} else if err != nil {
		m.logger.Error("failed to retrieve batch from SL", "err", err)
		return err
	} else {
		m.updateSyncParams(ctx, resultRetrieveBatch.EndHeight)
	}
	// Wait until isSynced is true and then call the PublishBlockLoop
	m.isSyncedCond.L.Lock()
	// Wait until we're synced and that we have got the latest batch (if we didn't, m.syncTarget == 0)
	// before we start publishing blocks
	for m.store.Height() < atomic.LoadUint64(&m.syncTarget) {
		m.logger.Info("Waiting for sync", "current height", m.store.Height(), "syncTarget", atomic.LoadUint64(&m.syncTarget))
		m.isSyncedCond.Wait()
	}
	m.isSyncedCond.L.Unlock()
	m.logger.Info("Synced, Starting to produce", "current height", m.store.Height(), "syncTarget", atomic.LoadUint64(&m.syncTarget))
	return nil
}

// ProduceBlockLoop is calling publishBlock in a loop as long as wer'e synced.
func (m *Manager) ProduceBlockLoop(ctx context.Context) {
	// We want to wait until we are synced. After that, since there is no leader
	// election yet, and leader are elected manually, we will not be out of sync until
	// we are manually being replaced.
	err := m.waitForSync(ctx)
	if err != nil {
		panic(errors.Wrap(err, "failed to wait for sync"))
	}

	ticker := time.NewTicker(m.conf.BlockTime)
	defer ticker.Stop()

	var tickerEmptyBlocksMaxTime *time.Ticker
	var tickerEmptyBlocksMaxTimeCh <-chan time.Time
	if m.conf.EmptyBlocksMaxTime > 0 {
		tickerEmptyBlocksMaxTime = time.NewTicker(m.conf.EmptyBlocksMaxTime)
		tickerEmptyBlocksMaxTimeCh = tickerEmptyBlocksMaxTime.C
		defer tickerEmptyBlocksMaxTime.Stop()
	}

	//Allow the initial block to be empty
	produceEmptyBlock := true
	for {
		select {
		//Context canceled
		case <-ctx.Done():
			return
		//Empty blocks timeout
		case <-tickerEmptyBlocksMaxTimeCh:
			m.logger.Error("No transactions for too long, allowing to produce empty block")
			produceEmptyBlock = true
		//Produce block
		case <-ticker.C:
			err := m.produceBlock(ctx, produceEmptyBlock)
			if err == types.ErrSkippedEmptyBlock {
				m.logger.Debug("Skipped empty block")
				continue
			}
			if err != nil {
				m.logger.Error("error while producing block", "error", err)
				continue
			}
			//If empty blocks enabled, after block produced, reset the timeout timer
			if tickerEmptyBlocksMaxTime != nil {
				produceEmptyBlock = false
				tickerEmptyBlocksMaxTime.Reset(m.conf.EmptyBlocksMaxTime)
			}

		//Node's health check channel
		case shouldProduceBlocks := <-m.shouldProduceBlocksCh:
			for !shouldProduceBlocks {
				m.logger.Info("Stopped block production")
				shouldProduceBlocks = <-m.shouldProduceBlocksCh
			}
			m.logger.Info("Resumed Block production")
		}
	}
}

// SyncTargetLoop is responsible for getting real time updates about batches submission.
// for non aggregator: updating the sync target which will be used by retrieveLoop to sync until this target.
// for aggregator: get notification that batch has been accepted so can send next batch.
func (m *Manager) SyncTargetLoop(ctx context.Context) {
	m.logger.Info("Started sync target loop")
	subscription, err := m.pubsub.Subscribe(ctx, "syncTargetLoop", settlement.EventQueryNewSettlementBatchAccepted)
	if err != nil {
		m.logger.Error("failed to subscribe to state update events")
		panic(err)
	}
	// First time we start we want to get the latest batch from the SL
	resultRetrieveBatch, err := m.getLatestBatchFromSL(ctx)
	if err != nil {
		m.logger.Error("failed to retrieve batch from SL", "err", err)
	} else {
		m.updateSyncParams(ctx, resultRetrieveBatch.EndHeight)
	}
	for {
		select {
		case <-ctx.Done():
			return
		case event := <-subscription.Out():
			m.logger.Info("Received state update event", "eventData", event.Data())
			eventData := event.Data().(*settlement.EventDataNewSettlementBatchAccepted)
			m.updateSyncParams(ctx, eventData.EndHeight)
			// In case we are the aggregator and we've got an update, then we can stop blocking from
			// the next batches to be published. For non-aggregators this is not needed.
			// We only want to send the next once the previous has been published successfully.
			// TODO(omritoptix): Once we have leader election, we can add a condition.
			// Update batch accepted is only relevant for the aggregator
			// TODO(omritoptix): Check if we are the aggregator
			m.batchInProcess.Store(false)
		case <-subscription.Cancelled():
			m.logger.Info("Subscription canceled")
		}
	}
}

// updateSyncParams updates the sync target and state index if necessary
func (m *Manager) updateSyncParams(ctx context.Context, endHeight uint64) {
	m.logger.Info("Received new syncTarget", "syncTarget", endHeight)
	atomic.StoreUint64(&m.syncTarget, endHeight)
	atomic.StoreInt64(&m.lastSubmissionTime, time.Now().UnixNano())
	m.syncTargetDiode.Set(diodes.GenericDataType(&endHeight))
}

// RetriveLoop listens for new sync messages written to a ring buffer and in turn
// runs syncUntilTarget on the latest message in the ring buffer.
func (m *Manager) RetriveLoop(ctx context.Context) {
	m.logger.Info("Started retrieve loop")
	syncTargetpoller := diodes.NewPoller(m.syncTargetDiode)
	for {
		select {
		case <-ctx.Done():
			return
		default:
			// Get only the latest sync target
			syncTarget := syncTargetpoller.Next()
			m.syncUntilTarget(ctx, *(*uint64)(syncTarget))
			// Check if after we sync we are synced or a new syncTarget was already set.
			// If we are synced then signal all goroutines waiting on isSyncedCond.
			if m.store.Height() >= atomic.LoadUint64(&m.syncTarget) {
				m.logger.Info("Synced at height", "height", m.store.Height())
				m.isSyncedCond.L.Lock()
				m.isSyncedCond.Signal()
				m.isSyncedCond.L.Unlock()
			}
		}
	}
}

// syncUntilTarget syncs the block until the syncTarget is reached.
// It fetches the batches from the settlement, gets the DA height and gets
// the actual blocks from the DA.
func (m *Manager) syncUntilTarget(ctx context.Context, syncTarget uint64) {
	currentHeight := m.store.Height()
	for currentHeight < syncTarget {
		m.logger.Info("Syncing until target", "current height", currentHeight, "syncTarget", syncTarget)
		resultRetrieveBatch, err := m.settlementClient.RetrieveBatch(atomic.LoadUint64(&m.lastState.SLStateIndex) + 1)
		if err != nil {
			m.logger.Error("Failed to sync until target. error while retrieving batch", "error", err)
			continue
		}
		err = m.processNextDABatch(ctx, resultRetrieveBatch.MetaData.DA.Height)
		if err != nil {
			m.logger.Error("Failed to sync until target. error while processing next DA batch", "error", err)
			break
		}
		err = m.updateStateIndex(resultRetrieveBatch.StateIndex)
		if err != nil {
			return
		}
		currentHeight = m.store.Height()
	}
}

// applyBlock applies the block to the store and the abci app.
// steps: save block -> execute block with app -> update state -> commit block to app -> update store height and state hash.
// As the entire process can't be atomic we need to make sure the following condition apply before
// we're applying the block in the happy path: block height - 1 == abci app last block height.
// In case the following doesn't hold true, it means we crashed after the commit and before updating the store height.
// In that case we'll want to align the store with the app state and continue to the next block.
func (m *Manager) applyBlock(ctx context.Context, block *types.Block, commit *types.Commit, blockMetaData blockMetaData) error {
	//TODO: make it more go idiomatic, indent left the main logic
	if block.Header.Height == m.store.Height()+1 {
		m.logger.Info("Applying block", "height", block.Header.Height, "source", blockMetaData.source)

		// Check if alignment is needed due to incosistencies between the store and the app.
		isAlignRequired, err := m.alignStoreWithApp(ctx, block)
		if err != nil {
			return err
		}
		if isAlignRequired {
			m.logger.Info("Aligned with app state required. Skipping to next block", "height", block.Header.Height)
			return nil
		}
		// Start applying the block assuming no inconsistency was found.
		_, err = m.store.SaveBlock(block, commit, nil)
		if err != nil {
			m.logger.Error("Failed to save block", "error", err)
			return err
		}

		responses, err := m.executeBlock(ctx, block, commit)
		if err != nil {
			m.logger.Error("Failed to execute block", "error", err)
			return err
		}

		newState, err := m.executor.UpdateStateFromResponses(responses, m.lastState, block)
		if err != nil {
			return err
		}

		batch := m.store.NewBatch()

		batch, err = m.store.SaveBlockResponses(block.Header.Height, responses, batch)
		if err != nil {
			batch.Discard()
			return err
		}

		m.lastState = newState
		batch, err = m.store.UpdateState(m.lastState, batch)
		if err != nil {
			batch.Discard()
			return err
		}
		batch, err = m.store.SaveValidators(block.Header.Height, m.lastState.Validators, batch)
		if err != nil {
			batch.Discard()
			return err
		}

		err = batch.Commit()
		if err != nil {
			m.logger.Error("Failed to persist batch to disk", "error", err)
			return err
		}

		// Commit block to app
		retainHeight, err := m.executor.Commit(ctx, &newState, block, responses)
		if err != nil {
			m.logger.Error("Failed to commit to the block", "error", err)
			return err
		}

		// Prune old heights, if requested by ABCI app.
		if retainHeight > 0 {
			pruned, err := m.pruneBlocks(retainHeight)
			if err != nil {
				m.logger.Error("failed to prune blocks", "retain_height", retainHeight, "err", err)
			} else {
				m.logger.Debug("pruned blocks", "pruned", pruned, "retain_height", retainHeight)
			}
		}

		// Update the state with the new app hash, last validators and store height from the commit.
		// Every one of those, if happens before commit, prevents us from re-executing the block in case failed during commit.
		newState.LastValidators = m.lastState.Validators.Copy()
		newState.LastStoreHeight = block.Header.Height
		newState.BaseHeight = m.store.Base()

		_, err = m.store.UpdateState(newState, nil)
		if err != nil {
			m.logger.Error("Failed to update state", "error", err)
			return err
		}
		m.lastState = newState

		m.store.SetHeight(block.Header.Height)

	}
	return nil
}

// alignStoreWithApp is responsible for aligning the state of the store and the abci app if necessary.
func (m *Manager) alignStoreWithApp(ctx context.Context, block *types.Block) (bool, error) {
	isRequired := false
	// Validate incosistency in height wasn't caused by a crash and if so handle it.
	proxyAppInfo, err := m.executor.GetAppInfo()
	if err != nil {
		m.logger.Error("Failed to get app info", "error", err)
		return isRequired, err
	}
	if uint64(proxyAppInfo.LastBlockHeight) == block.Header.Height {
		isRequired = true
		m.logger.Info("Skipping block application and only updating store height and state hash", "height", block.Header.Height)
		// update the state with the hash, last store height and last validators.
		m.lastState.AppHash = *(*[32]byte)(proxyAppInfo.LastBlockAppHash)
		m.lastState.LastStoreHeight = block.Header.Height
		m.lastState.LastValidators = m.lastState.Validators.Copy()
		_, err := m.store.UpdateState(m.lastState, nil)
		if err != nil {
			m.logger.Error("Failed to update state", "error", err)
			return isRequired, err
		}
		m.store.SetHeight(block.Header.Height)
		return isRequired, nil
	}
	return isRequired, nil
}

func (m *Manager) executeBlock(ctx context.Context, block *types.Block, commit *types.Commit) (*tmstate.ABCIResponses, error) {
	// Currently we're assuming proposer is never nil as it's a pre-condition for
	// dymint to start
	proposer := m.settlementClient.GetProposer()

	if err := m.executor.Validate(m.lastState, block, commit, proposer); err != nil {
		return &tmstate.ABCIResponses{}, err
	}

	responses, err := m.executor.Execute(ctx, m.lastState, block)
	if err != nil {
		return &tmstate.ABCIResponses{}, err
	}

	return responses, nil
}

func (m *Manager) gossipBlock(ctx context.Context, block types.Block, commit types.Commit) error {
	gossipedBlock := p2p.GossipedBlock{Block: block, Commit: commit}
	gossipedBlockBytes, err := gossipedBlock.MarshalBinary()
	if err != nil {
		m.logger.Error("Failed to marshal block", "error", err)
		return err
	}
	if err := m.p2pClient.GossipBlock(ctx, gossipedBlockBytes); err != nil {
		m.logger.Error("Failed to gossip block", "error", err)
		return err
	}
	return nil

}

func (m *Manager) processNextDABatch(ctx context.Context, daHeight uint64) error {
	m.logger.Debug("trying to retrieve batch from DA", "daHeight", daHeight)
	batchResp, err := m.fetchBatch(daHeight)
	if err != nil {
		m.logger.Error("failed to retrieve batch from DA", "daHeight", daHeight, "error", err)
		return err
	}
	m.logger.Debug("retrieved batches", "n", len(batchResp.Batches), "daHeight", daHeight)
	for _, batch := range batchResp.Batches {
		for i, block := range batch.Blocks {
			err := m.applyBlock(ctx, block, batch.Commits[i], blockMetaData{source: daBlock, daHeight: daHeight})
			if err != nil {
				return err
			}
		}
	}
	return nil
}

func (m *Manager) fetchBatch(daHeight uint64) (da.ResultRetrieveBatch, error) {
	var err error
	batchRes := m.retriever.RetrieveBatches(daHeight)
	switch batchRes.Code {
	case da.StatusError:
		err = fmt.Errorf("failed to retrieve batch: %s", batchRes.Message)
	case da.StatusTimeout:
		err = fmt.Errorf("timeout during retrieve batch: %s", batchRes.Message)
	}
	return batchRes, err
}

func (m *Manager) produceBlock(ctx context.Context, allowEmpty bool) error {
	var lastCommit *types.Commit
	var lastHeaderHash [32]byte
	var err error
	height := m.store.Height()
	newHeight := height + 1

	// this is a special case, when first block is produced - there is no previous commit
	if newHeight == uint64(m.genesis.InitialHeight) {
		lastCommit = &types.Commit{Height: height, HeaderHash: [32]byte{}}
	} else {
		lastCommit, err = m.store.LoadCommit(height)
		if err != nil {
			return fmt.Errorf("error while loading last commit: %w", err)
		}
		lastBlock, err := m.store.LoadBlock(height)
		if err != nil {
			return fmt.Errorf("error while loading last block: %w", err)
		}
		lastHeaderHash = lastBlock.Header.Hash()
	}

	var block *types.Block
	// Check if there's an already stored block and commit at a newer height
	// If there is use that instead of creating a new block
	var commit *types.Commit
	pendingBlock, err := m.store.LoadBlock(newHeight)
	if err == nil {
		m.logger.Info("Using pending block", "height", newHeight)
		block = pendingBlock
		commit, err = m.store.LoadCommit(newHeight)
		if err != nil {
			m.logger.Error("Loaded block but failed to load commit", "height", newHeight, "error", err)
			return err
		}
	} else {
		block = m.executor.CreateBlock(newHeight, lastCommit, lastHeaderHash, m.lastState)
		if !allowEmpty && len(block.Data.Txs) == 0 {
			return types.ErrSkippedEmptyBlock
		}
		m.logger.Info("block created", "height", newHeight, "num_tx", len(block.Data.Txs))

		abciHeaderPb := abciconv.ToABCIHeaderPB(&block.Header)
		abciHeaderBytes, err := abciHeaderPb.Marshal()
		if err != nil {
			return err
		}
		sign, err := m.proposerKey.Sign(abciHeaderBytes)
		if err != nil {
			return err
		}
		commit = &types.Commit{
			Height:     block.Header.Height,
			HeaderHash: block.Header.Hash(),
			Signatures: []types.Signature{sign},
		}

	}

	// Gossip the block as soon as it is produced
	if err := m.gossipBlock(ctx, *block, *commit); err != nil {
		return err
	}

	if err := m.applyBlock(ctx, block, commit, blockMetaData{source: producedBlock}); err != nil {
		return err
	}

	//TODO: move to separate function
	lastSubmissionTime := atomic.LoadInt64(&m.lastSubmissionTime)
	requiredByTime := time.Since(time.Unix(0, lastSubmissionTime)) > m.conf.BatchSubmitMaxTime

	// SyncTarget is the height of the last block in the last batch as seen by this node.
	syncTarget := atomic.LoadUint64(&m.syncTarget)
	requiredByNumOfBlocks := (block.Header.Height - syncTarget) > m.conf.BlockBatchSize

	// Submit batch if we've reached the batch size and there isn't another batch currently in submission process.
	if m.batchInProcess.Load() == false && (requiredByTime || requiredByNumOfBlocks) {
		m.batchInProcess.Store(true)
		go m.submitNextBatch(ctx)
	}

	return nil
}

func (m *Manager) submitNextBatch(ctx context.Context) {
	// Get the batch start and end height
	startHeight := atomic.LoadUint64(&m.syncTarget) + 1
	endHeight := uint64(m.lastState.LastBlockHeight)

	// Create the batch
	nextBatch, err := m.createNextDABatch(startHeight, endHeight)
	if err != nil {
		m.logger.Error("Failed to create next batch", "startHeight", startHeight, "endHeight", endHeight, "error", err)
		return
	}

	actualEndHeight := nextBatch.EndHeight

	// Submit batch to the DA
	m.logger.Info("Submitting next batch", "startHeight", startHeight, "endHeight", actualEndHeight, "size", nextBatch.ToProto().Size())
	resultSubmitToDA := m.dalc.SubmitBatch(nextBatch)
	if resultSubmitToDA.Code != da.StatusSuccess {
		panic("Failed to submit next batch to DA Layer")
	}

	// Submit batch to SL
	// TODO(omritoptix): Handle a case where the SL submission fails due to syncTarget out of sync with the latestHeight in the SL.
	// In that case we'll want to update the syncTarget before returning.
	m.settlementClient.SubmitBatch(nextBatch, m.dalc.GetClientType(), &resultSubmitToDA)
}

func (m *Manager) updateStateIndex(stateIndex uint64) error {
	atomic.StoreUint64(&m.lastState.SLStateIndex, stateIndex)
	_, err := m.store.UpdateState(m.lastState, nil)
	if err != nil {
		m.logger.Error("Failed to update state", "error", err)
		return err
	}
	return nil
}

func (m *Manager) createNextDABatch(startHeight uint64, endHeight uint64) (*types.Batch, error) {
	var height uint64
	// Create the batch
	batchSize := endHeight - startHeight + 1
	batch := &types.Batch{
		StartHeight: startHeight,
		EndHeight:   endHeight,
		Blocks:      make([]*types.Block, 0, batchSize),
		Commits:     make([]*types.Commit, 0, batchSize),
	}

	// Populate the batch
	for height = startHeight; height <= endHeight; height++ {
		block, err := m.store.LoadBlock(height)
		if err != nil {
			m.logger.Error("Failed to load block", "height", height)
			return nil, err
		}
		commit, err := m.store.LoadCommit(height)
		if err != nil {
			m.logger.Error("Failed to load commit", "height", height)
			return nil, err
		}

		batch.Blocks = append(batch.Blocks, block)
		batch.Commits = append(batch.Commits, commit)

		//Check if the batch size is too big
		totalSize := batch.ToProto().Size()
		if totalSize > int(m.conf.BlockBatchSizeBytes) {
			// Nil out the last block and commit
			batch.Blocks[len(batch.Blocks)-1] = nil
			batch.Commits[len(batch.Commits)-1] = nil

			// Remove the last block and commit from the batch
			batch.Blocks = batch.Blocks[:len(batch.Blocks)-1]
			batch.Commits = batch.Commits[:len(batch.Commits)-1]
			break
		}
	}

	batch.EndHeight = height - 1
	return batch, nil
}

// TODO(omritoptix): possible remove this method from the manager
func updateInitChainState(s *types.State, res *abci.ResponseInitChain, validators []*tmtypes.Validator) {
	// If the app did not return an app hash, we keep the one set from the genesis doc in
	// the state. We don't set appHash since we don't want the genesis doc app hash
	// recorded in the genesis block. We should probably just remove GenesisDoc.AppHash.
	if len(res.AppHash) > 0 {
		copy(s.AppHash[:], res.AppHash)
	}

	if res.ConsensusParams != nil {
		params := res.ConsensusParams
		if params.Block != nil {
			s.ConsensusParams.Block.MaxBytes = params.Block.MaxBytes
			s.ConsensusParams.Block.MaxGas = params.Block.MaxGas
		}
		if params.Evidence != nil {
			s.ConsensusParams.Evidence.MaxAgeNumBlocks = params.Evidence.MaxAgeNumBlocks
			s.ConsensusParams.Evidence.MaxAgeDuration = params.Evidence.MaxAgeDuration
			s.ConsensusParams.Evidence.MaxBytes = params.Evidence.MaxBytes
		}
		if params.Validator != nil {
			// Copy params.Validator.PubkeyTypes, and set result's value to the copy.
			// This avoids having to initialize the slice to 0 values, and then write to it again.
			s.ConsensusParams.Validator.PubKeyTypes = append([]string{}, params.Validator.PubKeyTypes...)
		}
		if params.Version != nil {
			s.ConsensusParams.Version.AppVersion = params.Version.AppVersion
		}
		s.Version.Consensus.App = s.ConsensusParams.Version.AppVersion
	}
	// We update the last results hash with the empty hash, to conform with RFC-6962.
	copy(s.LastResultsHash[:], merkle.HashFromByteSlices(nil))

	if len(validators) > 0 {
		s.Validators = tmtypes.NewValidatorSet(validators)
		s.NextValidators = tmtypes.NewValidatorSet(validators).CopyIncrementProposerPriority(1)
	}
}<|MERGE_RESOLUTION|>--- conflicted
+++ resolved
@@ -114,17 +114,7 @@
 		return nil, err
 	}
 
-<<<<<<< HEAD
-	// TODO(mtsitrin): Probably should be validated and manage default on config init
-=======
 	// TODO((#119): Probably should be validated and manage default on config init.
-	// TODO(omritoptix): Think about the default batchSize and default DABlockTime proper location.
-	if conf.DABlockTime == 0 {
-		logger.Info("WARNING: using default DA block time", "DABlockTime", config.DefaultNodeConfig.DABlockTime)
-		conf.DABlockTime = config.DefaultNodeConfig.DABlockTime
-	}
-
->>>>>>> 93acafb5
 	if conf.BlockBatchSizeBytes == 0 {
 		logger.Info("WARNING: using default DA batch size bytes limit", "BlockBatchSizeBytes", config.DefaultNodeConfig.BlockBatchSizeBytes)
 		conf.BlockBatchSizeBytes = config.DefaultNodeConfig.BlockBatchSizeBytes
