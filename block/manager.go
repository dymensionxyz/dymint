package block

import (
	"bytes"
	"context"
	"errors"
	"fmt"
	"sync"
	"sync/atomic"
	"time"

	uevent "github.com/dymensionxyz/dymint/utils/event"

	"code.cloudfoundry.org/go-diodes"

	"github.com/dymensionxyz/dymint/node/events"
	"github.com/dymensionxyz/dymint/p2p"
	"github.com/libp2p/go-libp2p/core/crypto"

	tmcrypto "github.com/tendermint/tendermint/crypto"
	"github.com/tendermint/tendermint/libs/pubsub"
	tmtypes "github.com/tendermint/tendermint/types"

	"github.com/tendermint/tendermint/proxy"

	"github.com/dymensionxyz/dymint/config"
	"github.com/dymensionxyz/dymint/da"
	"github.com/dymensionxyz/dymint/mempool"
	"github.com/dymensionxyz/dymint/settlement"
	"github.com/dymensionxyz/dymint/store"
	"github.com/dymensionxyz/dymint/types"
)

// Manager is responsible for aggregating transactions into blocks.
type Manager struct {
	// Configuration
	Conf        config.BlockManagerConfig
	Genesis     *tmtypes.GenesisDoc
	ProposerKey crypto.PrivKey

	// Store and execution
	Store     store.Store
	LastState types.State
	Executor  *Executor

	// Clients and servers
	Pubsub    *pubsub.Server
	p2pClient *p2p.Client
	DAClient  da.DataAvailabilityLayerClient
	SLClient  settlement.LayerI

	// Data retrieval
	Retriever da.BatchRetriever

	// Synchronization
	SyncTargetDiode diodes.Diode

	SyncTarget atomic.Uint64

	// Block production
	shouldProduceBlocksCh chan bool
	produceEmptyBlockCh   chan bool
	lastSubmissionTime    atomic.Int64

	/*
		Guard against triggering a new batch submission when the old one is still going on (taking a while)
	*/
	submitBatchMutex sync.Mutex

	/*
		Protect against producing two blocks at once if the first one is taking a while
		Also, used to protect against the block production that occurs when batch submission thread
		creates its empty block.
	*/
	produceBlockMutex sync.Mutex

	/*
		Protect against processing two blocks at once when there are two routines handling incoming gossiped blocks,
		and incoming DA blocks, respectively.
	*/
	retrieverMutex sync.Mutex

	// pendingBatch is the result of the last DA submission
	// that is pending settlement layer submission.
	// It is used to avoid double submission of the same batch.
	pendingBatch *PendingBatch

	// Logging
	logger types.Logger

	// Cached blocks and commits for applying at future heights. Invariant: the block and commit are .Valid() (validated sigs etc)
	blockCache map[uint64]CachedBlock
}

// NewManager creates new block Manager.
func NewManager(
	proposerKey crypto.PrivKey,
	conf config.BlockManagerConfig,
	genesis *tmtypes.GenesisDoc,
	store store.Store,
	mempool mempool.Mempool,
	proxyApp proxy.AppConns,
	dalc da.DataAvailabilityLayerClient,
	settlementClient settlement.LayerI,
	eventBus *tmtypes.EventBus,
	pubsub *pubsub.Server,
	p2pClient *p2p.Client,
	logger types.Logger,
) (*Manager, error) {
	proposerAddress, err := getAddress(proposerKey)
	if err != nil {
		return nil, err
	}

	exec, err := NewExecutor(proposerAddress, conf.NamespaceID, genesis.ChainID, mempool, proxyApp, eventBus, logger)
	if err != nil {
		return nil, fmt.Errorf("create block executor: %w", err)
	}
	s, err := getInitialState(store, genesis, logger)
	if err != nil {
		return nil, fmt.Errorf("get initial state: %w", err)
	}

	agg := &Manager{
		Pubsub:      pubsub,
		p2pClient:   p2pClient,
		ProposerKey: proposerKey,
		Conf:        conf,
		Genesis:     genesis,
		LastState:   s,
		Store:       store,
		Executor:    exec,
		DAClient:    dalc,
		SLClient:    settlementClient,
		Retriever:   dalc.(da.BatchRetriever),
		// channels are buffered to avoid blocking on input/output operations, buffer sizes are arbitrary
		SyncTargetDiode:       diodes.NewOneToOne(1, nil),
		shouldProduceBlocksCh: make(chan bool, 1),
		produceEmptyBlockCh:   make(chan bool, 1),
		logger:                logger,
		blockCache:            make(map[uint64]CachedBlock),
	}

	return agg, nil
}

// Start starts the block manager.
func (m *Manager) Start(ctx context.Context, isAggregator bool) error {
	m.logger.Info("Starting the block manager")

	// TODO (#283): set aggregator mode by proposer addr on the hub
	if isAggregator {
		// make sure local signing key is the registered on the hub
		slProposerKey := m.SLClient.GetProposer().PublicKey.Bytes()
		localProposerKey, _ := m.ProposerKey.GetPublic().Raw()
		if !bytes.Equal(slProposerKey, localProposerKey) {
			return fmt.Errorf("proposer key mismatch: settlement proposer key: %s, block manager proposer key: %s", slProposerKey, m.ProposerKey.GetPublic())
		}
		m.logger.Info("Starting in aggregator mode")
	}

	// Check if InitChain flow is needed
	if m.LastState.IsGenesis() {
		m.logger.Info("Running InitChain")

		err := m.RunInitChain(ctx)
		if err != nil {
			return err
		}
	}

	err := m.syncBlockManager()
	if err != nil {
		err = fmt.Errorf("sync block manager: %w", err)
		return err
	}

	if isAggregator {
		go uevent.MustSubscribe(ctx, m.Pubsub, "nodeHealth", events.QueryHealthStatus, m.onNodeHealthStatus, m.logger)
		go m.ProduceBlockLoop(ctx)
		go m.SubmitLoop(ctx)
	} else {
		go uevent.MustSubscribe(ctx, m.Pubsub, "applyBlockLoop", p2p.EventQueryNewNewGossipedBlock, m.onNewGossipedBlock, m.logger, 100)
		go m.RetrieveLoop(ctx)
		go m.SyncTargetLoop(ctx)
	}

	return nil
}

// syncBlockManager enforces the node to be synced on initial run.
func (m *Manager) syncBlockManager() error {
	resultRetrieveBatch, err := m.getLatestBatchFromSL()
	// Set the syncTarget according to the result
	if err != nil {
		// TODO: separate between fresh rollapp and non-registered rollapp
		if errors.Is(err, settlement.ErrBatchNotFound) {
			// Since we requested the latest batch and got batch not found it means
			// the SL still hasn't got any batches for this chain.
			m.logger.Info("No batches for chain found in SL. Start writing first batch")
			m.SyncTarget.Store(uint64(m.Genesis.InitialHeight - 1))
			return nil
		}
		return err
	}
	m.SyncTarget.Store(resultRetrieveBatch.EndHeight)
	err = m.syncUntilTarget(resultRetrieveBatch.EndHeight)
	if err != nil {
		return err
	}

	m.logger.Info("Synced", "current height", m.Store.Height(), "syncTarget", m.SyncTarget.Load())
	return nil
}

// UpdateSyncParams updates the sync target and state index if necessary
func (m *Manager) UpdateSyncParams(endHeight uint64) {
	types.RollappHubHeightGauge.Set(float64(endHeight))
	m.logger.Info("Received new syncTarget", "syncTarget", endHeight)
	m.SyncTarget.Store(endHeight)
	m.lastSubmissionTime.Store(time.Now().UnixNano())
}

func getAddress(key crypto.PrivKey) ([]byte, error) {
	rawKey, err := key.GetPublic().Raw()
	if err != nil {
		return nil, err
	}
	return tmcrypto.AddressHash(rawKey), nil
}

func (m *Manager) onNodeHealthStatus(event pubsub.Message) {
	eventData := event.Data().(*events.DataHealthStatus)
	m.logger.Info("received health status event", "eventData", eventData)
	m.shouldProduceBlocksCh <- eventData.Error == nil
}

// TODO: move to gossip.go
// onNewGossippedBlock will take a block and apply it
func (m *Manager) onNewGossipedBlock(event pubsub.Message) {
	m.logger.Debug("Received new block event", "eventData", event.Data(), "cachedBlocks", len(m.blockCache))
	eventData := event.Data().(p2p.GossipedBlock)
	block := eventData.Block
	commit := eventData.Commit

	if err := m.validateBlock(&block, &commit); err != nil {
		m.logger.Error("apply block callback, block not valid: dropping it", "err", err, "height", block.Header.Height)
		/// TODO: can we take an action here such as dropping the peer / reducing their reputation?
		return
	}

<<<<<<< HEAD
	// if height is expected, apply
	// if height is higher than expected (future block), cache
	if block.Header.Height == m.Store.NextHeight() {
		err := m.applyBlock(&block, &commit, blockMetaData{source: gossipedBlock})
=======
	nextHeight := m.store.NextHeight()
	if block.Header.Height >= nextHeight {
		m.blockCache[block.Header.Height] = CachedBlock{
			Block:  &block,
			Commit: &commit,
		}
		m.logger.Debug("caching block", "block height", block.Header.Height, "store height", m.store.Height())
	}

	if block.Header.Height == nextHeight {
		err := m.attemptApplyCachedBlocks()
>>>>>>> 7290af6f
		if err != nil {
			m.logger.Error("applying cached blocks", "err", err)
		}
<<<<<<< HEAD
	} else if block.Header.Height > m.Store.NextHeight() {
		m.prevBlock[block.Header.Height] = &block
		m.prevCommit[block.Header.Height] = &commit
		m.logger.Debug("Caching block", "block height", block.Header.Height, "store height", m.Store.Height())
=======
>>>>>>> 7290af6f
	}
}

// getLatestBatchFromSL gets the latest batch from the SL
func (m *Manager) getLatestBatchFromSL() (*settlement.ResultRetrieveBatch, error) {
	return m.SLClient.RetrieveBatch()
}

// getInitialState tries to load lastState from Store, and if it's not available it reads GenesisDoc.
func getInitialState(store store.Store, genesis *tmtypes.GenesisDoc, logger types.Logger) (types.State, error) {
	s, err := store.LoadState()
	if errors.Is(err, types.ErrNoStateFound) {
		logger.Info("failed to find state in the store, creating new state from genesis")
		return types.NewFromGenesisDoc(genesis)
	}

	return s, err
}<|MERGE_RESOLUTION|>--- conflicted
+++ resolved
@@ -249,34 +249,20 @@
 		return
 	}
 
-<<<<<<< HEAD
-	// if height is expected, apply
-	// if height is higher than expected (future block), cache
-	if block.Header.Height == m.Store.NextHeight() {
-		err := m.applyBlock(&block, &commit, blockMetaData{source: gossipedBlock})
-=======
-	nextHeight := m.store.NextHeight()
+	nextHeight := m.Store.NextHeight()
 	if block.Header.Height >= nextHeight {
 		m.blockCache[block.Header.Height] = CachedBlock{
 			Block:  &block,
 			Commit: &commit,
 		}
-		m.logger.Debug("caching block", "block height", block.Header.Height, "store height", m.store.Height())
+		m.logger.Debug("caching block", "block height", block.Header.Height, "store height", m.Store.Height())
 	}
 
 	if block.Header.Height == nextHeight {
 		err := m.attemptApplyCachedBlocks()
->>>>>>> 7290af6f
 		if err != nil {
 			m.logger.Error("applying cached blocks", "err", err)
 		}
-<<<<<<< HEAD
-	} else if block.Header.Height > m.Store.NextHeight() {
-		m.prevBlock[block.Header.Height] = &block
-		m.prevCommit[block.Header.Height] = &commit
-		m.logger.Debug("Caching block", "block height", block.Header.Height, "store height", m.Store.Height())
-=======
->>>>>>> 7290af6f
 	}
 }
 
