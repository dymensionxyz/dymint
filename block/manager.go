package block

import (
	"context"
	"errors"
	"fmt"
	"strconv"
	"sync"
	"sync/atomic"

	"github.com/dymensionxyz/gerr-cosmos/gerrc"
	"golang.org/x/sync/errgroup"

	"github.com/dymensionxyz/dymint/da/registry"
	"github.com/dymensionxyz/dymint/indexers/txindex"
	"github.com/dymensionxyz/dymint/store"
	uerrors "github.com/dymensionxyz/dymint/utils/errors"
	"github.com/dymensionxyz/dymint/version"

	"github.com/libp2p/go-libp2p/core/crypto"
	tmcrypto "github.com/tendermint/tendermint/crypto"
	"github.com/tendermint/tendermint/libs/log"
	"github.com/tendermint/tendermint/libs/pubsub"
	"github.com/tendermint/tendermint/proxy"
	tmtypes "github.com/tendermint/tendermint/types"

	"github.com/dymensionxyz/dymint/config"
	"github.com/dymensionxyz/dymint/da"
	"github.com/dymensionxyz/dymint/mempool"
	"github.com/dymensionxyz/dymint/p2p"
	"github.com/dymensionxyz/dymint/settlement"
	"github.com/dymensionxyz/dymint/types"

	uchannel "github.com/dymensionxyz/dymint/utils/channel"
)

// Manager is responsible for aggregating transactions into blocks.
type Manager struct {
	logger types.Logger

	// Configuration
	Conf     config.BlockManagerConfig
	Genesis  *tmtypes.GenesisDoc
	LocalKey crypto.PrivKey
	RootDir  string

	// Store and execution
	Store      store.Store
	State      *types.State
	Executor   ExecutorI
	Sequencers *types.SequencerSet // Sequencers is the set of sequencers that are currently active on the rollapp

	// Clients and servers
	Pubsub    *pubsub.Server
	P2PClient *p2p.Client
	DAClient  da.DataAvailabilityLayerClient
	SLClient  settlement.ClientI

	/*
		Sequencer and full-node
	*/
	// The last height which was submitted to settlement, that we know of. When we produce new batches, we will
	// start at this height + 1.
	// It is ALSO used by the producer, because the producer needs to check if it can prune blocks and it won't
	// prune anything that might be submitted in the future. Therefore, it must be atomic.
	LastSettlementHeight atomic.Uint64

	// channel used to send the retain height to the pruning background loop
	pruningC chan int64

	// indexer
	indexerService *txindex.IndexerService

	// used to fetch blocks from DA. Sequencer will only fetch batches in case it requires to re-sync (in case of rollback). Full-node will fetch batches for syncing and validation.
	Retriever da.BatchRetriever

	/*
		Full-node only
	*/
	// Protect against processing two blocks at once when there are two routines handling incoming gossiped blocks,
	// and incoming DA blocks, respectively.
	retrieverMu sync.Mutex

	// Cached blocks and commits, coming from P2P, for applying at future heights. The blocks may not be valid, because
	// we can only do full validation in sequential order.
	blockCache *Cache

	// TargetHeight holds the value of the current highest block seen from either p2p (probably higher) or the DA
	TargetHeight atomic.Uint64

	// Fraud handler
	FraudHandler FraudHandler

	// channel used to signal the syncing loop when there is a new state update available
	settlementSyncingC chan struct{}

	// channel used to signal the validation loop when there is a new state update available
	settlementValidationC chan struct{}

	// notifies when the node has completed syncing
	syncedFromSettlement *uchannel.Nudger

	// validates all non-finalized state updates from settlement, checking there is consistency between DA and P2P blocks, and the information in the state update.
	SettlementValidator *SettlementValidator
}

// NewManager creates new block Manager.
func NewManager(
	localKey crypto.PrivKey,
	conf config.NodeConfig,
	genesis *tmtypes.GenesisDoc,
	store store.Store,
	mempool mempool.Mempool,
	proxyApp proxy.AppConns,
	settlementClient settlement.ClientI,
	eventBus *tmtypes.EventBus,
	pubsub *pubsub.Server,
	p2pClient *p2p.Client,
	dalcKV *store.PrefixKV,
	indexerService *txindex.IndexerService,
	logger log.Logger,
) (*Manager, error) {
	localAddress, err := types.GetAddress(localKey)
	if err != nil {
		return nil, err
	}
	exec, err := NewExecutor(
		localAddress,
		genesis.ChainID,
		mempool,
		proxyApp,
		eventBus,
		NewConsensusMsgQueue(), // TODO properly specify ConsensusMsgStream: https://github.com/dymensionxyz/dymint/issues/1125
		logger,
	)
	if err != nil {
		return nil, fmt.Errorf("create block executor: %w", err)
	}

	m := &Manager{
		Pubsub:         pubsub,
		P2PClient:      p2pClient,
		LocalKey:       localKey,
		Conf:           conf.BlockManagerConfig,
		RootDir:        conf.RootDir,
		Genesis:        genesis,
		Store:          store,
		Executor:       exec,
		Sequencers:     types.NewSequencerSet(),
		SLClient:       settlementClient,
		indexerService: indexerService,
		logger:         logger.With("module", "block_manager"),
		blockCache: &Cache{
			cache: make(map[uint64]types.CachedBlock),
		},
		pruningC:              make(chan int64, 10),   // use of buffered channel to avoid blocking applyBlock thread. In case channel is full, pruning will be skipped, but the retain height can be pruned in the next iteration.
		settlementSyncingC:    make(chan struct{}, 1), // use of buffered channel to avoid blocking. In case channel is full, its skipped because there is an ongoing syncing process, but syncing height is updated, which means the ongoing syncing will sync to the new height.
		settlementValidationC: make(chan struct{}, 1), // use of buffered channel to avoid blocking. In case channel is full, its skipped because there is an ongoing validation process, but validation height is updated, which means the ongoing validation will validate to the new height.
		syncedFromSettlement:  uchannel.NewNudger(),   // used by the sequencer to wait  till the node completes the syncing from settlement.
	}
	m.setFraudHandler(NewFreezeHandler(m))

	err = m.LoadStateOnInit(store, genesis, logger)
	if err != nil {
		return nil, fmt.Errorf("get initial state: %w", err)
	}

	err = m.setDA(conf.DAConfig, dalcKV, logger)
	if err != nil {
		return nil, err
	}

	// validate configuration params and rollapp consensus params are in line
	err = m.ValidateConfigWithRollappParams()
	if err != nil {
		return nil, err
	}

	m.SettlementValidator = NewSettlementValidator(m.logger, m)

	return m, nil
}

// Start starts the block manager.
func (m *Manager) Start(ctx context.Context) error {
	// Check if InitChain flow is needed
	if m.State.IsGenesis() {
		m.logger.Info("Running InitChain")

		err := m.RunInitChain(ctx)
		if err != nil {
			return err
		}
	}

	// Check if a proposer on the rollapp is set. In case no proposer is set on the Rollapp, fallback to the hub proposer (If such exists).
	// No proposer on the rollapp means that at some point there was no available proposer.
	// In case there is also no proposer on the hub to our current height, it means that the chain is halted.
	// FIXME: In case we are syncing we would like to get the proposer from the hub relevant to the current height.
	if m.State.GetProposer() == nil {
		m.logger.Info("No proposer on the rollapp, fallback to the hub proposer, if available")
		SLProposer := m.SLClient.GetProposer()
		if SLProposer == nil {
			return fmt.Errorf("no proposer available. chain is halted")
		}
		m.State.SetProposer(SLProposer)
	}

	// checks if the the current node is the proposer either on rollapp or on the hub.
	// In case of sequencer rotation, there's a phase where proposer rotated on Rollapp but hasn't yet rotated on hub.
	// for this case, 2 nodes will get `true` for `AmIProposer` so the l2 proposer can produce blocks and the hub proposer can submit his last batch.
	// The hub proposer, after sending the last state update, will panic and restart as full node.
	amIProposer := m.AmIProposerOnSL() || m.AmIProposerOnRollapp()

	m.logger.Info("starting block manager", "mode", map[bool]string{true: "proposer", false: "full node"}[amIProposer])

	// update local state from latest state in settlement
	err := m.updateFromLastSettlementState()
	if err != nil {
		return fmt.Errorf("sync block manager from settlement: %w", err)
	}

	// send signal to syncing loop with last settlement state update
	m.triggerSettlementSyncing()
	// send signal to validation loop with last settlement state update
	m.triggerSettlementValidation()

	eg, ctx := errgroup.WithContext(ctx)

	// Start the pruning loop in the background
	uerrors.ErrGroupGoLog(eg, m.logger, func() error {
		return m.PruningLoop(ctx)
	})

	// Start the settlement sync loop in the background
	uerrors.ErrGroupGoLog(eg, m.logger, func() error {
		return m.SettlementSyncLoop(ctx)
	})

	// Monitor sequencer set updates
	uerrors.ErrGroupGoLog(eg, m.logger, func() error {
		return m.MonitorSequencerSetUpdates(ctx)
	})

	// run based on the node role
	if !amIProposer {
		return m.runAsFullNode(ctx, eg)
	}

<<<<<<< HEAD
	// channel to signal sequencer rotation started
	rotateSequencerC := make(chan string, 1)

	uerrors.ErrGroupGoLog(eg, m.logger, func() error {
		return m.SubmitLoop(ctx, bytesProducedC)
	})
	uerrors.ErrGroupGoLog(eg, m.logger, func() error {
		bytesProducedC <- m.GetUnsubmittedBytes() // load unsubmitted bytes from previous run
		return m.ProduceBlockLoop(ctx, bytesProducedC)
	})
	uerrors.ErrGroupGoLog(eg, m.logger, func() error {
		return m.MonitorSequencerRotation(ctx, rotateSequencerC)
	})
	uerrors.ErrGroupGoLog(eg, m.logger, func() error {
		return m.MonitorForkUpdate(ctx)
	})

	go func() {
		_ = eg.Wait()
		// Check if exited due to sequencer rotation signal
		select {
		case nextSeqAddr := <-rotateSequencerC:
			m.handleRotationReq(ctx, nextSeqAddr)
		default:
			m.logger.Info("Block manager err group finished.")
		}
	}()

	return nil
}

func (m *Manager) isChainHalted() error {
	if m.State.GetProposerPubKey() == nil {
		// if no proposer set in state, try to update it from the hub
		err := m.UpdateProposerFromSL()
		if err != nil {
			return fmt.Errorf("update proposer: %w", err)
		}
		if m.State.GetProposerPubKey() == nil {
			return fmt.Errorf("no proposer pubkey found. chain is halted")
		}
	}
	return nil
=======
	return m.runAsProposer(ctx, eg)
>>>>>>> 58b9cafa
}

func (m *Manager) NextHeightToSubmit() uint64 {
	return m.LastSettlementHeight.Load() + 1
}

// updateFromLastSettlementState retrieves last sequencers and state update from the Hub and updates local state with it
func (m *Manager) updateFromLastSettlementState() error {
	// Update sequencers list from SL
	err := m.UpdateSequencerSetFromSL()
	if err != nil {
		// this error is not critical
		m.logger.Error("Cannot fetch sequencer set from the Hub", "error", err)
	}

	// update latest height from SL
	latestHeight, err := m.SLClient.GetLatestHeight()
	if errors.Is(err, gerrc.ErrNotFound) {
		// The SL hasn't got any batches for this chain yet.
		m.logger.Info("No batches for chain found in SL.")
		m.LastSettlementHeight.Store(uint64(m.Genesis.InitialHeight - 1))
		return nil
	}

	if err != nil {
		// TODO: separate between fresh rollapp and non-registered rollapp
		return err
	}

	m.LastSettlementHeight.Store(latestHeight)

	if latestHeight >= m.State.NextHeight() {
		m.UpdateTargetHeight(latestHeight)
	}

	return nil
}

func (m *Manager) updateLastFinalizedHeightFromSettlement() error {
	// update latest finalized height from SL
	height, err := m.SLClient.GetLatestFinalizedHeight()
	if errors.Is(err, gerrc.ErrNotFound) {
		m.logger.Info("No finalized batches for chain found in SL.")
	} else if err != nil {
		return fmt.Errorf("getting finalized height. err: %w", err)
	}
	m.SettlementValidator.UpdateLastValidatedHeight(height)

	return nil
}

func (m *Manager) GetProposerPubKey() tmcrypto.PubKey {
	return m.State.GetProposerPubKey()
}

func (m *Manager) UpdateTargetHeight(h uint64) {
	for {
		currentHeight := m.TargetHeight.Load()
		if m.TargetHeight.CompareAndSwap(currentHeight, max(currentHeight, h)) {
			break
		}
	}
}

// ValidateConfigWithRollappParams checks the configuration params are consistent with the params in the dymint state (e.g. DA and version)
func (m *Manager) ValidateConfigWithRollappParams() error {
	drsVersion, err := strconv.ParseUint(version.DrsVersion, 10, 32)
	if err != nil {
		return fmt.Errorf("unable to parse drs version")
	}
	if uint32(drsVersion) != m.State.RollappParams.DrsVersion {
		return fmt.Errorf("DRS version mismatch. rollapp param: %d binary used:%d", m.State.RollappParams.DrsVersion, drsVersion)
	}

	if da.Client(m.State.RollappParams.Da) != m.DAClient.GetClientType() {
		return fmt.Errorf("da client mismatch. rollapp param: %s da configured: %s", m.State.RollappParams.Da, m.DAClient.GetClientType())
	}

	if m.Conf.BatchSubmitBytes > uint64(m.DAClient.GetMaxBlobSizeBytes()) {
		return fmt.Errorf("batch size above limit: batch size: %d limit: %d: DA %s", m.Conf.BatchSubmitBytes, m.DAClient.GetMaxBlobSizeBytes(), m.DAClient.GetClientType())
	}

	return nil
}

// setDA initializes DA client in blockmanager according to DA type set in genesis or stored in state
func (m *Manager) setDA(daconfig string, dalcKV store.KV, logger log.Logger) error {
	daLayer := m.State.RollappParams.Da
	dalc := registry.GetClient(daLayer)
	if dalc == nil {
		return fmt.Errorf("get data availability client named '%s'", daLayer)
	}

	err := dalc.Init([]byte(daconfig), m.Pubsub, dalcKV, logger.With("module", string(dalc.GetClientType())))
	if err != nil {
		return fmt.Errorf("data availability layer client initialization:  %w", err)
	}
	m.DAClient = dalc
	retriever, ok := dalc.(da.BatchRetriever)
	if !ok {
		return fmt.Errorf("data availability layer client is not of type BatchRetriever")
	}
	m.Retriever = retriever
	return nil
}

// setFraudHandler sets the fraud handler for the block manager.
func (m *Manager) setFraudHandler(handler *FreezeHandler) {
	m.FraudHandler = handler
}<|MERGE_RESOLUTION|>--- conflicted
+++ resolved
@@ -247,53 +247,7 @@
 		return m.runAsFullNode(ctx, eg)
 	}
 
-<<<<<<< HEAD
-	// channel to signal sequencer rotation started
-	rotateSequencerC := make(chan string, 1)
-
-	uerrors.ErrGroupGoLog(eg, m.logger, func() error {
-		return m.SubmitLoop(ctx, bytesProducedC)
-	})
-	uerrors.ErrGroupGoLog(eg, m.logger, func() error {
-		bytesProducedC <- m.GetUnsubmittedBytes() // load unsubmitted bytes from previous run
-		return m.ProduceBlockLoop(ctx, bytesProducedC)
-	})
-	uerrors.ErrGroupGoLog(eg, m.logger, func() error {
-		return m.MonitorSequencerRotation(ctx, rotateSequencerC)
-	})
-	uerrors.ErrGroupGoLog(eg, m.logger, func() error {
-		return m.MonitorForkUpdate(ctx)
-	})
-
-	go func() {
-		_ = eg.Wait()
-		// Check if exited due to sequencer rotation signal
-		select {
-		case nextSeqAddr := <-rotateSequencerC:
-			m.handleRotationReq(ctx, nextSeqAddr)
-		default:
-			m.logger.Info("Block manager err group finished.")
-		}
-	}()
-
-	return nil
-}
-
-func (m *Manager) isChainHalted() error {
-	if m.State.GetProposerPubKey() == nil {
-		// if no proposer set in state, try to update it from the hub
-		err := m.UpdateProposerFromSL()
-		if err != nil {
-			return fmt.Errorf("update proposer: %w", err)
-		}
-		if m.State.GetProposerPubKey() == nil {
-			return fmt.Errorf("no proposer pubkey found. chain is halted")
-		}
-	}
-	return nil
-=======
 	return m.runAsProposer(ctx, eg)
->>>>>>> 58b9cafa
 }
 
 func (m *Manager) NextHeightToSubmit() uint64 {
