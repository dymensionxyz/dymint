package block

import (
	"context"
	"fmt"
	"sync"
	"sync/atomic"
	"time"

	"code.cloudfoundry.org/go-diodes"

	"github.com/avast/retry-go"
	cryptocodec "github.com/cosmos/cosmos-sdk/crypto/codec"
	"github.com/cosmos/cosmos-sdk/types/errors"
	abciconv "github.com/dymensionxyz/dymint/conv/abci"
	"github.com/dymensionxyz/dymint/node/events"
	"github.com/dymensionxyz/dymint/p2p"
	"github.com/dymensionxyz/dymint/utils"
	"github.com/libp2p/go-libp2p/core/crypto"
	abci "github.com/tendermint/tendermint/abci/types"
	tmcrypto "github.com/tendermint/tendermint/crypto"
	"github.com/tendermint/tendermint/crypto/merkle"
	"github.com/tendermint/tendermint/libs/pubsub"
	tmstate "github.com/tendermint/tendermint/proto/tendermint/state"
	"github.com/tendermint/tendermint/proxy"
	tmtypes "github.com/tendermint/tendermint/types"

	"github.com/dymensionxyz/dymint/config"
	"github.com/dymensionxyz/dymint/da"
	"github.com/dymensionxyz/dymint/log"
	"github.com/dymensionxyz/dymint/mempool"
	"github.com/dymensionxyz/dymint/settlement"
	"github.com/dymensionxyz/dymint/state"
	"github.com/dymensionxyz/dymint/store"
	"github.com/dymensionxyz/dymint/types"
)

type blockSource string

const (
	producedBlock blockSource = "produced"
	gossipedBlock blockSource = "gossip"
	daBlock       blockSource = "da"
)

type blockMetaData struct {
	source   blockSource
	daHeight uint64
}

// Manager is responsible for aggregating transactions into blocks.
type Manager struct {
	pubsub *pubsub.Server

	p2pClient *p2p.Client

	lastState types.State

	conf    config.BlockManagerConfig
	genesis *tmtypes.GenesisDoc

	proposerKey crypto.PrivKey

	store    store.Store
	executor *state.BlockExecutor

	dalc             da.DataAvailabilityLayerClient
	settlementClient settlement.LayerI
	retriever        da.BatchRetriever

	syncTargetDiode diodes.Diode

	shouldProduceBlocksCh chan bool

	syncTarget         uint64
	lastSubmissionTime int64
	batchInProcess     atomic.Value
	isSyncedCond       sync.Cond

	syncCache map[uint64]*types.Block

	logger log.Logger
}

// getInitialState tries to load lastState from Store, and if it's not available it reads GenesisDoc.
func getInitialState(store store.Store, genesis *tmtypes.GenesisDoc, logger log.Logger) (types.State, error) {
	s, err := store.LoadState()
	if err == types.ErrNoStateFound {
		logger.Info("failed to find state in the store, creating new state from genesis")
		return types.NewFromGenesisDoc(genesis)
	}

	return s, err
}

// NewManager creates new block Manager.
func NewManager(
	proposerKey crypto.PrivKey,
	conf config.BlockManagerConfig,
	genesis *tmtypes.GenesisDoc,
	store store.Store,
	mempool mempool.Mempool,
	proxyApp proxy.AppConns,
	dalc da.DataAvailabilityLayerClient,
	settlementClient settlement.LayerI,
	eventBus *tmtypes.EventBus,
	pubsub *pubsub.Server,
	p2pClient *p2p.Client,
	logger log.Logger,
) (*Manager, error) {

	proposerAddress, err := getAddress(proposerKey)
	if err != nil {
		return nil, err
	}

	// TODO((#119): Probably should be validated and manage default on config init.
	if conf.BlockBatchMaxSizeBytes == 0 {
		logger.Info("WARNING: using default DA batch size bytes limit", "BlockBatchSizeBytes", config.DefaultNodeConfig.BlockBatchMaxSizeBytes)
		conf.BlockBatchMaxSizeBytes = config.DefaultNodeConfig.BlockBatchMaxSizeBytes
	}
	if conf.BatchSubmitMaxTime == 0 {
		logger.Info("WARNING: using default DA batch submit max time", "BatchSubmitMaxTime", config.DefaultNodeConfig.BatchSubmitMaxTime)
		conf.BatchSubmitMaxTime = config.DefaultNodeConfig.BatchSubmitMaxTime

		//TODO: validate it's larger than empty blocks time
	}
	if conf.BlockTime == 0 {
		panic("Block production time must be a positive number")
	}

	exec, err := state.NewBlockExecutor(proposerAddress, conf.NamespaceID, genesis.ChainID, mempool, proxyApp, eventBus, logger)
	if err != nil {
		return nil, fmt.Errorf("failed to create block executor: %w", err)
	}
	s, err := getInitialState(store, genesis, logger)
	if err != nil {
		return nil, fmt.Errorf("failed to get initial state: %w", err)
	}

	validators := []*tmtypes.Validator{}

	if s.LastBlockHeight+1 == genesis.InitialHeight {
		sequencersList := settlementClient.GetSequencersList()
		for _, sequencer := range sequencersList {
			tmPubKey, err := cryptocodec.ToTmPubKeyInterface(sequencer.PublicKey)
			if err != nil {
				return nil, err
			}
			validators = append(validators, tmtypes.NewValidator(tmPubKey, 1))

		}

		res, err := exec.InitChain(genesis, validators)
		if err != nil {
			return nil, err
		}

		updateInitChainState(&s, res, validators)
		if _, err := store.UpdateState(s, nil); err != nil {
			return nil, err
		}
	}

	batchInProcess := atomic.Value{}
	batchInProcess.Store(false)

	agg := &Manager{
		pubsub:           pubsub,
		p2pClient:        p2pClient,
		proposerKey:      proposerKey,
		conf:             conf,
		genesis:          genesis,
		lastState:        s,
		store:            store,
		executor:         exec,
		dalc:             dalc,
		settlementClient: settlementClient,
		retriever:        dalc.(da.BatchRetriever),
		// channels are buffered to avoid blocking on input/output operations, buffer sizes are arbitrary
		syncTargetDiode:       diodes.NewOneToOne(1, nil),
		syncCache:             make(map[uint64]*types.Block),
		isSyncedCond:          *sync.NewCond(new(sync.Mutex)),
		batchInProcess:        batchInProcess,
		shouldProduceBlocksCh: make(chan bool, 1),
		logger:                logger,
	}

	return agg, nil
}

// Start starts the block manager.
func (m *Manager) Start(ctx context.Context, isAggregator bool) error {
	m.logger.Info("Starting the block manager")
	if isAggregator {
		m.logger.Info("Starting in aggregator mode")
		// TODO(omritoptix): change to private methods
		go m.ProduceBlockLoop(ctx)
	}
	// TODO(omritoptix): change to private methods
	go m.RetriveLoop(ctx)
	go m.SyncTargetLoop(ctx)
	m.EventListener(ctx)

	return nil
}

func getAddress(key crypto.PrivKey) ([]byte, error) {
	rawKey, err := key.GetPublic().Raw()
	if err != nil {
		return nil, err
	}
	return tmcrypto.AddressHash(rawKey), nil
}

// EventListener registers events to callbacks.
func (m *Manager) EventListener(ctx context.Context) {
	go utils.SubscribeAndHandleEvents(ctx, m.pubsub, "nodeHealthStatusHandler", events.EventQueryHealthStatus, m.healthStatusEventCallback, m.logger)
	go utils.SubscribeAndHandleEvents(ctx, m.pubsub, "ApplyBlockLoop", p2p.EventQueryNewNewGossipedBlock, m.applyBlockCallback, m.logger, 100)

}

func (m *Manager) healthStatusEventCallback(event pubsub.Message) {
	eventData := event.Data().(*events.EventDataHealthStatus)
	m.logger.Info("Received health status event", "eventData", eventData)
	m.shouldProduceBlocksCh <- eventData.Healthy
}

func (m *Manager) applyBlockCallback(event pubsub.Message) {
	m.logger.Debug("Received new block event", "eventData", event.Data())
	eventData := event.Data().(p2p.GossipedBlock)
	block := eventData.Block
	commit := eventData.Commit
	err := m.applyBlock(context.Background(), &block, &commit, blockMetaData{source: gossipedBlock})
	if err != nil {
		m.logger.Debug("Failed to apply block", "err", err)
	}
}

// SetDALC is used to set DataAvailabilityLayerClient used by Manager.
// TODO(omritoptix): Remove this from here as it's only being used for tests.
func (m *Manager) SetDALC(dalc da.DataAvailabilityLayerClient) {
	m.dalc = dalc
	m.retriever = dalc.(da.BatchRetriever)
}

// getLatestBatchFromSL gets the latest batch from the SL
func (m *Manager) getLatestBatchFromSL(ctx context.Context) (*settlement.ResultRetrieveBatch, error) {
	var resultRetrieveBatch *settlement.ResultRetrieveBatch
	var err error
	// Get latest batch from SL
	err = retry.Do(
		func() error {
			resultRetrieveBatch, err = m.settlementClient.RetrieveBatch()
			if err != nil {
				return err
			}
			return nil
		},
		retry.LastErrorOnly(true),
		retry.Context(ctx),
		retry.Attempts(1),
	)
	if err != nil {
		return resultRetrieveBatch, err
	}
	return resultRetrieveBatch, nil

}

// waitForSync enforces the aggregator to be synced before it can produce blocks.
// It requires the retriveBlockLoop to be running.
func (m *Manager) waitForSync(ctx context.Context) error {
	resultRetrieveBatch, err := m.getLatestBatchFromSL(ctx)
	// Set the syncTarget according to the result
	if err == settlement.ErrBatchNotFound {
		// Since we requested the latest batch and got batch not found it means
		// the SL still hasn't got any batches for this chain.
		m.logger.Info("No batches for chain found in SL. Start writing first batch")
		atomic.StoreUint64(&m.syncTarget, uint64(m.genesis.InitialHeight-1))
		return nil
	} else if err != nil {
		m.logger.Error("failed to retrieve batch from SL", "err", err)
		return err
	} else {
		m.updateSyncParams(ctx, resultRetrieveBatch.EndHeight)
	}
	// Wait until isSynced is true and then call the PublishBlockLoop
	m.isSyncedCond.L.Lock()
	// Wait until we're synced and that we have got the latest batch (if we didn't, m.syncTarget == 0)
	// before we start publishing blocks
	for m.store.Height() < atomic.LoadUint64(&m.syncTarget) {
		m.logger.Info("Waiting for sync", "current height", m.store.Height(), "syncTarget", atomic.LoadUint64(&m.syncTarget))
		m.isSyncedCond.Wait()
	}
	m.isSyncedCond.L.Unlock()
	m.logger.Info("Synced, Starting to produce", "current height", m.store.Height(), "syncTarget", atomic.LoadUint64(&m.syncTarget))
	return nil
}

// ProduceBlockLoop is calling publishBlock in a loop as long as wer'e synced.
func (m *Manager) ProduceBlockLoop(ctx context.Context) {
	atomic.StoreInt64(&m.lastSubmissionTime, time.Now().Unix())

	// We want to wait until we are synced. After that, since there is no leader
	// election yet, and leader are elected manually, we will not be out of sync until
	// we are manually being replaced.
	err := m.waitForSync(ctx)
	if err != nil {
		panic(errors.Wrap(err, "failed to wait for sync"))
	}

	ticker := time.NewTicker(m.conf.BlockTime)
	defer ticker.Stop()

	var tickerEmptyBlocksMaxTime *time.Ticker
	var tickerEmptyBlocksMaxTimeCh <-chan time.Time
	// Setup ticker for empty blocks if enabled
	if m.conf.EmptyBlocksMaxTime > 0 {
		tickerEmptyBlocksMaxTime = time.NewTicker(m.conf.EmptyBlocksMaxTime)
		tickerEmptyBlocksMaxTimeCh = tickerEmptyBlocksMaxTime.C
		defer tickerEmptyBlocksMaxTime.Stop()
	}

	//Allow the initial block to be empty
	produceEmptyBlock := true
	for {
		select {
		//Context canceled
		case <-ctx.Done():
			return
		//Empty blocks timeout
		case <-tickerEmptyBlocksMaxTimeCh:
<<<<<<< HEAD
			m.logger.Error(fmt.Sprintf("No transactions for %.2f seconds, producing empty block", m.conf.EmptyBlocksMaxTime.Seconds()))
=======
			m.logger.Debug("No transactions for too long, allowing to produce empty block")
>>>>>>> d31da1ac
			produceEmptyBlock = true
		//Produce block
		case <-ticker.C:
			err := m.produceBlock(ctx, produceEmptyBlock)
			if err == types.ErrSkippedEmptyBlock {
				m.logger.Debug("Skipped empty block")
				continue
			}
			if err != nil {
				m.logger.Error("error while producing block", "error", err)
				continue
			}
			//If empty blocks enabled, after block produced, reset the timeout timer
			if tickerEmptyBlocksMaxTime != nil {
				produceEmptyBlock = false
				tickerEmptyBlocksMaxTime.Reset(m.conf.EmptyBlocksMaxTime)
			}

		//Node's health check channel
		case shouldProduceBlocks := <-m.shouldProduceBlocksCh:
			for !shouldProduceBlocks {
				m.logger.Info("Stopped block production")
				shouldProduceBlocks = <-m.shouldProduceBlocksCh
			}
			m.logger.Info("Resumed Block production")
		}
	}
}

// SyncTargetLoop is responsible for getting real time updates about batches submission.
// for non aggregator: updating the sync target which will be used by retrieveLoop to sync until this target.
// for aggregator: get notification that batch has been accepted so can send next batch.
func (m *Manager) SyncTargetLoop(ctx context.Context) {
	m.logger.Info("Started sync target loop")
	subscription, err := m.pubsub.Subscribe(ctx, "syncTargetLoop", settlement.EventQueryNewSettlementBatchAccepted)
	if err != nil {
		m.logger.Error("failed to subscribe to state update events")
		panic(err)
	}
	// First time we start we want to get the latest batch from the SL
	resultRetrieveBatch, err := m.getLatestBatchFromSL(ctx)
	if err != nil {
		m.logger.Error("failed to retrieve batch from SL", "err", err)
	} else {
		m.updateSyncParams(ctx, resultRetrieveBatch.EndHeight)
	}
	for {
		select {
		case <-ctx.Done():
			return
		case event := <-subscription.Out():
			m.logger.Info("Received state update event", "eventData", event.Data())
			eventData := event.Data().(*settlement.EventDataNewSettlementBatchAccepted)
			m.updateSyncParams(ctx, eventData.EndHeight)
			// In case we are the aggregator and we've got an update, then we can stop blocking from
			// the next batches to be published. For non-aggregators this is not needed.
			// We only want to send the next once the previous has been published successfully.
			// TODO(omritoptix): Once we have leader election, we can add a condition.
			// Update batch accepted is only relevant for the aggregator
			// TODO(omritoptix): Check if we are the aggregator
			m.batchInProcess.Store(false)
		case <-subscription.Cancelled():
			m.logger.Info("Subscription canceled")
		}
	}
}

// updateSyncParams updates the sync target and state index if necessary
func (m *Manager) updateSyncParams(ctx context.Context, endHeight uint64) {
	m.logger.Info("Received new syncTarget", "syncTarget", endHeight)
	atomic.StoreUint64(&m.syncTarget, endHeight)
	atomic.StoreInt64(&m.lastSubmissionTime, time.Now().UnixNano())
	m.syncTargetDiode.Set(diodes.GenericDataType(&endHeight))
}

// RetriveLoop listens for new sync messages written to a ring buffer and in turn
// runs syncUntilTarget on the latest message in the ring buffer.
func (m *Manager) RetriveLoop(ctx context.Context) {
	m.logger.Info("Started retrieve loop")
	syncTargetpoller := diodes.NewPoller(m.syncTargetDiode)
	for {
		select {
		case <-ctx.Done():
			return
		default:
			// Get only the latest sync target
			syncTarget := syncTargetpoller.Next()
			m.syncUntilTarget(ctx, *(*uint64)(syncTarget))
			// Check if after we sync we are synced or a new syncTarget was already set.
			// If we are synced then signal all goroutines waiting on isSyncedCond.
			if m.store.Height() >= atomic.LoadUint64(&m.syncTarget) {
				m.logger.Info("Synced at height", "height", m.store.Height())
				m.isSyncedCond.L.Lock()
				m.isSyncedCond.Signal()
				m.isSyncedCond.L.Unlock()
			}
		}
	}
}

// syncUntilTarget syncs the block until the syncTarget is reached.
// It fetches the batches from the settlement, gets the DA height and gets
// the actual blocks from the DA.
func (m *Manager) syncUntilTarget(ctx context.Context, syncTarget uint64) {
	currentHeight := m.store.Height()
	for currentHeight < syncTarget {
		m.logger.Info("Syncing until target", "current height", currentHeight, "syncTarget", syncTarget)
		resultRetrieveBatch, err := m.settlementClient.RetrieveBatch(atomic.LoadUint64(&m.lastState.SLStateIndex) + 1)
		if err != nil {
			m.logger.Error("Failed to sync until target. error while retrieving batch", "error", err)
			continue
		}
		err = m.processNextDABatch(ctx, resultRetrieveBatch.MetaData.DA.Height)
		if err != nil {
			m.logger.Error("Failed to sync until target. error while processing next DA batch", "error", err)
			break
		}
		err = m.updateStateIndex(resultRetrieveBatch.StateIndex)
		if err != nil {
			return
		}
		currentHeight = m.store.Height()
	}
}

// applyBlock applies the block to the store and the abci app.
// steps: save block -> execute block with app -> update state -> commit block to app -> update store height and state hash.
// As the entire process can't be atomic we need to make sure the following condition apply before
// we're applying the block in the happy path: block height - 1 == abci app last block height.
// In case the following doesn't hold true, it means we crashed after the commit and before updating the store height.
// In that case we'll want to align the store with the app state and continue to the next block.
func (m *Manager) applyBlock(ctx context.Context, block *types.Block, commit *types.Commit, blockMetaData blockMetaData) error {
	if block.Header.Height != m.store.Height()+1 {
		// We crashed after the commit and before updating the store height.
		return nil
	}

	m.logger.Debug("Applying block", "height", block.Header.Height, "source", blockMetaData.source)

	// Check if alignment is needed due to incosistencies between the store and the app.
	isAlignRequired, err := m.alignStoreWithApp(ctx, block)
	if err != nil {
		return err
	}
	if isAlignRequired {
		m.logger.Debug("Aligned with app state required. Skipping to next block", "height", block.Header.Height)
		return nil
	}
	// Start applying the block assuming no inconsistency was found.
	_, err = m.store.SaveBlock(block, commit, nil)
	if err != nil {
		m.logger.Error("Failed to save block", "error", err)
		return err
	}

	responses, err := m.executeBlock(ctx, block, commit)
	if err != nil {
		m.logger.Error("Failed to execute block", "error", err)
		return err
	}

	newState, err := m.executor.UpdateStateFromResponses(responses, m.lastState, block)
	if err != nil {
		return err
	}

	batch := m.store.NewBatch()

	batch, err = m.store.SaveBlockResponses(block.Header.Height, responses, batch)
	if err != nil {
		batch.Discard()
		return err
	}

	m.lastState = newState
	batch, err = m.store.UpdateState(m.lastState, batch)
	if err != nil {
		batch.Discard()
		return err
	}
	batch, err = m.store.SaveValidators(block.Header.Height, m.lastState.Validators, batch)
	if err != nil {
		batch.Discard()
		return err
	}

	err = batch.Commit()
	if err != nil {
		m.logger.Error("Failed to persist batch to disk", "error", err)
		return err
	}

	// Commit block to app
	retainHeight, err := m.executor.Commit(ctx, &newState, block, responses)
	if err != nil {
		m.logger.Error("Failed to commit to the block", "error", err)
		return err
	}

	// Prune old heights, if requested by ABCI app.
	if retainHeight > 0 {
		pruned, err := m.pruneBlocks(retainHeight)
		if err != nil {
			m.logger.Error("failed to prune blocks", "retain_height", retainHeight, "err", err)
		} else {
			m.logger.Debug("pruned blocks", "pruned", pruned, "retain_height", retainHeight)
		}
	}

	// Update the state with the new app hash, last validators and store height from the commit.
	// Every one of those, if happens before commit, prevents us from re-executing the block in case failed during commit.
	newState.LastValidators = m.lastState.Validators.Copy()
	newState.LastStoreHeight = block.Header.Height
	newState.BaseHeight = m.store.Base()

	_, err = m.store.UpdateState(newState, nil)
	if err != nil {
		m.logger.Error("Failed to update state", "error", err)
		return err
	}
	m.lastState = newState

	m.store.SetHeight(block.Header.Height)

	return nil
}

// alignStoreWithApp is responsible for aligning the state of the store and the abci app if necessary.
func (m *Manager) alignStoreWithApp(ctx context.Context, block *types.Block) (bool, error) {
	isRequired := false
	// Validate incosistency in height wasn't caused by a crash and if so handle it.
	proxyAppInfo, err := m.executor.GetAppInfo()
	if err != nil {
		m.logger.Error("Failed to get app info", "error", err)
		return isRequired, err
	}
	if uint64(proxyAppInfo.LastBlockHeight) == block.Header.Height {
		isRequired = true
		m.logger.Info("Skipping block application and only updating store height and state hash", "height", block.Header.Height)
		// update the state with the hash, last store height and last validators.
		m.lastState.AppHash = *(*[32]byte)(proxyAppInfo.LastBlockAppHash)
		m.lastState.LastStoreHeight = block.Header.Height
		m.lastState.LastValidators = m.lastState.Validators.Copy()
		_, err := m.store.UpdateState(m.lastState, nil)
		if err != nil {
			m.logger.Error("Failed to update state", "error", err)
			return isRequired, err
		}
		m.store.SetHeight(block.Header.Height)
		return isRequired, nil
	}
	return isRequired, nil
}

func (m *Manager) executeBlock(ctx context.Context, block *types.Block, commit *types.Commit) (*tmstate.ABCIResponses, error) {
	// Currently we're assuming proposer is never nil as it's a pre-condition for
	// dymint to start
	proposer := m.settlementClient.GetProposer()

	if err := m.executor.Validate(m.lastState, block, commit, proposer); err != nil {
		return &tmstate.ABCIResponses{}, err
	}

	responses, err := m.executor.Execute(ctx, m.lastState, block)
	if err != nil {
		return &tmstate.ABCIResponses{}, err
	}

	return responses, nil
}

func (m *Manager) gossipBlock(ctx context.Context, block types.Block, commit types.Commit) error {
	gossipedBlock := p2p.GossipedBlock{Block: block, Commit: commit}
	gossipedBlockBytes, err := gossipedBlock.MarshalBinary()
	if err != nil {
		m.logger.Error("Failed to marshal block", "error", err)
		return err
	}
	if err := m.p2pClient.GossipBlock(ctx, gossipedBlockBytes); err != nil {
		m.logger.Error("Failed to gossip block", "error", err)
		return err
	}
	return nil

}

func (m *Manager) processNextDABatch(ctx context.Context, daHeight uint64) error {
	m.logger.Debug("trying to retrieve batch from DA", "daHeight", daHeight)
	batchResp, err := m.fetchBatch(daHeight)
	if err != nil {
		m.logger.Error("failed to retrieve batch from DA", "daHeight", daHeight, "error", err)
		return err
	}
	m.logger.Debug("retrieved batches", "n", len(batchResp.Batches), "daHeight", daHeight)
	for _, batch := range batchResp.Batches {
		for i, block := range batch.Blocks {
			err := m.applyBlock(ctx, block, batch.Commits[i], blockMetaData{source: daBlock, daHeight: daHeight})
			if err != nil {
				return err
			}
		}
	}
	return nil
}

func (m *Manager) fetchBatch(daHeight uint64) (da.ResultRetrieveBatch, error) {
	var err error
	batchRes := m.retriever.RetrieveBatches(daHeight)
	switch batchRes.Code {
	case da.StatusError:
		err = fmt.Errorf("failed to retrieve batch: %s", batchRes.Message)
	case da.StatusTimeout:
		err = fmt.Errorf("timeout during retrieve batch: %s", batchRes.Message)
	}
	return batchRes, err
}

func (m *Manager) produceBlock(ctx context.Context, allowEmpty bool) error {
	var lastCommit *types.Commit
	var lastHeaderHash [32]byte
	var err error
	height := m.store.Height()
	newHeight := height + 1

	// this is a special case, when first block is produced - there is no previous commit
	if newHeight == uint64(m.genesis.InitialHeight) {
		lastCommit = &types.Commit{Height: height, HeaderHash: [32]byte{}}
	} else {
		lastCommit, err = m.store.LoadCommit(height)
		if err != nil {
			return fmt.Errorf("error while loading last commit: %w", err)
		}
		lastBlock, err := m.store.LoadBlock(height)
		if err != nil {
			return fmt.Errorf("error while loading last block: %w", err)
		}
		lastHeaderHash = lastBlock.Header.Hash()
	}

	var block *types.Block
	// Check if there's an already stored block and commit at a newer height
	// If there is use that instead of creating a new block
	var commit *types.Commit
	pendingBlock, err := m.store.LoadBlock(newHeight)
	if err == nil {
		m.logger.Info("Using pending block", "height", newHeight)
		block = pendingBlock
		commit, err = m.store.LoadCommit(newHeight)
		if err != nil {
			m.logger.Error("Loaded block but failed to load commit", "height", newHeight, "error", err)
			return err
		}
	} else {
		block = m.executor.CreateBlock(newHeight, lastCommit, lastHeaderHash, m.lastState)
		if !allowEmpty && len(block.Data.Txs) == 0 {
			return types.ErrSkippedEmptyBlock
		}

		abciHeaderPb := abciconv.ToABCIHeaderPB(&block.Header)
		abciHeaderBytes, err := abciHeaderPb.Marshal()
		if err != nil {
			return err
		}
		sign, err := m.proposerKey.Sign(abciHeaderBytes)
		if err != nil {
			return err
		}
		commit = &types.Commit{
			Height:     block.Header.Height,
			HeaderHash: block.Header.Hash(),
			Signatures: []types.Signature{sign},
		}

	}

	// Gossip the block as soon as it is produced
	if err := m.gossipBlock(ctx, *block, *commit); err != nil {
		return err
	}

	if err := m.applyBlock(ctx, block, commit, blockMetaData{source: producedBlock}); err != nil {
		return err
	}

	m.logger.Info("block created", "height", newHeight, "num_tx", len(block.Data.Txs))

	//TODO: move to separate function
	lastSubmissionTime := atomic.LoadInt64(&m.lastSubmissionTime)
	requiredByTime := time.Since(time.Unix(0, lastSubmissionTime)) > m.conf.BatchSubmitMaxTime

	// SyncTarget is the height of the last block in the last batch as seen by this node.
	syncTarget := atomic.LoadUint64(&m.syncTarget)
	requiredByNumOfBlocks := (block.Header.Height - syncTarget) > m.conf.BlockBatchSize

	// Submit batch if we've reached the batch size and there isn't another batch currently in submission process.
	if m.batchInProcess.Load() == false && (requiredByTime || requiredByNumOfBlocks) {
		m.batchInProcess.Store(true)
		go m.submitNextBatch(ctx)
	}

	return nil
}

func (m *Manager) submitNextBatch(ctx context.Context) {
	// Get the batch start and end height
	startHeight := atomic.LoadUint64(&m.syncTarget) + 1
	endHeight := uint64(m.lastState.LastBlockHeight)

	// Create the batch
	nextBatch, err := m.createNextDABatch(startHeight, endHeight)
	if err != nil {
		m.logger.Error("Failed to create next batch", "startHeight", startHeight, "endHeight", endHeight, "error", err)
		return
	}

	actualEndHeight := nextBatch.EndHeight

	// Submit batch to the DA
	m.logger.Info("Submitting next batch", "startHeight", startHeight, "endHeight", actualEndHeight, "size", nextBatch.ToProto().Size())
	resultSubmitToDA := m.dalc.SubmitBatch(nextBatch)
	if resultSubmitToDA.Code != da.StatusSuccess {
		panic("Failed to submit next batch to DA Layer")
	}

	// Submit batch to SL
	// TODO(omritoptix): Handle a case where the SL submission fails due to syncTarget out of sync with the latestHeight in the SL.
	// In that case we'll want to update the syncTarget before returning.
	m.settlementClient.SubmitBatch(nextBatch, m.dalc.GetClientType(), &resultSubmitToDA)
}

func (m *Manager) updateStateIndex(stateIndex uint64) error {
	atomic.StoreUint64(&m.lastState.SLStateIndex, stateIndex)
	_, err := m.store.UpdateState(m.lastState, nil)
	if err != nil {
		m.logger.Error("Failed to update state", "error", err)
		return err
	}
	return nil
}

func (m *Manager) createNextDABatch(startHeight uint64, endHeight uint64) (*types.Batch, error) {
	var height uint64
	// Create the batch
	batchSize := endHeight - startHeight + 1
	batch := &types.Batch{
		StartHeight: startHeight,
		EndHeight:   endHeight,
		Blocks:      make([]*types.Block, 0, batchSize),
		Commits:     make([]*types.Commit, 0, batchSize),
	}

	// Populate the batch
	for height = startHeight; height <= endHeight; height++ {
		block, err := m.store.LoadBlock(height)
		if err != nil {
			m.logger.Error("Failed to load block", "height", height)
			return nil, err
		}
		commit, err := m.store.LoadCommit(height)
		if err != nil {
			m.logger.Error("Failed to load commit", "height", height)
			return nil, err
		}

		batch.Blocks = append(batch.Blocks, block)
		batch.Commits = append(batch.Commits, commit)

		//Check if the batch size is too big
		totalSize := batch.ToProto().Size()
		if totalSize > int(m.conf.BlockBatchMaxSizeBytes) {
			// Nil out the last block and commit
			batch.Blocks[len(batch.Blocks)-1] = nil
			batch.Commits[len(batch.Commits)-1] = nil

			// Remove the last block and commit from the batch
			batch.Blocks = batch.Blocks[:len(batch.Blocks)-1]
			batch.Commits = batch.Commits[:len(batch.Commits)-1]
			break
		}
	}

	batch.EndHeight = height - 1
	return batch, nil
}

// TODO(omritoptix): possible remove this method from the manager
func updateInitChainState(s *types.State, res *abci.ResponseInitChain, validators []*tmtypes.Validator) {
	// If the app did not return an app hash, we keep the one set from the genesis doc in
	// the state. We don't set appHash since we don't want the genesis doc app hash
	// recorded in the genesis block. We should probably just remove GenesisDoc.AppHash.
	if len(res.AppHash) > 0 {
		copy(s.AppHash[:], res.AppHash)
	}

	if res.ConsensusParams != nil {
		params := res.ConsensusParams
		if params.Block != nil {
			s.ConsensusParams.Block.MaxBytes = params.Block.MaxBytes
			s.ConsensusParams.Block.MaxGas = params.Block.MaxGas
		}
		if params.Evidence != nil {
			s.ConsensusParams.Evidence.MaxAgeNumBlocks = params.Evidence.MaxAgeNumBlocks
			s.ConsensusParams.Evidence.MaxAgeDuration = params.Evidence.MaxAgeDuration
			s.ConsensusParams.Evidence.MaxBytes = params.Evidence.MaxBytes
		}
		if params.Validator != nil {
			// Copy params.Validator.PubkeyTypes, and set result's value to the copy.
			// This avoids having to initialize the slice to 0 values, and then write to it again.
			s.ConsensusParams.Validator.PubKeyTypes = append([]string{}, params.Validator.PubKeyTypes...)
		}
		if params.Version != nil {
			s.ConsensusParams.Version.AppVersion = params.Version.AppVersion
		}
		s.Version.Consensus.App = s.ConsensusParams.Version.AppVersion
	}
	// We update the last results hash with the empty hash, to conform with RFC-6962.
	copy(s.LastResultsHash[:], merkle.HashFromByteSlices(nil))

	if len(validators) > 0 {
		s.Validators = tmtypes.NewValidatorSet(validators)
		s.NextValidators = tmtypes.NewValidatorSet(validators).CopyIncrementProposerPriority(1)
	}
}<|MERGE_RESOLUTION|>--- conflicted
+++ resolved
@@ -116,7 +116,7 @@
 
 	// TODO((#119): Probably should be validated and manage default on config init.
 	if conf.BlockBatchMaxSizeBytes == 0 {
-		logger.Info("WARNING: using default DA batch size bytes limit", "BlockBatchSizeBytes", config.DefaultNodeConfig.BlockBatchMaxSizeBytes)
+		logger.Info("WARNING: using default DA batch size bytes limit", "BlockBatchMaxSizeBytes", config.DefaultNodeConfig.BlockBatchMaxSizeBytes)
 		conf.BlockBatchMaxSizeBytes = config.DefaultNodeConfig.BlockBatchMaxSizeBytes
 	}
 	if conf.BatchSubmitMaxTime == 0 {
@@ -331,11 +331,7 @@
 			return
 		//Empty blocks timeout
 		case <-tickerEmptyBlocksMaxTimeCh:
-<<<<<<< HEAD
-			m.logger.Error(fmt.Sprintf("No transactions for %.2f seconds, producing empty block", m.conf.EmptyBlocksMaxTime.Seconds()))
-=======
-			m.logger.Debug("No transactions for too long, allowing to produce empty block")
->>>>>>> d31da1ac
+			m.logger.Debug(fmt.Sprintf("No transactions for %.2f seconds, producing empty block", m.conf.EmptyBlocksMaxTime.Seconds()))
 			produceEmptyBlock = true
 		//Produce block
 		case <-ticker.C:
