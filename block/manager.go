package block

import (
	"bytes"
	"context"
	"errors"
	"fmt"
	"sync"
	"sync/atomic"
	"time"

	"code.cloudfoundry.org/go-diodes"

	"github.com/dymensionxyz/dymint/node/events"
	"github.com/dymensionxyz/dymint/p2p"
	"github.com/dymensionxyz/dymint/utils"
	"github.com/libp2p/go-libp2p/core/crypto"
	tmcrypto "github.com/tendermint/tendermint/crypto"
	"github.com/tendermint/tendermint/libs/pubsub"
	tmtypes "github.com/tendermint/tendermint/types"

	"github.com/tendermint/tendermint/proxy"

	"github.com/dymensionxyz/dymint/config"
	"github.com/dymensionxyz/dymint/da"
	"github.com/dymensionxyz/dymint/mempool"
	"github.com/dymensionxyz/dymint/settlement"
	"github.com/dymensionxyz/dymint/state"
	"github.com/dymensionxyz/dymint/store"
	"github.com/dymensionxyz/dymint/types"
)

// Manager is responsible for aggregating transactions into blocks.
type Manager struct {
	// Configuration
	conf        config.BlockManagerConfig
	genesis     *tmtypes.GenesisDoc
	proposerKey crypto.PrivKey

	// Store and execution
	store     store.Store
	lastState types.State
	executor  *state.BlockExecutor

	// Clients and servers
	pubsub           *pubsub.Server
	p2pClient        *p2p.Client
	dalc             da.DataAvailabilityLayerClient
	settlementClient settlement.LayerI

	// Data retrieval
	retriever da.BatchRetriever

	// Synchronization
	syncTargetDiode diodes.Diode

	syncTarget   atomic.Uint64
	isSyncedCond sync.Cond

	// Block production
	shouldProduceBlocksCh chan bool
	produceEmptyBlockCh   chan bool
<<<<<<< HEAD
	lastSubmissionTime    int64
	batchInProcess        sync.Mutex
=======
	lastSubmissionTime    atomic.Int64
	batchInProcess        atomic.Value
>>>>>>> 1628a5c2
	produceBlockMutex     sync.Mutex
	applyCachedBlockMutex sync.Mutex

	// Logging
	logger types.Logger

	// Previous data
	prevBlock  map[uint64]*types.Block
	prevCommit map[uint64]*types.Commit
}

// NewManager creates new block Manager.
func NewManager(
	proposerKey crypto.PrivKey,
	conf config.BlockManagerConfig,
	genesis *tmtypes.GenesisDoc,
	store store.Store,
	mempool mempool.Mempool,
	proxyApp proxy.AppConns,
	dalc da.DataAvailabilityLayerClient,
	settlementClient settlement.LayerI,
	eventBus *tmtypes.EventBus,
	pubsub *pubsub.Server,
	p2pClient *p2p.Client,
	logger types.Logger,
) (*Manager, error) {
	proposerAddress, err := getAddress(proposerKey)
	if err != nil {
		return nil, err
	}

	exec, err := state.NewBlockExecutor(proposerAddress, conf.NamespaceID, genesis.ChainID, mempool, proxyApp, eventBus, logger)
	if err != nil {
		return nil, fmt.Errorf("create block executor: %w", err)
	}
	s, err := getInitialState(store, genesis, logger)
	if err != nil {
		return nil, fmt.Errorf("get initial state: %w", err)
	}

	agg := &Manager{
		pubsub:           pubsub,
		p2pClient:        p2pClient,
		proposerKey:      proposerKey,
		conf:             conf,
		genesis:          genesis,
		lastState:        s,
		store:            store,
		executor:         exec,
		dalc:             dalc,
		settlementClient: settlementClient,
		retriever:        dalc.(da.BatchRetriever),
		// channels are buffered to avoid blocking on input/output operations, buffer sizes are arbitrary
		syncTargetDiode:       diodes.NewOneToOne(1, nil),
		isSyncedCond:          *sync.NewCond(new(sync.Mutex)),
		shouldProduceBlocksCh: make(chan bool, 1),
		produceEmptyBlockCh:   make(chan bool, 1),
		logger:                logger,
		prevBlock:             make(map[uint64]*types.Block),
		prevCommit:            make(map[uint64]*types.Commit),
	}

	return agg, nil
}

// Start starts the block manager.
func (m *Manager) Start(ctx context.Context, isAggregator bool) error {
	m.logger.Info("Starting the block manager")

	if isAggregator {
		// make sure local signing key is the registered on the hub
		slProposerKey := m.settlementClient.GetProposer().PublicKey.Bytes()
		localProposerKey, _ := m.proposerKey.GetPublic().Raw()
		if !bytes.Equal(slProposerKey, localProposerKey) {
			return fmt.Errorf("proposer key mismatch: settlement proposer key: %s, block manager proposer key: %s", slProposerKey, m.proposerKey.GetPublic())
		}
		m.logger.Info("Starting in aggregator mode")
	}

	// Check if InitChain flow is needed
	if m.lastState.LastBlockHeight+1 == m.genesis.InitialHeight {
		err := m.RunInitChain(ctx)
		if err != nil {
			return err
		}
	}

	err := m.syncBlockManager(ctx)
	if err != nil {
		err = fmt.Errorf("sync block manager: %w", err)
		return err
	}

	if isAggregator {
		go m.ProduceBlockLoop(ctx)
		go m.SubmitLoop(ctx)
	} else {
		go m.RetriveLoop(ctx)
		go m.SyncTargetLoop(ctx)
	}

	m.EventListener(ctx, isAggregator)

	return nil
}

// syncBlockManager enforces the node to be synced on initial run.
func (m *Manager) syncBlockManager(ctx context.Context) error {
	resultRetrieveBatch, err := m.getLatestBatchFromSL(ctx)
	// Set the syncTarget according to the result
	if err != nil {
		// TODO: separate between fresh rollapp and non-registered rollapp
		if errors.Is(err, settlement.ErrBatchNotFound) {
			// Since we requested the latest batch and got batch not found it means
			// the SL still hasn't got any batches for this chain.
			m.logger.Info("No batches for chain found in SL. Start writing first batch")
			m.syncTarget.Store(uint64(m.genesis.InitialHeight - 1))
			return nil
		}
		return err
	}
	m.syncTarget.Store(resultRetrieveBatch.EndHeight)
	err = m.syncUntilTarget(ctx, resultRetrieveBatch.EndHeight)
	if err != nil {
		return err
	}

	m.logger.Info("Synced", "current height", m.store.Height(), "syncTarget", m.syncTarget.Load())
	return nil
}

// updateSyncParams updates the sync target and state index if necessary
func (m *Manager) updateSyncParams(endHeight uint64) {
	types.RollappHubHeightGauge.Set(float64(endHeight))
	m.logger.Info("Received new syncTarget", "syncTarget", endHeight)
	m.syncTarget.Store(endHeight)
	m.lastSubmissionTime.Store(time.Now().UnixNano())
}

func getAddress(key crypto.PrivKey) ([]byte, error) {
	rawKey, err := key.GetPublic().Raw()
	if err != nil {
		return nil, err
	}
	return tmcrypto.AddressHash(rawKey), nil
}

// EventListener registers events to callbacks.
func (m *Manager) EventListener(ctx context.Context, isAggregator bool) {
	go utils.SubscribeAndHandleEvents(ctx, m.pubsub, "nodeHealthStatusHandler", events.EventQueryHealthStatus, m.healthStatusEventCallback, m.logger)
	if !isAggregator {
		go utils.SubscribeAndHandleEvents(ctx, m.pubsub, "ApplyBlockLoop", p2p.EventQueryNewNewGossipedBlock, m.applyBlockCallback, m.logger, 100)
	}
}

func (m *Manager) healthStatusEventCallback(event pubsub.Message) {
	eventData := event.Data().(*events.EventDataHealthStatus)
	m.logger.Info("Received health status event", "eventData", eventData)
	m.shouldProduceBlocksCh <- eventData.Healthy
}

func (m *Manager) applyBlockCallback(event pubsub.Message) {
	m.logger.Debug("Received new block event", "eventData", event.Data(), "cachedBlocks", len(m.prevBlock))
	eventData := event.Data().(p2p.GossipedBlock)
	block := eventData.Block
	commit := eventData.Commit

	if block.Header.Height != m.store.Height()+1 {
		if block.Header.Height > m.store.Height() {
			m.prevBlock[block.Header.Height] = &block
			m.prevCommit[block.Header.Height] = &commit
			m.logger.Debug("Caching block", "block height", block.Header.Height, "store height", m.store.Height())
		}
	} else {
		err := m.applyBlock(context.Background(), &block, &commit, blockMetaData{source: gossipedBlock})
		if err != nil {
			m.logger.Debug("apply block", "err", err)
		}
	}
	err := m.attemptApplyCachedBlocks(context.Background())
	if err != nil {
		m.logger.Debug("apply previous cached blocks", "err", err)
	}
}

// getLatestBatchFromSL gets the latest batch from the SL
func (m *Manager) getLatestBatchFromSL(ctx context.Context) (*settlement.ResultRetrieveBatch, error) {
	return m.settlementClient.RetrieveBatch()
}

// getInitialState tries to load lastState from Store, and if it's not available it reads GenesisDoc.
func getInitialState(store store.Store, genesis *tmtypes.GenesisDoc, logger types.Logger) (types.State, error) {
	s, err := store.LoadState()
	if errors.Is(err, types.ErrNoStateFound) {
		logger.Info("failed to find state in the store, creating new state from genesis")
		return types.NewFromGenesisDoc(genesis)
	}

	return s, err
}<|MERGE_RESOLUTION|>--- conflicted
+++ resolved
@@ -60,13 +60,8 @@
 	// Block production
 	shouldProduceBlocksCh chan bool
 	produceEmptyBlockCh   chan bool
-<<<<<<< HEAD
-	lastSubmissionTime    int64
+	lastSubmissionTime    atomic.Int64
 	batchInProcess        sync.Mutex
-=======
-	lastSubmissionTime    atomic.Int64
-	batchInProcess        atomic.Value
->>>>>>> 1628a5c2
 	produceBlockMutex     sync.Mutex
 	applyCachedBlockMutex sync.Mutex
 
