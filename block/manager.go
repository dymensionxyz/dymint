package block

import (
	"context"
	"errors"
	"fmt"
	"strconv"
	"sync"
	"sync/atomic"

	"github.com/dymensionxyz/gerr-cosmos/gerrc"
	"golang.org/x/sync/errgroup"

	"github.com/dymensionxyz/dymint/da/registry"
	"github.com/dymensionxyz/dymint/indexers/txindex"
	"github.com/dymensionxyz/dymint/store"
	uerrors "github.com/dymensionxyz/dymint/utils/errors"
	"github.com/dymensionxyz/dymint/version"

	"github.com/libp2p/go-libp2p/core/crypto"
	tmcrypto "github.com/tendermint/tendermint/crypto"
	"github.com/tendermint/tendermint/libs/log"
	"github.com/tendermint/tendermint/libs/pubsub"
	"github.com/tendermint/tendermint/proxy"
	tmtypes "github.com/tendermint/tendermint/types"

	"github.com/dymensionxyz/dymint/config"
	"github.com/dymensionxyz/dymint/da"
	"github.com/dymensionxyz/dymint/mempool"
	"github.com/dymensionxyz/dymint/p2p"
	"github.com/dymensionxyz/dymint/settlement"
	"github.com/dymensionxyz/dymint/types"

	uchannel "github.com/dymensionxyz/dymint/utils/channel"
)

const (
	// RunModeProposer represents a node running as a proposer
	RunModeProposer uint = iota
	// RunModeFullNode represents a node running as a full node
	RunModeFullNode
)

// Manager is responsible for aggregating transactions into blocks.
type Manager struct {
	logger types.Logger

	// Configuration
	Conf     config.BlockManagerConfig
	Genesis  *tmtypes.GenesisDoc
	LocalKey crypto.PrivKey
	RootDir  string

	// Store and execution
	Store      store.Store
	State      *types.State
	Executor   ExecutorI
	Sequencers *types.SequencerSet // Sequencers is the set of sequencers that are currently active on the rollapp

	// Clients and servers
	Pubsub    *pubsub.Server
	P2PClient *p2p.Client
	DAClient  da.DataAvailabilityLayerClient
	SLClient  settlement.ClientI

	// RunMode represents the mode of the node. Set during initialization and shouldn't change after that.
	RunMode uint

	/*
		Sequencer and full-node
	*/
	// The last height which was submitted to settlement, that we know of. When we produce new batches, we will
	// start at this height + 1.
	// It is ALSO used by the producer, because the producer needs to check if it can prune blocks and it won't
	// prune anything that might be submitted in the future. Therefore, it must be atomic.
	LastSettlementHeight atomic.Uint64

	// channel used to send the retain height to the pruning background loop
	pruningC chan int64

	// indexer
	indexerService *txindex.IndexerService

	// used to fetch blocks from DA. Sequencer will only fetch batches in case it requires to re-sync (in case of rollback). Full-node will fetch batches for syncing and validation.
	Retriever da.BatchRetriever

	/*
		Full-node only
	*/
	// Protect against processing two blocks at once when there are two routines handling incoming gossiped blocks,
	// and incoming DA blocks, respectively.
	retrieverMu sync.Mutex

	// Cached blocks and commits, coming from P2P, for applying at future heights. The blocks may not be valid, because
	// we can only do full validation in sequential order.
	blockCache *Cache

	// TargetHeight holds the value of the current highest block seen from either p2p (probably higher) or the DA
	TargetHeight atomic.Uint64

	// Fraud handler
	FraudHandler FraudHandler

	// channel used to signal the syncing loop when there is a new state update available
	settlementSyncingC chan struct{}

	// channel used to signal the validation loop when there is a new state update available
	settlementValidationC chan struct{}

	// notifies when the node has completed syncing
	syncedFromSettlement *uchannel.Nudger

	// validates all non-finalized state updates from settlement, checking there is consistency between DA and P2P blocks, and the information in the state update.
	SettlementValidator *SettlementValidator
}

// NewManager creates new block Manager.
func NewManager(
	localKey crypto.PrivKey,
	conf config.NodeConfig,
	genesis *tmtypes.GenesisDoc,
	store store.Store,
	mempool mempool.Mempool,
	proxyApp proxy.AppConns,
	settlementClient settlement.ClientI,
	eventBus *tmtypes.EventBus,
	pubsub *pubsub.Server,
	p2pClient *p2p.Client,
	dalcKV *store.PrefixKV,
	indexerService *txindex.IndexerService,
	logger log.Logger,
) (*Manager, error) {
	localAddress, err := types.GetAddress(localKey)
	if err != nil {
		return nil, err
	}
	exec, err := NewExecutor(
		localAddress,
		genesis.ChainID,
		mempool,
		proxyApp,
		eventBus,
		NewConsensusMsgQueue(), // TODO properly specify ConsensusMsgStream: https://github.com/dymensionxyz/dymint/issues/1125
		logger,
	)
	if err != nil {
		return nil, fmt.Errorf("create block executor: %w", err)
	}

	m := &Manager{
		Pubsub:         pubsub,
		P2PClient:      p2pClient,
		LocalKey:       localKey,
		Conf:           conf.BlockManagerConfig,
		RootDir:        conf.RootDir,
		Genesis:        genesis,
		Store:          store,
		Executor:       exec,
		Sequencers:     types.NewSequencerSet(),
		SLClient:       settlementClient,
		indexerService: indexerService,
		logger:         logger.With("module", "block_manager"),
		blockCache: &Cache{
			cache: make(map[uint64]types.CachedBlock),
		},
		pruningC:              make(chan int64, 10),   // use of buffered channel to avoid blocking applyBlock thread. In case channel is full, pruning will be skipped, but the retain height can be pruned in the next iteration.
		settlementSyncingC:    make(chan struct{}, 1), // use of buffered channel to avoid blocking. In case channel is full, its skipped because there is an ongoing syncing process, but syncing height is updated, which means the ongoing syncing will sync to the new height.
		settlementValidationC: make(chan struct{}, 1), // use of buffered channel to avoid blocking. In case channel is full, its skipped because there is an ongoing validation process, but validation height is updated, which means the ongoing validation will validate to the new height.
		syncedFromSettlement:  uchannel.NewNudger(),   // used by the sequencer to wait  till the node completes the syncing from settlement.
	}
	m.setFraudHandler(NewFreezeHandler(m))

	err = m.LoadStateOnInit(store, genesis, logger)
	if err != nil {
		return nil, fmt.Errorf("get initial state: %w", err)
	}

	err = m.setDA(conf.DAConfig, dalcKV, logger)
	if err != nil {
		return nil, err
	}

	// validate configuration params and rollapp consensus params are in line
	err = m.ValidateConfigWithRollappParams()
	if err != nil {
		return nil, err
	}

	m.SettlementValidator = NewSettlementValidator(m.logger, m)

	return m, nil
}

// Start starts the block manager.
func (m *Manager) Start(ctx context.Context) error {
	// Check if InitChain flow is needed
	if m.State.IsGenesis() {
		m.logger.Info("Running InitChain")

		err := m.RunInitChain(ctx)
		if err != nil {
			return err
		}
	}

	// Check if a proposer on the rollapp is set. In case no proposer is set on the Rollapp, fallback to the hub proposer (If such exists).
	// No proposer on the rollapp means that at some point there was no available proposer.
	// In case there is also no proposer on the hub to our current height, it means that the chain is halted.
	if m.State.GetProposer() == nil {
		m.logger.Info("No proposer on the rollapp, fallback to the hub proposer, if available")
		SLProposer, err := m.SLClient.GetProposerAtHeight(int64(m.State.Height()))
		if err != nil {
			return fmt.Errorf("get proposer at height: %w", err)
		}
		m.State.SetProposer(SLProposer)
	}

	// checks if the the current node is the proposer either on rollapp or on the hub.
	// In case of sequencer rotation, there's a phase where proposer rotated on Rollapp but hasn't yet rotated on hub.
	// for this case, 2 nodes will get `true` for `AmIProposer` so the l2 proposer can produce blocks and the hub proposer can submit his last batch.
	// The hub proposer, after sending the last state update, will panic and restart as full node.
<<<<<<< HEAD
	amIProposerOnSL, err := m.AmIProposerOnSL()
	if err != nil {
		return fmt.Errorf("am i proposer on SL: %w", err)
	}
	amIProposer := amIProposerOnSL || m.AmIProposerOnRollapp()
=======
	amIProposer := m.AmIProposerOnSL() || m.AmIProposerOnRollapp()

	if m.forkNeeded() {
		instruction, err := types.LoadInstructionFromDisk(m.RootDir)
		if err != nil {
			return fmt.Errorf("load instruction from disk: %w", err)
		}

		if amIProposer {
			m.handleSequencerForkTransition(instruction)
		} else { // full node
			// m.handleFullNodeForkTransition(instruction)
			// Nothing?
		}
	}

	m.logger.Info("starting block manager", "mode", map[bool]string{true: "proposer", false: "full node"}[amIProposer])
>>>>>>> 326b49fa

	// update local state from latest state in settlement
	err = m.updateFromLastSettlementState()
	if err != nil {
		return fmt.Errorf("sync block manager from settlement: %w", err)
	}

	// send signal to syncing loop with last settlement state update
	m.triggerSettlementSyncing()
	// send signal to validation loop with last settlement state update
	m.triggerSettlementValidation()

	eg, ctx := errgroup.WithContext(ctx)

	// Start the pruning loop in the background
	uerrors.ErrGroupGoLog(eg, m.logger, func() error {
		return m.PruningLoop(ctx)
	})

	// Start the settlement sync loop in the background
	uerrors.ErrGroupGoLog(eg, m.logger, func() error {
		return m.SettlementSyncLoop(ctx)
	})

	// Monitor sequencer set updates
	uerrors.ErrGroupGoLog(eg, m.logger, func() error {
		return m.MonitorSequencerSetUpdates(ctx)
	})

	// run based on the node role
	if !amIProposer {
		return m.runAsFullNode(ctx, eg)
	}

	return m.runAsProposer(ctx, eg)
}

func (m *Manager) NextHeightToSubmit() uint64 {
	return m.LastSettlementHeight.Load() + 1
}

// updateFromLastSettlementState retrieves last sequencers and state update from the Hub and updates local state with it
func (m *Manager) updateFromLastSettlementState() error {
	// Update sequencers list from SL
	err := m.UpdateSequencerSetFromSL()
	if err != nil {
		// this error is not critical
		m.logger.Error("Cannot fetch sequencer set from the Hub", "error", err)
	}

	// update latest height from SL
	latestHeight, err := m.SLClient.GetLatestHeight()
	if errors.Is(err, gerrc.ErrNotFound) {
		// The SL hasn't got any batches for this chain yet.
		m.logger.Info("No batches for chain found in SL.")
		m.LastSettlementHeight.Store(uint64(m.Genesis.InitialHeight - 1))
		return nil
	}

	if err != nil {
		// TODO: separate between fresh rollapp and non-registered rollapp
		return err
	}

	m.LastSettlementHeight.Store(latestHeight)

	if latestHeight >= m.State.NextHeight() {
		m.UpdateTargetHeight(latestHeight)
	}

	// FIXME: recover from hard fork

	return nil
}

func (m *Manager) updateLastFinalizedHeightFromSettlement() error {
	// update latest finalized height from SL
	height, err := m.SLClient.GetLatestFinalizedHeight()
	if errors.Is(err, gerrc.ErrNotFound) {
		m.logger.Info("No finalized batches for chain found in SL.")
	} else if err != nil {
		return fmt.Errorf("getting finalized height. err: %w", err)
	}
	m.SettlementValidator.UpdateLastValidatedHeight(height)

	return nil
}

func (m *Manager) GetProposerPubKey() tmcrypto.PubKey {
	return m.State.GetProposerPubKey()
}

func (m *Manager) UpdateTargetHeight(h uint64) {
	for {
		currentHeight := m.TargetHeight.Load()
		if m.TargetHeight.CompareAndSwap(currentHeight, max(currentHeight, h)) {
			break
		}
	}
}

// ValidateConfigWithRollappParams checks the configuration params are consistent with the params in the dymint state (e.g. DA and version)
func (m *Manager) ValidateConfigWithRollappParams() error {
	drsVersion, err := strconv.ParseUint(version.DrsVersion, 10, 32)
	if err != nil {
		return fmt.Errorf("unable to parse drs version")
	}
	if uint32(drsVersion) != m.State.RollappParams.DrsVersion {
		return fmt.Errorf("DRS version mismatch. rollapp param: %d binary used:%d", m.State.RollappParams.DrsVersion, drsVersion)
	}

	if da.Client(m.State.RollappParams.Da) != m.DAClient.GetClientType() {
		return fmt.Errorf("da client mismatch. rollapp param: %s da configured: %s", m.State.RollappParams.Da, m.DAClient.GetClientType())
	}

	if m.Conf.BatchSubmitBytes > uint64(m.DAClient.GetMaxBlobSizeBytes()) {
		return fmt.Errorf("batch size above limit: batch size: %d limit: %d: DA %s", m.Conf.BatchSubmitBytes, m.DAClient.GetMaxBlobSizeBytes(), m.DAClient.GetClientType())
	}

	return nil
}

// setDA initializes DA client in blockmanager according to DA type set in genesis or stored in state
func (m *Manager) setDA(daconfig string, dalcKV store.KV, logger log.Logger) error {
	daLayer := m.State.RollappParams.Da
	dalc := registry.GetClient(daLayer)
	if dalc == nil {
		return fmt.Errorf("get data availability client named '%s'", daLayer)
	}

	err := dalc.Init([]byte(daconfig), m.Pubsub, dalcKV, logger.With("module", string(dalc.GetClientType())))
	if err != nil {
		return fmt.Errorf("data availability layer client initialization:  %w", err)
	}
	m.DAClient = dalc
	retriever, ok := dalc.(da.BatchRetriever)
	if !ok {
		return fmt.Errorf("data availability layer client is not of type BatchRetriever")
	}
	m.Retriever = retriever
	return nil
}

// setFraudHandler sets the fraud handler for the block manager.
func (m *Manager) setFraudHandler(handler *FreezeHandler) {
	m.FraudHandler = handler
}<|MERGE_RESOLUTION|>--- conflicted
+++ resolved
@@ -219,14 +219,11 @@
 	// In case of sequencer rotation, there's a phase where proposer rotated on Rollapp but hasn't yet rotated on hub.
 	// for this case, 2 nodes will get `true` for `AmIProposer` so the l2 proposer can produce blocks and the hub proposer can submit his last batch.
 	// The hub proposer, after sending the last state update, will panic and restart as full node.
-<<<<<<< HEAD
 	amIProposerOnSL, err := m.AmIProposerOnSL()
 	if err != nil {
 		return fmt.Errorf("am i proposer on SL: %w", err)
 	}
 	amIProposer := amIProposerOnSL || m.AmIProposerOnRollapp()
-=======
-	amIProposer := m.AmIProposerOnSL() || m.AmIProposerOnRollapp()
 
 	if m.forkNeeded() {
 		instruction, err := types.LoadInstructionFromDisk(m.RootDir)
@@ -243,7 +240,6 @@
 	}
 
 	m.logger.Info("starting block manager", "mode", map[bool]string{true: "proposer", false: "full node"}[amIProposer])
->>>>>>> 326b49fa
 
 	// update local state from latest state in settlement
 	err = m.updateFromLastSettlementState()
