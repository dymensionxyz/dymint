package block

import (
	"bytes"
	"context"
	"errors"
	"fmt"
	"sync"
	"sync/atomic"

	"github.com/dymensionxyz/dymint/gerr"
	"github.com/dymensionxyz/dymint/store"

	uevent "github.com/dymensionxyz/dymint/utils/event"

	"code.cloudfoundry.org/go-diodes"

	"github.com/dymensionxyz/dymint/p2p"
	"github.com/libp2p/go-libp2p/core/crypto"
	"github.com/tendermint/tendermint/libs/pubsub"
	tmtypes "github.com/tendermint/tendermint/types"

	"github.com/tendermint/tendermint/proxy"

	"github.com/dymensionxyz/dymint/config"
	"github.com/dymensionxyz/dymint/da"
	"github.com/dymensionxyz/dymint/mempool"
	"github.com/dymensionxyz/dymint/settlement"
	"github.com/dymensionxyz/dymint/types"
)

const (
	// max amount of pending batches to be submitted. block production will be paused if this limit is reached.
	// TODO: make this configurable
	maxSupportedBatchSkew = 10
)

// Manager is responsible for aggregating transactions into blocks.
type Manager struct {
	// Configuration
	Conf        config.BlockManagerConfig
	Genesis     *tmtypes.GenesisDoc
	ProposerKey crypto.PrivKey

	// Store and execution
	Store    store.Store
	State    types.State
	Executor *Executor

	// Clients and servers
	Pubsub    *pubsub.Server
	p2pClient *p2p.Client
	DAClient  da.DataAvailabilityLayerClient
	SLClient  settlement.LayerI

	// Data retrieval
	Retriever       da.BatchRetriever
	SyncTargetDiode diodes.Diode
	SyncTarget      atomic.Uint64

	// Block production
	producedSizeCh chan uint64 // channel for the producer to report the size of the block it produced

	// Submitter
	AccumulatedBatchSize atomic.Uint64
<<<<<<< HEAD
	lastSubmissionTime   atomic.Int64
=======
>>>>>>> 841056d5

	/*
		Protect against processing two blocks at once when there are two routines handling incoming gossiped blocks,
		and incoming DA blocks, respectively.
	*/
	retrieverMutex sync.Mutex

	logger types.Logger

	// Cached blocks and commits for applying at future heights. The blocks may not be valid, because
	// we can only do full validation in sequential order.
	blockCache map[uint64]CachedBlock
}

// NewManager creates new block Manager.
func NewManager(
	proposerKey crypto.PrivKey,
	conf config.BlockManagerConfig,
	genesis *tmtypes.GenesisDoc,
	store store.Store,
	mempool mempool.Mempool,
	proxyApp proxy.AppConns,
	dalc da.DataAvailabilityLayerClient,
	settlementClient settlement.LayerI,
	eventBus *tmtypes.EventBus,
	pubsub *pubsub.Server,
	p2pClient *p2p.Client,
	logger types.Logger,
) (*Manager, error) {
	proposerAddress, err := getAddress(proposerKey)
	if err != nil {
		return nil, err
	}

	exec, err := NewExecutor(proposerAddress, conf.NamespaceID, genesis.ChainID, mempool, proxyApp, eventBus, logger)
	if err != nil {
		return nil, fmt.Errorf("create block executor: %w", err)
	}
	s, err := getInitialState(store, genesis, logger)
	if err != nil {
		return nil, fmt.Errorf("get initial state: %w", err)
	}

	agg := &Manager{
		Pubsub:          pubsub,
		p2pClient:       p2pClient,
		ProposerKey:     proposerKey,
		Conf:            conf,
		Genesis:         genesis,
<<<<<<< HEAD
		State:           s,
=======
		LastState:       s,
>>>>>>> 841056d5
		Store:           store,
		Executor:        exec,
		DAClient:        dalc,
		SLClient:        settlementClient,
		Retriever:       dalc.(da.BatchRetriever),
		SyncTargetDiode: diodes.NewOneToOne(1, nil),
		producedSizeCh:  make(chan uint64),
		logger:          logger,
		blockCache:      make(map[uint64]CachedBlock),
	}

	return agg, nil
}

// Start starts the block manager.
func (m *Manager) Start(ctx context.Context) error {
	m.logger.Info("Starting the block manager")

	// Check if proposer key matches to the one in the settlement layer
	var isAggregator bool
	slProposerKey := m.SLClient.GetProposer().PublicKey.Bytes()
	localProposerKey, err := m.ProposerKey.GetPublic().Raw()
	if err != nil {
		return fmt.Errorf("get local node public key: %w", err)
	}
	if bytes.Equal(slProposerKey, localProposerKey) {
		m.logger.Info("Starting in aggregator mode")
		isAggregator = true
	} else {
		m.logger.Info("Starting in non-aggregator mode")
	}

	// Check if InitChain flow is needed
	if m.State.IsGenesis() {
		m.logger.Info("Running InitChain")

		err := m.RunInitChain(ctx)
		if err != nil {
			return err
		}
	}

	if !isAggregator {
		go uevent.MustSubscribe(ctx, m.Pubsub, "applyGossipedBlocksLoop", p2p.EventQueryNewNewGossipedBlock, m.onNewGossipedBlock, m.logger)
	}

	err = m.syncBlockManager()
	if err != nil {
		return fmt.Errorf("sync block manager: %w", err)
	}

	if isAggregator {
		// TODO: populate the accumulatedSize on startup
		go m.ProduceBlockLoop(ctx)
		go m.SubmitLoop(ctx)
	} else {
		go m.RetrieveLoop(ctx)
		go m.SyncTargetLoop(ctx)
	}

	return nil
}

// syncBlockManager enforces the node to be synced on initial run.
func (m *Manager) syncBlockManager() error {
	res, err := m.SLClient.RetrieveBatch()
	if errors.Is(err, gerr.ErrNotFound) {
		// The SL hasn't got any batches for this chain yet.
		m.logger.Info("No batches for chain found in SL. Start writing first batch.")
		m.SyncTarget.Store(uint64(m.Genesis.InitialHeight - 1))
		return nil
	}
	if err != nil {
		// TODO: separate between fresh rollapp and non-registered rollapp
		return err
	}
	// Set the syncTarget according to the result
	m.SyncTarget.Store(res.EndHeight)
	err = m.syncUntilTarget(res.EndHeight)
	if err != nil {
		return err
	}

	m.logger.Info("Synced.", "current height", m.State.Height(), "syncTarget", m.SyncTarget.Load())
	return nil
}

// UpdateSyncParams updates the sync target and state index if necessary
func (m *Manager) UpdateSyncParams(endHeight uint64) {
	types.RollappHubHeightGauge.Set(float64(endHeight))
	m.logger.Info("Received new syncTarget", "syncTarget", endHeight)
	m.SyncTarget.Store(endHeight)
}

<<<<<<< HEAD
=======
func getAddress(key crypto.PrivKey) ([]byte, error) {
	rawKey, err := key.GetPublic().Raw()
	if err != nil {
		return nil, err
	}
	return tmcrypto.AddressHash(rawKey), nil
}

>>>>>>> 841056d5
// TODO: move to gossip.go
// onNewGossippedBlock will take a block and apply it
func (m *Manager) onNewGossipedBlock(event pubsub.Message) {
	m.retrieverMutex.Lock() // needed to protect blockCache access
	eventData := event.Data().(p2p.GossipedBlock)
	block := eventData.Block
	commit := eventData.Commit
	m.logger.Debug("Received new block via gossip", "height", block.Header.Height, "n cachedBlocks", len(m.blockCache))

	nextHeight := m.State.NextHeight()
	if block.Header.Height >= nextHeight {
		m.blockCache[block.Header.Height] = CachedBlock{
			Block:  &block,
			Commit: &commit,
		}
		m.logger.Debug("caching block", "block height", block.Header.Height, "store height", m.State.Height())
	}
	m.retrieverMutex.Unlock() // have to give this up as it's locked again in attempt apply, and we're not re-entrant
	err := m.attemptApplyCachedBlocks()
	if err != nil {
		m.logger.Error("applying cached blocks", "err", err)
	}
}

// getInitialState tries to load lastState from Store, and if it's not available it reads GenesisDoc.
func getInitialState(store store.Store, genesis *tmtypes.GenesisDoc, logger types.Logger) (s types.State, err error) {
	s, err = store.LoadState()
	if errors.Is(err, types.ErrNoStateFound) {
		logger.Info("failed to find state in the store, creating new state from genesis")
		s, err = types.NewFromGenesisDoc(genesis)
	}

	if err != nil {
		return types.State{}, fmt.Errorf("get initial state: %w", err)
	}

	return s, nil
}<|MERGE_RESOLUTION|>--- conflicted
+++ resolved
@@ -63,10 +63,6 @@
 
 	// Submitter
 	AccumulatedBatchSize atomic.Uint64
-<<<<<<< HEAD
-	lastSubmissionTime   atomic.Int64
-=======
->>>>>>> 841056d5
 
 	/*
 		Protect against processing two blocks at once when there are two routines handling incoming gossiped blocks,
@@ -116,11 +112,7 @@
 		ProposerKey:     proposerKey,
 		Conf:            conf,
 		Genesis:         genesis,
-<<<<<<< HEAD
 		State:           s,
-=======
-		LastState:       s,
->>>>>>> 841056d5
 		Store:           store,
 		Executor:        exec,
 		DAClient:        dalc,
@@ -215,17 +207,6 @@
 	m.SyncTarget.Store(endHeight)
 }
 
-<<<<<<< HEAD
-=======
-func getAddress(key crypto.PrivKey) ([]byte, error) {
-	rawKey, err := key.GetPublic().Raw()
-	if err != nil {
-		return nil, err
-	}
-	return tmcrypto.AddressHash(rawKey), nil
-}
-
->>>>>>> 841056d5
 // TODO: move to gossip.go
 // onNewGossippedBlock will take a block and apply it
 func (m *Manager) onNewGossipedBlock(event pubsub.Message) {
