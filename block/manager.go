--- conflicted
+++ resolved
@@ -184,10 +184,6 @@
 		go m.ProduceBlockLoop(ctx)
 		go m.SubmitLoop(ctx)
 	} else {
-<<<<<<< HEAD
-		go uevent.MustSubscribe(ctx, m.Pubsub, "applyBlockLoop", p2p.EventQueryNewNewGossipedBlock, m.onNewGossipedBlock, m.logger)
-=======
->>>>>>> 851b3126
 		go m.RetrieveLoop(ctx)
 		go m.SyncTargetLoop(ctx)
 	}
