package block

import (
	"bytes"
	"context"
	"errors"
	"fmt"
	"sync"
	"sync/atomic"

	"github.com/dymensionxyz/gerr-cosmos/gerrc"
	"golang.org/x/sync/errgroup"

	"github.com/dymensionxyz/dymint/store"
	uerrors "github.com/dymensionxyz/dymint/utils/errors"
	uevent "github.com/dymensionxyz/dymint/utils/event"

	"github.com/libp2p/go-libp2p/core/crypto"
	"github.com/tendermint/tendermint/libs/pubsub"
	tmtypes "github.com/tendermint/tendermint/types"

	"github.com/dymensionxyz/dymint/p2p"

	"github.com/tendermint/tendermint/proxy"

	"github.com/dymensionxyz/dymint/config"
	"github.com/dymensionxyz/dymint/da"
	"github.com/dymensionxyz/dymint/mempool"
	"github.com/dymensionxyz/dymint/settlement"
	"github.com/dymensionxyz/dymint/types"
)

// Manager is responsible for aggregating transactions into blocks.
type Manager struct {
	logger types.Logger

	// Configuration
	Conf     config.BlockManagerConfig
	Genesis  *tmtypes.GenesisDoc
	LocalKey crypto.PrivKey

	// Store and execution
	Store    store.Store
	State    *types.State
	Executor *Executor

	// Clients and servers
	Pubsub    *pubsub.Server
	p2pClient *p2p.Client
	DAClient  da.DataAvailabilityLayerClient
	SLClient  settlement.ClientI

	/*
		Submission
	*/
	// The last height which was submitted to both sublayers, that we know of. When we produce new batches, we will
	// start at this height + 1.
	// It is ALSO used by the producer, because the producer needs to check if it can prune blocks and it won't
	// prune anything that might be submitted in the future. Therefore, it must be atomic.
	LastSubmittedHeight atomic.Uint64

	/*
		Retrieval
	*/
	// Protect against processing two blocks at once when there are two routines handling incoming gossiped blocks,
	// and incoming DA blocks, respectively.
	retrieverMu sync.Mutex
	// Protect against syncing twice from DA in case new batch is posted but it did not finish to sync yet.
	syncFromDaMu sync.Mutex
	Retriever    da.BatchRetriever
	// Cached blocks and commits for applying at future heights. The blocks may not be valid, because
	// we can only do full validation in sequential order.
	blockCache *Cache

	// TargetHeight holds the value of the current highest block seen from either p2p (probably higher) or the DA
	TargetHeight atomic.Uint64
}

// NewManager creates new block Manager.
func NewManager(
	localKey crypto.PrivKey,
	conf config.BlockManagerConfig,
	genesis *tmtypes.GenesisDoc,
	store store.Store,
	mempool mempool.Mempool,
	proxyApp proxy.AppConns,
	dalc da.DataAvailabilityLayerClient,
	settlementClient settlement.ClientI,
	eventBus *tmtypes.EventBus,
	pubsub *pubsub.Server,
	p2pClient *p2p.Client,
	logger types.Logger,
) (*Manager, error) {
	localAddress, err := types.GetAddress(localKey)
	if err != nil {
		return nil, err
	}
	exec, err := NewExecutor(localAddress, genesis.ChainID, mempool, proxyApp, eventBus, logger)
	if err != nil {
		return nil, fmt.Errorf("create block executor: %w", err)
	}

	m := &Manager{
		Pubsub:    pubsub,
		p2pClient: p2pClient,
		LocalKey:  localKey,
		Conf:      conf,
		Genesis:   genesis,
		Store:     store,
		Executor:  exec,
		DAClient:  dalc,
		SLClient:  settlementClient,
		Retriever: dalc.(da.BatchRetriever),
		logger:    logger,
		blockCache: &Cache{
			cache: make(map[uint64]types.CachedBlock),
		},
	}

	err = m.LoadStateOnInit(store, genesis, logger)
	if err != nil {
		return nil, fmt.Errorf("get initial state: %w", err)
	}

	return m, nil
}

// Start starts the block manager.
func (m *Manager) Start(ctx context.Context) error {
	m.logger.Info("Starting the block manager")

	isSequencer, err := m.IsSequencerVerify()
	if err != nil {
		return err
	}

	m.logger.Info("Starting block manager", "isSequencer", isSequencer)

	// Check if InitChain flow is needed
	if m.State.IsGenesis() {
		m.logger.Info("Running InitChain")

		err := m.RunInitChain(ctx)
		if err != nil {
			return err
		}
	}

	eg, ctx := errgroup.WithContext(ctx)

	if isSequencer {
		// Sequencer must wait till DA is synced to start submitting blobs
		<-m.DAClient.Synced()
		nBytes := m.GetUnsubmittedBytes()
		bytesProducedC := make(chan int)
<<<<<<< HEAD
		go func() {
			bytesProducedC <- nBytes
		}()
		err = m.syncFromSettlement()
		if err != nil {
			return fmt.Errorf("sync block manager from settlement: %w", err)
		}
		eg.Go(func() error {
=======
		uerrors.ErrGroupGoLog(eg, m.logger, func() error {
>>>>>>> 0bbe5be1
			return m.SubmitLoop(ctx, bytesProducedC)
		})
		uerrors.ErrGroupGoLog(eg, m.logger, func() error {
			bytesProducedC <- nBytes
			return m.ProduceBlockLoop(ctx, bytesProducedC)
		})

	} else {
<<<<<<< HEAD
		// Full-nodes can sync from DA but it is not necessary to wait for it, since it can sync from P2P as well in parallel.
		go func() {
			err := m.syncFromSettlement()
			if err != nil {
				m.logger.Error("sync block manager from settlement", "err", err)
			}
			// DA Sync. Subscribe to SL next batch events
			go uevent.MustSubscribe(ctx, m.Pubsub, "syncTargetLoop", settlement.EventQueryNewSettlementBatchAccepted, m.onNewStateUpdate, m.logger)
		}()

		// P2P Sync. Subscribe to P2P received blocks events
		go uevent.MustSubscribe(ctx, m.Pubsub, "applyGossipedBlocksLoop", p2p.EventQueryNewGossipedBlock, m.onReceivedBlock, m.logger)
		go uevent.MustSubscribe(ctx, m.Pubsub, "applyBlockSyncBlocksLoop", p2p.EventQueryNewBlockSyncBlock, m.onReceivedBlock, m.logger)
=======
		uerrors.ErrGroupGoLog(eg, m.logger, func() error {
			return m.RetrieveLoop(ctx)
		})
		uerrors.ErrGroupGoLog(eg, m.logger, func() error {
			return m.SyncToTargetHeightLoop(ctx)
		})
	}

	go func() {
		_ = eg.Wait() // errors are already logged
		m.logger.Info("Block manager err group finished.")
	}()
>>>>>>> 0bbe5be1

	}
	return nil
}

func (m *Manager) IsSequencerVerify() (bool, error) {
	slProposerKey := m.SLClient.GetProposer().PublicKey.Bytes()
	localProposerKey, err := m.LocalKey.GetPublic().Raw()
	if err != nil {
		return false, fmt.Errorf("get local node public key: %w", err)
	}
	return bytes.Equal(slProposerKey, localProposerKey), nil
}

func (m *Manager) IsSequencer() bool {
	ret, _ := m.IsSequencerVerify()
	return ret
}

func (m *Manager) NextHeightToSubmit() uint64 {
	return m.LastSubmittedHeight.Load() + 1
}

// syncFromSettlement enforces the node to be synced on initial run from SL and DA.
func (m *Manager) syncFromSettlement() error {
	res, err := m.SLClient.GetLatestBatch()
	if errors.Is(err, gerrc.ErrNotFound) {
		// The SL hasn't got any batches for this chain yet.
		m.logger.Info("No batches for chain found in SL.")
		m.LastSubmittedHeight.Store(uint64(m.Genesis.InitialHeight - 1))
		return nil
	}

	if err != nil {
		// TODO: separate between fresh rollapp and non-registered rollapp
		return err
	}
	m.LastSubmittedHeight.Store(res.EndHeight)
	err = m.syncToTargetHeight(res.EndHeight)
	m.UpdateTargetHeight(res.EndHeight)
	if err != nil {
		return err
	}

	m.logger.Info("Synced.", "current height", m.State.Height(), "last submitted height", m.LastSubmittedHeight.Load())
	return nil
}

func (m *Manager) UpdateTargetHeight(h uint64) {
	for {
		currentHeight := m.TargetHeight.Load()
		if m.TargetHeight.CompareAndSwap(currentHeight, max(currentHeight, h)) {
			break
		}
	}
}<|MERGE_RESOLUTION|>--- conflicted
+++ resolved
@@ -153,18 +153,11 @@
 		<-m.DAClient.Synced()
 		nBytes := m.GetUnsubmittedBytes()
 		bytesProducedC := make(chan int)
-<<<<<<< HEAD
-		go func() {
-			bytesProducedC <- nBytes
-		}()
 		err = m.syncFromSettlement()
 		if err != nil {
 			return fmt.Errorf("sync block manager from settlement: %w", err)
 		}
-		eg.Go(func() error {
-=======
 		uerrors.ErrGroupGoLog(eg, m.logger, func() error {
->>>>>>> 0bbe5be1
 			return m.SubmitLoop(ctx, bytesProducedC)
 		})
 		uerrors.ErrGroupGoLog(eg, m.logger, func() error {
@@ -173,7 +166,6 @@
 		})
 
 	} else {
-<<<<<<< HEAD
 		// Full-nodes can sync from DA but it is not necessary to wait for it, since it can sync from P2P as well in parallel.
 		go func() {
 			err := m.syncFromSettlement()
@@ -187,22 +179,13 @@
 		// P2P Sync. Subscribe to P2P received blocks events
 		go uevent.MustSubscribe(ctx, m.Pubsub, "applyGossipedBlocksLoop", p2p.EventQueryNewGossipedBlock, m.onReceivedBlock, m.logger)
 		go uevent.MustSubscribe(ctx, m.Pubsub, "applyBlockSyncBlocksLoop", p2p.EventQueryNewBlockSyncBlock, m.onReceivedBlock, m.logger)
-=======
-		uerrors.ErrGroupGoLog(eg, m.logger, func() error {
-			return m.RetrieveLoop(ctx)
-		})
-		uerrors.ErrGroupGoLog(eg, m.logger, func() error {
-			return m.SyncToTargetHeightLoop(ctx)
-		})
 	}
 
 	go func() {
 		_ = eg.Wait() // errors are already logged
 		m.logger.Info("Block manager err group finished.")
 	}()
->>>>>>> 0bbe5be1
-
-	}
+
 	return nil
 }
 
