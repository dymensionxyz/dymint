package block

import (
	"context"
	"fmt"
	"sync"
	"sync/atomic"

	"code.cloudfoundry.org/go-diodes"

	"github.com/avast/retry-go/v4"
	cryptocodec "github.com/cosmos/cosmos-sdk/crypto/codec"
	"github.com/dymensionxyz/dymint/node/events"
	"github.com/dymensionxyz/dymint/p2p"
	"github.com/dymensionxyz/dymint/utils"
	"github.com/libp2p/go-libp2p/core/crypto"
	abci "github.com/tendermint/tendermint/abci/types"
	tmcrypto "github.com/tendermint/tendermint/crypto"
	tmed25519 "github.com/tendermint/tendermint/crypto/ed25519"
	"github.com/tendermint/tendermint/crypto/merkle"
	"github.com/tendermint/tendermint/libs/pubsub"
<<<<<<< HEAD
	tmstate "github.com/tendermint/tendermint/proto/tendermint/state"
	cmtproto "github.com/tendermint/tendermint/proto/tendermint/types"
=======
>>>>>>> a18f8c56
	"github.com/tendermint/tendermint/proxy"
	tmtypes "github.com/tendermint/tendermint/types"
	tmtime "github.com/tendermint/tendermint/types/time"

	"github.com/dymensionxyz/dymint/config"
	"github.com/dymensionxyz/dymint/da"
	"github.com/dymensionxyz/dymint/log"
	"github.com/dymensionxyz/dymint/mempool"
	"github.com/dymensionxyz/dymint/settlement"
	"github.com/dymensionxyz/dymint/state"
	"github.com/dymensionxyz/dymint/store"
	"github.com/dymensionxyz/dymint/types"
)

type blockSource string

const (
	producedBlock blockSource = "produced"
	gossipedBlock blockSource = "gossip"
	daBlock       blockSource = "da"
)

type blockMetaData struct {
	source   blockSource
	daHeight uint64
}

// Manager is responsible for aggregating transactions into blocks.
type Manager struct {
	pubsub *pubsub.Server

	p2pClient *p2p.Client

	lastState types.State

	conf    config.BlockManagerConfig
	genesis *tmtypes.GenesisDoc

	proposerKey crypto.PrivKey

	store    store.Store
	executor *state.BlockExecutor

	dalc             da.DataAvailabilityLayerClient
	settlementClient settlement.LayerI
	retriever        da.BatchRetriever

	syncTargetDiode diodes.Diode

	shouldProduceBlocksCh chan bool
	produceEmptyBlockCh   chan bool

	syncTarget         uint64
	lastSubmissionTime int64
	batchInProcess     atomic.Value
	isSyncedCond       sync.Cond
	produceBlockMutex  sync.Mutex

	syncCache map[uint64]*types.Block

	logger log.Logger
}

// getInitialState tries to load lastState from Store, and if it's not available it reads GenesisDoc.
func getInitialState(store store.Store, genesis *tmtypes.GenesisDoc, logger log.Logger) (types.State, error) {
	s, err := store.LoadState()
	if err == types.ErrNoStateFound {
		logger.Info("failed to find state in the store, creating new state from genesis")
		return types.NewFromGenesisDoc(genesis)
	}

	return s, err
}

// NewManager creates new block Manager.
func NewManager(
	proposerKey crypto.PrivKey,
	conf config.BlockManagerConfig,
	genesis *tmtypes.GenesisDoc,
	store store.Store,
	mempool mempool.Mempool,
	proxyApp proxy.AppConns,
	dalc da.DataAvailabilityLayerClient,
	settlementClient settlement.LayerI,
	eventBus *tmtypes.EventBus,
	pubsub *pubsub.Server,
	p2pClient *p2p.Client,
	logger log.Logger,
) (*Manager, error) {

	proposerAddress, err := getAddress(proposerKey)
	if err != nil {
		return nil, err
	}

	exec, err := state.NewBlockExecutor(proposerAddress, conf.NamespaceID, genesis.ChainID, mempool, proxyApp, eventBus, logger)
	if err != nil {
		return nil, fmt.Errorf("failed to create block executor: %w", err)
	}
	s, err := getInitialState(store, genesis, logger)
	if err != nil {
		return nil, fmt.Errorf("failed to get initial state: %w", err)
	}

	validators := []*tmtypes.Validator{}

	if s.LastBlockHeight+1 == genesis.InitialHeight {
		sequencersList := settlementClient.GetSequencersList()
		for _, sequencer := range sequencersList {
			tmPubKey, err := cryptocodec.ToTmPubKeyInterface(sequencer.PublicKey)
			if err != nil {
				return nil, err
			}
			validators = append(validators, tmtypes.NewValidator(tmPubKey, 1))
		}

		res, err := exec.InitChain(genesis, validators)
		if err != nil {
			return nil, err
		}

		updateInitChainState(&s, res, validators)
		if _, err := store.UpdateState(s, nil); err != nil {
			return nil, err
		}
	}

	batchInProcess := atomic.Value{}
	batchInProcess.Store(false)

	agg := &Manager{
		pubsub:           pubsub,
		p2pClient:        p2pClient,
		proposerKey:      proposerKey,
		conf:             conf,
		genesis:          genesis,
		lastState:        s,
		store:            store,
		executor:         exec,
		dalc:             dalc,
		settlementClient: settlementClient,
		retriever:        dalc.(da.BatchRetriever),
		// channels are buffered to avoid blocking on input/output operations, buffer sizes are arbitrary
		syncTargetDiode:       diodes.NewOneToOne(1, nil),
		syncCache:             make(map[uint64]*types.Block),
		isSyncedCond:          *sync.NewCond(new(sync.Mutex)),
		batchInProcess:        batchInProcess,
		shouldProduceBlocksCh: make(chan bool, 1),
		produceEmptyBlockCh:   make(chan bool, 1),
		logger:                logger,
	}

	return agg, nil
}

// Start starts the block manager.
func (m *Manager) Start(ctx context.Context, isAggregator bool) error {
	m.logger.Info("Starting the block manager")
	if isAggregator {
		m.logger.Info("Starting in aggregator mode")
		// TODO(omritoptix): change to private methods
		go m.ProduceBlockLoop(ctx)
		go m.SubmitLoop(ctx)
	}
	// TODO(omritoptix): change to private methods
	go m.RetriveLoop(ctx)
	go m.SyncTargetLoop(ctx)
	m.EventListener(ctx)

	return nil
}

func getAddress(key crypto.PrivKey) ([]byte, error) {
	rawKey, err := key.GetPublic().Raw()
	if err != nil {
		return nil, err
	}
	return tmcrypto.AddressHash(rawKey), nil
}

// EventListener registers events to callbacks.
func (m *Manager) EventListener(ctx context.Context) {
	go utils.SubscribeAndHandleEvents(ctx, m.pubsub, "nodeHealthStatusHandler", events.EventQueryHealthStatus, m.healthStatusEventCallback, m.logger)
	go utils.SubscribeAndHandleEvents(ctx, m.pubsub, "ApplyBlockLoop", p2p.EventQueryNewNewGossipedBlock, m.applyBlockCallback, m.logger, 100)

}

func (m *Manager) healthStatusEventCallback(event pubsub.Message) {
	eventData := event.Data().(*events.EventDataHealthStatus)
	m.logger.Info("Received health status event", "eventData", eventData)
	m.shouldProduceBlocksCh <- eventData.Healthy
}

func (m *Manager) applyBlockCallback(event pubsub.Message) {
	m.logger.Debug("Received new block event", "eventData", event.Data())
	eventData := event.Data().(p2p.GossipedBlock)
	block := eventData.Block
	commit := eventData.Commit
	err := m.applyBlock(context.Background(), &block, &commit, blockMetaData{source: gossipedBlock})
	if err != nil {
		m.logger.Debug("Failed to apply block", "err", err)
	}
}

// SetDALC is used to set DataAvailabilityLayerClient used by Manager.
// TODO(omritoptix): Remove this from here as it's only being used for tests.
func (m *Manager) SetDALC(dalc da.DataAvailabilityLayerClient) {
	m.dalc = dalc
	m.retriever = dalc.(da.BatchRetriever)
}

// getLatestBatchFromSL gets the latest batch from the SL
func (m *Manager) getLatestBatchFromSL(ctx context.Context) (*settlement.ResultRetrieveBatch, error) {
	var resultRetrieveBatch *settlement.ResultRetrieveBatch
	var err error
	// Get latest batch from SL
	err = retry.Do(
		func() error {
			resultRetrieveBatch, err = m.settlementClient.RetrieveBatch()
			if err != nil {
				return err
			}
			return nil
		},
		retry.LastErrorOnly(true),
		retry.Context(ctx),
		retry.Attempts(1),
	)
	if err != nil {
		return resultRetrieveBatch, err
	}
	return resultRetrieveBatch, nil

}

<<<<<<< HEAD
// waitForSync enforces the aggregator to be synced before it can produce blocks.
// It requires the retriveBlockLoop to be running.
func (m *Manager) waitForSync(ctx context.Context) error {
	resultRetrieveBatch, err := m.getLatestBatchFromSL(ctx)
	// Set the syncTarget according to the result
	if err == settlement.ErrBatchNotFound {
		// Since we requested the latest batch and got batch not found it means
		// the SL still hasn't got any batches for this chain.
		m.logger.Info("No batches for chain found in SL. Start writing first batch")
		atomic.StoreUint64(&m.syncTarget, uint64(m.genesis.InitialHeight-1))
		return nil
	} else if err != nil {
		m.logger.Error("failed to retrieve batch from SL", "err", err)
		return err
	} else {
		m.updateSyncParams(ctx, resultRetrieveBatch.EndHeight)
	}
	// Wait until isSynced is true and then call the PublishBlockLoop
	m.isSyncedCond.L.Lock()
	// Wait until we're synced and that we have got the latest batch (if we didn't, m.syncTarget == 0)
	// before we start publishing blocks
	for m.store.Height() < atomic.LoadUint64(&m.syncTarget) {
		m.logger.Info("Waiting for sync", "current height", m.store.Height(), "syncTarget", atomic.LoadUint64(&m.syncTarget))
		m.isSyncedCond.Wait()
	}
	m.isSyncedCond.L.Unlock()
	m.logger.Info("Synced, Starting to produce", "current height", m.store.Height(), "syncTarget", atomic.LoadUint64(&m.syncTarget))
	return nil
}

// ProduceBlockLoop is calling publishBlock in a loop as long as wer'e synced.
func (m *Manager) ProduceBlockLoop(ctx context.Context) {
	atomic.StoreInt64(&m.lastSubmissionTime, time.Now().Unix())

	// We want to wait until we are synced. After that, since there is no leader
	// election yet, and leader are elected manually, we will not be out of sync until
	// we are manually being replaced.
	err := m.waitForSync(ctx)
	if err != nil {
		panic(errors.Wrap(err, "failed to wait for sync"))
	}

	ticker := time.NewTicker(m.conf.BlockTime)
	defer ticker.Stop()

	var tickerEmptyBlocksMaxTime *time.Ticker
	var tickerEmptyBlocksMaxTimeCh <-chan time.Time
	// Setup ticker for empty blocks if enabled
	if m.conf.EmptyBlocksMaxTime > 0 {
		tickerEmptyBlocksMaxTime = time.NewTicker(m.conf.EmptyBlocksMaxTime)
		tickerEmptyBlocksMaxTimeCh = tickerEmptyBlocksMaxTime.C
		defer tickerEmptyBlocksMaxTime.Stop()
	}

	//Allow the initial block to be empty
	produceEmptyBlock := true
	for {
		select {
		//Context canceled
		case <-ctx.Done():
			return
		//Empty blocks timeout
		case <-tickerEmptyBlocksMaxTimeCh:
			m.logger.Debug(fmt.Sprintf("No transactions for %.2f seconds, producing empty block", m.conf.EmptyBlocksMaxTime.Seconds()))
			produceEmptyBlock = true
		//Produce block
		case <-ticker.C:
			err := m.produceBlock(ctx, produceEmptyBlock)
			if err == types.ErrSkippedEmptyBlock {
				m.logger.Debug("Skipped empty block")
				continue
			}
			if err != nil {
				m.logger.Error("error while producing block", "error", err)
				continue
			}
			//If empty blocks enabled, after block produced, reset the timeout timer
			if tickerEmptyBlocksMaxTime != nil {
				produceEmptyBlock = false
				tickerEmptyBlocksMaxTime.Reset(m.conf.EmptyBlocksMaxTime)
			}

		//Node's health check channel
		case shouldProduceBlocks := <-m.shouldProduceBlocksCh:
			for !shouldProduceBlocks {
				m.logger.Info("Stopped block production")
				shouldProduceBlocks = <-m.shouldProduceBlocksCh
			}
			m.logger.Info("Resumed Block production")
		}
	}
}

// SyncTargetLoop is responsible for getting real time updates about batches submission.
// for non aggregator: updating the sync target which will be used by retrieveLoop to sync until this target.
// for aggregator: get notification that batch has been accepted so can send next batch.
func (m *Manager) SyncTargetLoop(ctx context.Context) {
	m.logger.Info("Started sync target loop")
	subscription, err := m.pubsub.Subscribe(ctx, "syncTargetLoop", settlement.EventQueryNewBatchAccepted)
	if err != nil {
		m.logger.Error("failed to subscribe to state update events")
		panic(err)
	}
	// First time we start we want to get the latest batch from the SL
	resultRetrieveBatch, err := m.getLatestBatchFromSL(ctx)
	if err != nil {
		m.logger.Error("failed to retrieve batch from SL", "err", err)
	} else {
		m.updateSyncParams(ctx, resultRetrieveBatch.EndHeight)
	}
	for {
		select {
		case <-ctx.Done():
			return
		case event := <-subscription.Out():
			m.logger.Info("Received state update event", "eventData", event.Data())
			eventData := event.Data().(*settlement.EventDataNewBatchAccepted)
			m.updateSyncParams(ctx, eventData.EndHeight)
			// In case we are the aggregator and we've got an update, then we can stop blocking from
			// the next batches to be published. For non-aggregators this is not needed.
			// We only want to send the next once the previous has been published successfully.
			// TODO(omritoptix): Once we have leader election, we can add a condition.
			// Update batch accepted is only relevant for the aggregator
			// TODO(omritoptix): Check if we are the aggregator
			m.batchInProcess.Store(false)
		case <-subscription.Cancelled():
			m.logger.Info("Subscription canceled")
		}
	}
}

// updateSyncParams updates the sync target and state index if necessary
func (m *Manager) updateSyncParams(ctx context.Context, endHeight uint64) {
	rollappHubHeightGauge.Set(float64(endHeight))
	m.logger.Info("Received new syncTarget", "syncTarget", endHeight)
	atomic.StoreUint64(&m.syncTarget, endHeight)
	atomic.StoreInt64(&m.lastSubmissionTime, time.Now().UnixNano())
	m.syncTargetDiode.Set(diodes.GenericDataType(&endHeight))
}

// RetriveLoop listens for new sync messages written to a ring buffer and in turn
// runs syncUntilTarget on the latest message in the ring buffer.
func (m *Manager) RetriveLoop(ctx context.Context) {
	m.logger.Info("Started retrieve loop")
	syncTargetpoller := diodes.NewPoller(m.syncTargetDiode)
	for {
		select {
		case <-ctx.Done():
			return
		default:
			// Get only the latest sync target
			syncTarget := syncTargetpoller.Next()
			m.syncUntilTarget(ctx, *(*uint64)(syncTarget))
			// Check if after we sync we are synced or a new syncTarget was already set.
			// If we are synced then signal all goroutines waiting on isSyncedCond.
			if m.store.Height() >= atomic.LoadUint64(&m.syncTarget) {
				m.logger.Info("Synced at height", "height", m.store.Height())
				m.isSyncedCond.L.Lock()
				m.isSyncedCond.Signal()
				m.isSyncedCond.L.Unlock()
			}
		}
	}
}

// syncUntilTarget syncs the block until the syncTarget is reached.
// It fetches the batches from the settlement, gets the DA height and gets
// the actual blocks from the DA.
func (m *Manager) syncUntilTarget(ctx context.Context, syncTarget uint64) {
	currentHeight := m.store.Height()
	for currentHeight < syncTarget {
		m.logger.Info("Syncing until target", "current height", currentHeight, "syncTarget", syncTarget)
		resultRetrieveBatch, err := m.settlementClient.RetrieveBatch(atomic.LoadUint64(&m.lastState.SLStateIndex) + 1)
		if err != nil {
			m.logger.Error("Failed to sync until target. error while retrieving batch", "error", err)
			continue
		}
		err = m.processNextDABatch(ctx, resultRetrieveBatch.MetaData.DA.Height)
		if err != nil {
			m.logger.Error("Failed to sync until target. error while processing next DA batch", "error", err)
			break
		}
		err = m.updateStateIndex(resultRetrieveBatch.StateIndex)
		if err != nil {
			return
		}
		currentHeight = m.store.Height()
	}
}

// applyBlock applies the block to the store and the abci app.
// steps: save block -> execute block with app -> update state -> commit block to app -> update store height and state hash.
// As the entire process can't be atomic we need to make sure the following condition apply before
// we're applying the block in the happy path: block height - 1 == abci app last block height.
// In case the following doesn't hold true, it means we crashed after the commit and before updating the store height.
// In that case we'll want to align the store with the app state and continue to the next block.
func (m *Manager) applyBlock(ctx context.Context, block *types.Block, commit *types.Commit, blockMetaData blockMetaData) error {
	if block.Header.Height != m.store.Height()+1 {
		// We crashed after the commit and before updating the store height.
		return nil
	}

	m.logger.Debug("Applying block", "height", block.Header.Height, "source", blockMetaData.source)

	// Check if alignment is needed due to incosistencies between the store and the app.
	isAlignRequired, err := m.alignStoreWithApp(ctx, block)
	if err != nil {
		return err
	}
	if isAlignRequired {
		m.logger.Debug("Aligned with app state required. Skipping to next block", "height", block.Header.Height)
		return nil
	}
	// Start applying the block assuming no inconsistency was found.
	_, err = m.store.SaveBlock(block, commit, nil)
	if err != nil {
		m.logger.Error("Failed to save block", "error", err)
		return err
	}

	responses, err := m.executeBlock(ctx, block, commit)
	if err != nil {
		m.logger.Error("Failed to execute block", "error", err)
		return err
	}

	newState, err := m.executor.UpdateStateFromResponses(responses, m.lastState, block)
	if err != nil {
		return err
	}

	batch := m.store.NewBatch()

	batch, err = m.store.SaveBlockResponses(block.Header.Height, responses, batch)
	if err != nil {
		batch.Discard()
		return err
	}

	m.lastState = newState
	batch, err = m.store.UpdateState(m.lastState, batch)
	if err != nil {
		batch.Discard()
		return err
	}
	batch, err = m.store.SaveValidators(block.Header.Height, m.lastState.Validators, batch)
	if err != nil {
		batch.Discard()
		return err
	}

	err = batch.Commit()
	if err != nil {
		m.logger.Error("Failed to persist batch to disk", "error", err)
		return err
	}

	// Commit block to app
	retainHeight, err := m.executor.Commit(ctx, &newState, block, responses)
	if err != nil {
		m.logger.Error("Failed to commit to the block", "error", err)
		return err
	}

	// Prune old heights, if requested by ABCI app.
	if retainHeight > 0 {
		pruned, err := m.pruneBlocks(retainHeight)
		if err != nil {
			m.logger.Error("failed to prune blocks", "retain_height", retainHeight, "err", err)
		} else {
			m.logger.Debug("pruned blocks", "pruned", pruned, "retain_height", retainHeight)
		}
	}

	// Update the state with the new app hash, last validators and store height from the commit.
	// Every one of those, if happens before commit, prevents us from re-executing the block in case failed during commit.
	newState.LastValidators = m.lastState.Validators.Copy()
	newState.LastStoreHeight = block.Header.Height
	newState.BaseHeight = m.store.Base()

	_, err = m.store.UpdateState(newState, nil)
	if err != nil {
		m.logger.Error("Failed to update state", "error", err)
		return err
	}
	m.lastState = newState

	m.store.SetHeight(block.Header.Height)

	return nil
}

// alignStoreWithApp is responsible for aligning the state of the store and the abci app if necessary.
func (m *Manager) alignStoreWithApp(ctx context.Context, block *types.Block) (bool, error) {
	isRequired := false
	// Validate incosistency in height wasn't caused by a crash and if so handle it.
	proxyAppInfo, err := m.executor.GetAppInfo()
	if err != nil {
		return isRequired, errors.Wrap(err, "failed to get app info")
	}
	if uint64(proxyAppInfo.LastBlockHeight) != block.Header.Height {
		return isRequired, nil
	}

	isRequired = true
	m.logger.Info("Skipping block application and only updating store height and state hash", "height", block.Header.Height)
	// update the state with the hash, last store height and last validators.
	m.lastState.AppHash = *(*[32]byte)(proxyAppInfo.LastBlockAppHash)
	m.lastState.LastStoreHeight = block.Header.Height
	m.lastState.LastValidators = m.lastState.Validators.Copy()

	resp, err := m.store.LoadBlockResponses(block.Header.Height)
	if err != nil {
		return isRequired, errors.Wrap(err, "failed to load block responses")
	}
	copy(m.lastState.LastResultsHash[:], tmtypes.NewResults(resp.DeliverTxs).Hash())

	_, err = m.store.UpdateState(m.lastState, nil)
	if err != nil {
		return isRequired, errors.Wrap(err, "failed to update state")
	}
	m.store.SetHeight(block.Header.Height)
	return isRequired, nil
}

func (m *Manager) executeBlock(ctx context.Context, block *types.Block, commit *types.Commit) (*tmstate.ABCIResponses, error) {
	// Currently we're assuming proposer is never nil as it's a pre-condition for
	// dymint to start
	proposer := m.settlementClient.GetProposer()

	if err := m.executor.Validate(m.lastState, block, commit, proposer); err != nil {
		return &tmstate.ABCIResponses{}, err
	}

	responses, err := m.executor.Execute(ctx, m.lastState, block)
	if err != nil {
		return &tmstate.ABCIResponses{}, err
	}

	return responses, nil
}

func (m *Manager) gossipBlock(ctx context.Context, block types.Block, commit types.Commit) error {
	gossipedBlock := p2p.GossipedBlock{Block: block, Commit: commit}
	gossipedBlockBytes, err := gossipedBlock.MarshalBinary()
	if err != nil {
		m.logger.Error("Failed to marshal block", "error", err)
		return err
	}
	if err := m.p2pClient.GossipBlock(ctx, gossipedBlockBytes); err != nil {
		m.logger.Error("Failed to gossip block", "error", err)
		return err
	}
	return nil

}

func (m *Manager) processNextDABatch(ctx context.Context, daHeight uint64) error {
	m.logger.Debug("trying to retrieve batch from DA", "daHeight", daHeight)
	batchResp, err := m.fetchBatch(daHeight)
	if err != nil {
		m.logger.Error("failed to retrieve batch from DA", "daHeight", daHeight, "error", err)
		return err
	}
	m.logger.Debug("retrieved batches", "n", len(batchResp.Batches), "daHeight", daHeight)
	for _, batch := range batchResp.Batches {
		for i, block := range batch.Blocks {
			err := m.applyBlock(ctx, block, batch.Commits[i], blockMetaData{source: daBlock, daHeight: daHeight})
			if err != nil {
				return err
			}
		}
	}
	return nil
}

func (m *Manager) fetchBatch(daHeight uint64) (da.ResultRetrieveBatch, error) {
	var err error
	batchRes := m.retriever.RetrieveBatches(daHeight)
	switch batchRes.Code {
	case da.StatusError:
		err = fmt.Errorf("failed to retrieve batch: %s", batchRes.Message)
	case da.StatusTimeout:
		err = fmt.Errorf("timeout during retrieve batch: %s", batchRes.Message)
	}
	return batchRes, err
}

func (m *Manager) produceBlock(ctx context.Context, allowEmpty bool) error {
	var lastCommit *types.Commit
	var lastHeaderHash [32]byte
	var err error
	height := m.store.Height()
	newHeight := height + 1

	// this is a special case, when first block is produced - there is no previous commit
	if newHeight == uint64(m.genesis.InitialHeight) {
		lastCommit = &types.Commit{Height: height, HeaderHash: [32]byte{}}
	} else {
		lastCommit, err = m.store.LoadCommit(height)
		if err != nil {
			return fmt.Errorf("error while loading last commit: %w", err)
		}
		lastBlock, err := m.store.LoadBlock(height)
		if err != nil {
			return fmt.Errorf("error while loading last block: %w", err)
		}
		lastHeaderHash = lastBlock.Header.Hash()
	}

	var block *types.Block
	// Check if there's an already stored block and commit at a newer height
	// If there is use that instead of creating a new block
	var commit *types.Commit
	pendingBlock, err := m.store.LoadBlock(newHeight)
	if err == nil {
		m.logger.Info("Using pending block", "height", newHeight)
		block = pendingBlock
		commit, err = m.store.LoadCommit(newHeight)
		if err != nil {
			m.logger.Error("Loaded block but failed to load commit", "height", newHeight, "error", err)
			return err
		}
	} else {
		block = m.executor.CreateBlock(newHeight, lastCommit, lastHeaderHash, m.lastState)
		if !allowEmpty && len(block.Data.Txs) == 0 {
			return types.ErrSkippedEmptyBlock
		}

		abciHeaderPb := abciconv.ToABCIHeaderPB(&block.Header)
		abciHeaderBytes, err := abciHeaderPb.Marshal()
		if err != nil {
			return err
		}
		sign, err := m.proposerKey.Sign(abciHeaderBytes)
		if err != nil {
			return err
		}
		// Create the commit
		proposerAddress, err := getAddress(m.proposerKey)
		if err != nil {
			return err
		}
		voteTimestamp := tmtime.Now()
		tmSignature, err := m.createTMSignature(block, proposerAddress, voteTimestamp)
		if err != nil {
			return err
		}
		commit = &types.Commit{
			Height:     block.Header.Height,
			HeaderHash: block.Header.Hash(),
			Signatures: []types.Signature{sign},
			TMSignature: tmtypes.CommitSig{
				BlockIDFlag:      2,
				ValidatorAddress: proposerAddress,
				Timestamp:        voteTimestamp,
				Signature:        tmSignature,
			},
		}

	}

	// Gossip the block as soon as it is produced
	if err := m.gossipBlock(ctx, *block, *commit); err != nil {
		return err
	}

	if err := m.applyBlock(ctx, block, commit, blockMetaData{source: producedBlock}); err != nil {
		return err
	}

	m.logger.Info("block created", "height", newHeight, "num_tx", len(block.Data.Txs))
	rollappHeightGauge.Set(float64(newHeight))

	//TODO: move to separate function
	lastSubmissionTime := atomic.LoadInt64(&m.lastSubmissionTime)
	requiredByTime := time.Since(time.Unix(0, lastSubmissionTime)) > m.conf.BatchSubmitMaxTime

	// SyncTarget is the height of the last block in the last batch as seen by this node.
	syncTarget := atomic.LoadUint64(&m.syncTarget)
	requiredByNumOfBlocks := (block.Header.Height - syncTarget) > m.conf.BlockBatchSize

	// Submit batch if we've reached the batch size and there isn't another batch currently in submission process.
	if m.batchInProcess.Load() == false && (requiredByTime || requiredByNumOfBlocks) {
		m.batchInProcess.Store(true)
		go m.submitNextBatch(ctx)
	}

	return nil
}

func (m *Manager) submitNextBatch(ctx context.Context) {
	// Get the batch start and end height
	startHeight := atomic.LoadUint64(&m.syncTarget) + 1
	endHeight := uint64(m.lastState.LastBlockHeight)

	// Create the batch
	nextBatch, err := m.createNextDABatch(startHeight, endHeight)
	if err != nil {
		m.logger.Error("Failed to create next batch", "startHeight", startHeight, "endHeight", endHeight, "error", err)
		return
	}

	actualEndHeight := nextBatch.EndHeight

	// Submit batch to the DA
	m.logger.Info("Submitting next batch", "startHeight", startHeight, "endHeight", actualEndHeight, "size", nextBatch.ToProto().Size())
	resultSubmitToDA := m.dalc.SubmitBatch(nextBatch)
	if resultSubmitToDA.Code != da.StatusSuccess {
		panic("Failed to submit next batch to DA Layer")
	}

	// Submit batch to SL
	// TODO(omritoptix): Handle a case where the SL submission fails due to syncTarget out of sync with the latestHeight in the SL.
	// In that case we'll want to update the syncTarget before returning.
	m.settlementClient.SubmitBatch(nextBatch, m.dalc.GetClientType(), &resultSubmitToDA)
}

func (m *Manager) updateStateIndex(stateIndex uint64) error {
	atomic.StoreUint64(&m.lastState.SLStateIndex, stateIndex)
	_, err := m.store.UpdateState(m.lastState, nil)
	if err != nil {
		m.logger.Error("Failed to update state", "error", err)
		return err
	}
	return nil
}

func (m *Manager) createNextDABatch(startHeight uint64, endHeight uint64) (*types.Batch, error) {
	var height uint64
	// Create the batch
	batchSize := endHeight - startHeight + 1
	batch := &types.Batch{
		StartHeight: startHeight,
		EndHeight:   endHeight,
		Blocks:      make([]*types.Block, 0, batchSize),
		Commits:     make([]*types.Commit, 0, batchSize),
	}

	// Populate the batch
	for height = startHeight; height <= endHeight; height++ {
		block, err := m.store.LoadBlock(height)
		if err != nil {
			m.logger.Error("Failed to load block", "height", height)
			return nil, err
		}
		commit, err := m.store.LoadCommit(height)
		if err != nil {
			m.logger.Error("Failed to load commit", "height", height)
			return nil, err
		}

		batch.Blocks = append(batch.Blocks, block)
		batch.Commits = append(batch.Commits, commit)

		//Check if the batch size is too big
		totalSize := batch.ToProto().Size()
		if totalSize > int(m.conf.BlockBatchMaxSizeBytes) {
			// Nil out the last block and commit
			batch.Blocks[len(batch.Blocks)-1] = nil
			batch.Commits[len(batch.Commits)-1] = nil

			// Remove the last block and commit from the batch
			batch.Blocks = batch.Blocks[:len(batch.Blocks)-1]
			batch.Commits = batch.Commits[:len(batch.Commits)-1]
			break
		}
	}

	batch.EndHeight = height - 1
	return batch, nil
}

=======
>>>>>>> a18f8c56
// TODO(omritoptix): possible remove this method from the manager
func updateInitChainState(s *types.State, res *abci.ResponseInitChain, validators []*tmtypes.Validator) {
	// If the app did not return an app hash, we keep the one set from the genesis doc in
	// the state. We don't set appHash since we don't want the genesis doc app hash
	// recorded in the genesis block. We should probably just remove GenesisDoc.AppHash.
	if len(res.AppHash) > 0 {
		copy(s.AppHash[:], res.AppHash)
	}

	//The validators after initChain must be greater than zero, otherwise this state is not loadable
	if len(validators) <= 0 {
		panic("Validators must be greater than zero")
	}

	if res.ConsensusParams != nil {
		params := res.ConsensusParams
		if params.Block != nil {
			s.ConsensusParams.Block.MaxBytes = params.Block.MaxBytes
			s.ConsensusParams.Block.MaxGas = params.Block.MaxGas
		}
		if params.Evidence != nil {
			s.ConsensusParams.Evidence.MaxAgeNumBlocks = params.Evidence.MaxAgeNumBlocks
			s.ConsensusParams.Evidence.MaxAgeDuration = params.Evidence.MaxAgeDuration
			s.ConsensusParams.Evidence.MaxBytes = params.Evidence.MaxBytes
		}
		if params.Validator != nil {
			// Copy params.Validator.PubkeyTypes, and set result's value to the copy.
			// This avoids having to initialize the slice to 0 values, and then write to it again.
			s.ConsensusParams.Validator.PubKeyTypes = append([]string{}, params.Validator.PubKeyTypes...)
		}
		if params.Version != nil {
			s.ConsensusParams.Version.AppVersion = params.Version.AppVersion
		}
		s.Version.Consensus.App = s.ConsensusParams.Version.AppVersion
	}
	// We update the last results hash with the empty hash, to conform with RFC-6962.
	copy(s.LastResultsHash[:], merkle.HashFromByteSlices(nil))

	// Set the validators in the state
	s.Validators = tmtypes.NewValidatorSet(validators).CopyIncrementProposerPriority(1)
	s.NextValidators = s.Validators.Copy()
	s.LastValidators = s.Validators.Copy()
}

func (m *Manager) createTMSignature(block *types.Block, proposerAddress []byte, voteTimestamp time.Time) ([]byte, error) {
	headerHash := block.Header.Hash()
	vote := tmtypes.Vote{
		Type:      cmtproto.PrecommitType,
		Height:    int64(block.Header.Height),
		Round:     0,
		Timestamp: voteTimestamp,
		BlockID: tmtypes.BlockID{Hash: headerHash[:], PartSetHeader: tmtypes.PartSetHeader{
			Total: 1,
			Hash:  headerHash[:],
		}},
		ValidatorAddress: proposerAddress,
		ValidatorIndex:   0,
	}
	v := vote.ToProto()
	// convert libp2p key to tm key
	raw_key, _ := m.proposerKey.Raw()
	tmprivkey := tmed25519.PrivKey(raw_key)
	tmprivkey.PubKey().Bytes()
	// Create a mock validator to sign the vote
	tmvalidator := tmtypes.NewMockPVWithParams(tmprivkey, false, false)
	err := tmvalidator.SignVote(m.lastState.ChainID, v)
	if err != nil {
		return nil, err
	}
	// Update the vote with the signature
	vote.Signature = v.Signature
	pubKey := tmprivkey.PubKey()
	voteSignBytes := tmtypes.VoteSignBytes(m.lastState.ChainID, v)
	if !pubKey.VerifySignature(voteSignBytes, vote.Signature) {
		return nil, fmt.Errorf("wrong signature")
	}
	return vote.Signature, nil

}<|MERGE_RESOLUTION|>--- conflicted
+++ resolved
@@ -16,17 +16,11 @@
 	"github.com/libp2p/go-libp2p/core/crypto"
 	abci "github.com/tendermint/tendermint/abci/types"
 	tmcrypto "github.com/tendermint/tendermint/crypto"
-	tmed25519 "github.com/tendermint/tendermint/crypto/ed25519"
 	"github.com/tendermint/tendermint/crypto/merkle"
 	"github.com/tendermint/tendermint/libs/pubsub"
-<<<<<<< HEAD
-	tmstate "github.com/tendermint/tendermint/proto/tendermint/state"
-	cmtproto "github.com/tendermint/tendermint/proto/tendermint/types"
-=======
->>>>>>> a18f8c56
+	tmtypes "github.com/tendermint/tendermint/types"
+
 	"github.com/tendermint/tendermint/proxy"
-	tmtypes "github.com/tendermint/tendermint/types"
-	tmtime "github.com/tendermint/tendermint/types/time"
 
 	"github.com/dymensionxyz/dymint/config"
 	"github.com/dymensionxyz/dymint/da"
@@ -259,582 +253,6 @@
 
 }
 
-<<<<<<< HEAD
-// waitForSync enforces the aggregator to be synced before it can produce blocks.
-// It requires the retriveBlockLoop to be running.
-func (m *Manager) waitForSync(ctx context.Context) error {
-	resultRetrieveBatch, err := m.getLatestBatchFromSL(ctx)
-	// Set the syncTarget according to the result
-	if err == settlement.ErrBatchNotFound {
-		// Since we requested the latest batch and got batch not found it means
-		// the SL still hasn't got any batches for this chain.
-		m.logger.Info("No batches for chain found in SL. Start writing first batch")
-		atomic.StoreUint64(&m.syncTarget, uint64(m.genesis.InitialHeight-1))
-		return nil
-	} else if err != nil {
-		m.logger.Error("failed to retrieve batch from SL", "err", err)
-		return err
-	} else {
-		m.updateSyncParams(ctx, resultRetrieveBatch.EndHeight)
-	}
-	// Wait until isSynced is true and then call the PublishBlockLoop
-	m.isSyncedCond.L.Lock()
-	// Wait until we're synced and that we have got the latest batch (if we didn't, m.syncTarget == 0)
-	// before we start publishing blocks
-	for m.store.Height() < atomic.LoadUint64(&m.syncTarget) {
-		m.logger.Info("Waiting for sync", "current height", m.store.Height(), "syncTarget", atomic.LoadUint64(&m.syncTarget))
-		m.isSyncedCond.Wait()
-	}
-	m.isSyncedCond.L.Unlock()
-	m.logger.Info("Synced, Starting to produce", "current height", m.store.Height(), "syncTarget", atomic.LoadUint64(&m.syncTarget))
-	return nil
-}
-
-// ProduceBlockLoop is calling publishBlock in a loop as long as wer'e synced.
-func (m *Manager) ProduceBlockLoop(ctx context.Context) {
-	atomic.StoreInt64(&m.lastSubmissionTime, time.Now().Unix())
-
-	// We want to wait until we are synced. After that, since there is no leader
-	// election yet, and leader are elected manually, we will not be out of sync until
-	// we are manually being replaced.
-	err := m.waitForSync(ctx)
-	if err != nil {
-		panic(errors.Wrap(err, "failed to wait for sync"))
-	}
-
-	ticker := time.NewTicker(m.conf.BlockTime)
-	defer ticker.Stop()
-
-	var tickerEmptyBlocksMaxTime *time.Ticker
-	var tickerEmptyBlocksMaxTimeCh <-chan time.Time
-	// Setup ticker for empty blocks if enabled
-	if m.conf.EmptyBlocksMaxTime > 0 {
-		tickerEmptyBlocksMaxTime = time.NewTicker(m.conf.EmptyBlocksMaxTime)
-		tickerEmptyBlocksMaxTimeCh = tickerEmptyBlocksMaxTime.C
-		defer tickerEmptyBlocksMaxTime.Stop()
-	}
-
-	//Allow the initial block to be empty
-	produceEmptyBlock := true
-	for {
-		select {
-		//Context canceled
-		case <-ctx.Done():
-			return
-		//Empty blocks timeout
-		case <-tickerEmptyBlocksMaxTimeCh:
-			m.logger.Debug(fmt.Sprintf("No transactions for %.2f seconds, producing empty block", m.conf.EmptyBlocksMaxTime.Seconds()))
-			produceEmptyBlock = true
-		//Produce block
-		case <-ticker.C:
-			err := m.produceBlock(ctx, produceEmptyBlock)
-			if err == types.ErrSkippedEmptyBlock {
-				m.logger.Debug("Skipped empty block")
-				continue
-			}
-			if err != nil {
-				m.logger.Error("error while producing block", "error", err)
-				continue
-			}
-			//If empty blocks enabled, after block produced, reset the timeout timer
-			if tickerEmptyBlocksMaxTime != nil {
-				produceEmptyBlock = false
-				tickerEmptyBlocksMaxTime.Reset(m.conf.EmptyBlocksMaxTime)
-			}
-
-		//Node's health check channel
-		case shouldProduceBlocks := <-m.shouldProduceBlocksCh:
-			for !shouldProduceBlocks {
-				m.logger.Info("Stopped block production")
-				shouldProduceBlocks = <-m.shouldProduceBlocksCh
-			}
-			m.logger.Info("Resumed Block production")
-		}
-	}
-}
-
-// SyncTargetLoop is responsible for getting real time updates about batches submission.
-// for non aggregator: updating the sync target which will be used by retrieveLoop to sync until this target.
-// for aggregator: get notification that batch has been accepted so can send next batch.
-func (m *Manager) SyncTargetLoop(ctx context.Context) {
-	m.logger.Info("Started sync target loop")
-	subscription, err := m.pubsub.Subscribe(ctx, "syncTargetLoop", settlement.EventQueryNewBatchAccepted)
-	if err != nil {
-		m.logger.Error("failed to subscribe to state update events")
-		panic(err)
-	}
-	// First time we start we want to get the latest batch from the SL
-	resultRetrieveBatch, err := m.getLatestBatchFromSL(ctx)
-	if err != nil {
-		m.logger.Error("failed to retrieve batch from SL", "err", err)
-	} else {
-		m.updateSyncParams(ctx, resultRetrieveBatch.EndHeight)
-	}
-	for {
-		select {
-		case <-ctx.Done():
-			return
-		case event := <-subscription.Out():
-			m.logger.Info("Received state update event", "eventData", event.Data())
-			eventData := event.Data().(*settlement.EventDataNewBatchAccepted)
-			m.updateSyncParams(ctx, eventData.EndHeight)
-			// In case we are the aggregator and we've got an update, then we can stop blocking from
-			// the next batches to be published. For non-aggregators this is not needed.
-			// We only want to send the next once the previous has been published successfully.
-			// TODO(omritoptix): Once we have leader election, we can add a condition.
-			// Update batch accepted is only relevant for the aggregator
-			// TODO(omritoptix): Check if we are the aggregator
-			m.batchInProcess.Store(false)
-		case <-subscription.Cancelled():
-			m.logger.Info("Subscription canceled")
-		}
-	}
-}
-
-// updateSyncParams updates the sync target and state index if necessary
-func (m *Manager) updateSyncParams(ctx context.Context, endHeight uint64) {
-	rollappHubHeightGauge.Set(float64(endHeight))
-	m.logger.Info("Received new syncTarget", "syncTarget", endHeight)
-	atomic.StoreUint64(&m.syncTarget, endHeight)
-	atomic.StoreInt64(&m.lastSubmissionTime, time.Now().UnixNano())
-	m.syncTargetDiode.Set(diodes.GenericDataType(&endHeight))
-}
-
-// RetriveLoop listens for new sync messages written to a ring buffer and in turn
-// runs syncUntilTarget on the latest message in the ring buffer.
-func (m *Manager) RetriveLoop(ctx context.Context) {
-	m.logger.Info("Started retrieve loop")
-	syncTargetpoller := diodes.NewPoller(m.syncTargetDiode)
-	for {
-		select {
-		case <-ctx.Done():
-			return
-		default:
-			// Get only the latest sync target
-			syncTarget := syncTargetpoller.Next()
-			m.syncUntilTarget(ctx, *(*uint64)(syncTarget))
-			// Check if after we sync we are synced or a new syncTarget was already set.
-			// If we are synced then signal all goroutines waiting on isSyncedCond.
-			if m.store.Height() >= atomic.LoadUint64(&m.syncTarget) {
-				m.logger.Info("Synced at height", "height", m.store.Height())
-				m.isSyncedCond.L.Lock()
-				m.isSyncedCond.Signal()
-				m.isSyncedCond.L.Unlock()
-			}
-		}
-	}
-}
-
-// syncUntilTarget syncs the block until the syncTarget is reached.
-// It fetches the batches from the settlement, gets the DA height and gets
-// the actual blocks from the DA.
-func (m *Manager) syncUntilTarget(ctx context.Context, syncTarget uint64) {
-	currentHeight := m.store.Height()
-	for currentHeight < syncTarget {
-		m.logger.Info("Syncing until target", "current height", currentHeight, "syncTarget", syncTarget)
-		resultRetrieveBatch, err := m.settlementClient.RetrieveBatch(atomic.LoadUint64(&m.lastState.SLStateIndex) + 1)
-		if err != nil {
-			m.logger.Error("Failed to sync until target. error while retrieving batch", "error", err)
-			continue
-		}
-		err = m.processNextDABatch(ctx, resultRetrieveBatch.MetaData.DA.Height)
-		if err != nil {
-			m.logger.Error("Failed to sync until target. error while processing next DA batch", "error", err)
-			break
-		}
-		err = m.updateStateIndex(resultRetrieveBatch.StateIndex)
-		if err != nil {
-			return
-		}
-		currentHeight = m.store.Height()
-	}
-}
-
-// applyBlock applies the block to the store and the abci app.
-// steps: save block -> execute block with app -> update state -> commit block to app -> update store height and state hash.
-// As the entire process can't be atomic we need to make sure the following condition apply before
-// we're applying the block in the happy path: block height - 1 == abci app last block height.
-// In case the following doesn't hold true, it means we crashed after the commit and before updating the store height.
-// In that case we'll want to align the store with the app state and continue to the next block.
-func (m *Manager) applyBlock(ctx context.Context, block *types.Block, commit *types.Commit, blockMetaData blockMetaData) error {
-	if block.Header.Height != m.store.Height()+1 {
-		// We crashed after the commit and before updating the store height.
-		return nil
-	}
-
-	m.logger.Debug("Applying block", "height", block.Header.Height, "source", blockMetaData.source)
-
-	// Check if alignment is needed due to incosistencies between the store and the app.
-	isAlignRequired, err := m.alignStoreWithApp(ctx, block)
-	if err != nil {
-		return err
-	}
-	if isAlignRequired {
-		m.logger.Debug("Aligned with app state required. Skipping to next block", "height", block.Header.Height)
-		return nil
-	}
-	// Start applying the block assuming no inconsistency was found.
-	_, err = m.store.SaveBlock(block, commit, nil)
-	if err != nil {
-		m.logger.Error("Failed to save block", "error", err)
-		return err
-	}
-
-	responses, err := m.executeBlock(ctx, block, commit)
-	if err != nil {
-		m.logger.Error("Failed to execute block", "error", err)
-		return err
-	}
-
-	newState, err := m.executor.UpdateStateFromResponses(responses, m.lastState, block)
-	if err != nil {
-		return err
-	}
-
-	batch := m.store.NewBatch()
-
-	batch, err = m.store.SaveBlockResponses(block.Header.Height, responses, batch)
-	if err != nil {
-		batch.Discard()
-		return err
-	}
-
-	m.lastState = newState
-	batch, err = m.store.UpdateState(m.lastState, batch)
-	if err != nil {
-		batch.Discard()
-		return err
-	}
-	batch, err = m.store.SaveValidators(block.Header.Height, m.lastState.Validators, batch)
-	if err != nil {
-		batch.Discard()
-		return err
-	}
-
-	err = batch.Commit()
-	if err != nil {
-		m.logger.Error("Failed to persist batch to disk", "error", err)
-		return err
-	}
-
-	// Commit block to app
-	retainHeight, err := m.executor.Commit(ctx, &newState, block, responses)
-	if err != nil {
-		m.logger.Error("Failed to commit to the block", "error", err)
-		return err
-	}
-
-	// Prune old heights, if requested by ABCI app.
-	if retainHeight > 0 {
-		pruned, err := m.pruneBlocks(retainHeight)
-		if err != nil {
-			m.logger.Error("failed to prune blocks", "retain_height", retainHeight, "err", err)
-		} else {
-			m.logger.Debug("pruned blocks", "pruned", pruned, "retain_height", retainHeight)
-		}
-	}
-
-	// Update the state with the new app hash, last validators and store height from the commit.
-	// Every one of those, if happens before commit, prevents us from re-executing the block in case failed during commit.
-	newState.LastValidators = m.lastState.Validators.Copy()
-	newState.LastStoreHeight = block.Header.Height
-	newState.BaseHeight = m.store.Base()
-
-	_, err = m.store.UpdateState(newState, nil)
-	if err != nil {
-		m.logger.Error("Failed to update state", "error", err)
-		return err
-	}
-	m.lastState = newState
-
-	m.store.SetHeight(block.Header.Height)
-
-	return nil
-}
-
-// alignStoreWithApp is responsible for aligning the state of the store and the abci app if necessary.
-func (m *Manager) alignStoreWithApp(ctx context.Context, block *types.Block) (bool, error) {
-	isRequired := false
-	// Validate incosistency in height wasn't caused by a crash and if so handle it.
-	proxyAppInfo, err := m.executor.GetAppInfo()
-	if err != nil {
-		return isRequired, errors.Wrap(err, "failed to get app info")
-	}
-	if uint64(proxyAppInfo.LastBlockHeight) != block.Header.Height {
-		return isRequired, nil
-	}
-
-	isRequired = true
-	m.logger.Info("Skipping block application and only updating store height and state hash", "height", block.Header.Height)
-	// update the state with the hash, last store height and last validators.
-	m.lastState.AppHash = *(*[32]byte)(proxyAppInfo.LastBlockAppHash)
-	m.lastState.LastStoreHeight = block.Header.Height
-	m.lastState.LastValidators = m.lastState.Validators.Copy()
-
-	resp, err := m.store.LoadBlockResponses(block.Header.Height)
-	if err != nil {
-		return isRequired, errors.Wrap(err, "failed to load block responses")
-	}
-	copy(m.lastState.LastResultsHash[:], tmtypes.NewResults(resp.DeliverTxs).Hash())
-
-	_, err = m.store.UpdateState(m.lastState, nil)
-	if err != nil {
-		return isRequired, errors.Wrap(err, "failed to update state")
-	}
-	m.store.SetHeight(block.Header.Height)
-	return isRequired, nil
-}
-
-func (m *Manager) executeBlock(ctx context.Context, block *types.Block, commit *types.Commit) (*tmstate.ABCIResponses, error) {
-	// Currently we're assuming proposer is never nil as it's a pre-condition for
-	// dymint to start
-	proposer := m.settlementClient.GetProposer()
-
-	if err := m.executor.Validate(m.lastState, block, commit, proposer); err != nil {
-		return &tmstate.ABCIResponses{}, err
-	}
-
-	responses, err := m.executor.Execute(ctx, m.lastState, block)
-	if err != nil {
-		return &tmstate.ABCIResponses{}, err
-	}
-
-	return responses, nil
-}
-
-func (m *Manager) gossipBlock(ctx context.Context, block types.Block, commit types.Commit) error {
-	gossipedBlock := p2p.GossipedBlock{Block: block, Commit: commit}
-	gossipedBlockBytes, err := gossipedBlock.MarshalBinary()
-	if err != nil {
-		m.logger.Error("Failed to marshal block", "error", err)
-		return err
-	}
-	if err := m.p2pClient.GossipBlock(ctx, gossipedBlockBytes); err != nil {
-		m.logger.Error("Failed to gossip block", "error", err)
-		return err
-	}
-	return nil
-
-}
-
-func (m *Manager) processNextDABatch(ctx context.Context, daHeight uint64) error {
-	m.logger.Debug("trying to retrieve batch from DA", "daHeight", daHeight)
-	batchResp, err := m.fetchBatch(daHeight)
-	if err != nil {
-		m.logger.Error("failed to retrieve batch from DA", "daHeight", daHeight, "error", err)
-		return err
-	}
-	m.logger.Debug("retrieved batches", "n", len(batchResp.Batches), "daHeight", daHeight)
-	for _, batch := range batchResp.Batches {
-		for i, block := range batch.Blocks {
-			err := m.applyBlock(ctx, block, batch.Commits[i], blockMetaData{source: daBlock, daHeight: daHeight})
-			if err != nil {
-				return err
-			}
-		}
-	}
-	return nil
-}
-
-func (m *Manager) fetchBatch(daHeight uint64) (da.ResultRetrieveBatch, error) {
-	var err error
-	batchRes := m.retriever.RetrieveBatches(daHeight)
-	switch batchRes.Code {
-	case da.StatusError:
-		err = fmt.Errorf("failed to retrieve batch: %s", batchRes.Message)
-	case da.StatusTimeout:
-		err = fmt.Errorf("timeout during retrieve batch: %s", batchRes.Message)
-	}
-	return batchRes, err
-}
-
-func (m *Manager) produceBlock(ctx context.Context, allowEmpty bool) error {
-	var lastCommit *types.Commit
-	var lastHeaderHash [32]byte
-	var err error
-	height := m.store.Height()
-	newHeight := height + 1
-
-	// this is a special case, when first block is produced - there is no previous commit
-	if newHeight == uint64(m.genesis.InitialHeight) {
-		lastCommit = &types.Commit{Height: height, HeaderHash: [32]byte{}}
-	} else {
-		lastCommit, err = m.store.LoadCommit(height)
-		if err != nil {
-			return fmt.Errorf("error while loading last commit: %w", err)
-		}
-		lastBlock, err := m.store.LoadBlock(height)
-		if err != nil {
-			return fmt.Errorf("error while loading last block: %w", err)
-		}
-		lastHeaderHash = lastBlock.Header.Hash()
-	}
-
-	var block *types.Block
-	// Check if there's an already stored block and commit at a newer height
-	// If there is use that instead of creating a new block
-	var commit *types.Commit
-	pendingBlock, err := m.store.LoadBlock(newHeight)
-	if err == nil {
-		m.logger.Info("Using pending block", "height", newHeight)
-		block = pendingBlock
-		commit, err = m.store.LoadCommit(newHeight)
-		if err != nil {
-			m.logger.Error("Loaded block but failed to load commit", "height", newHeight, "error", err)
-			return err
-		}
-	} else {
-		block = m.executor.CreateBlock(newHeight, lastCommit, lastHeaderHash, m.lastState)
-		if !allowEmpty && len(block.Data.Txs) == 0 {
-			return types.ErrSkippedEmptyBlock
-		}
-
-		abciHeaderPb := abciconv.ToABCIHeaderPB(&block.Header)
-		abciHeaderBytes, err := abciHeaderPb.Marshal()
-		if err != nil {
-			return err
-		}
-		sign, err := m.proposerKey.Sign(abciHeaderBytes)
-		if err != nil {
-			return err
-		}
-		// Create the commit
-		proposerAddress, err := getAddress(m.proposerKey)
-		if err != nil {
-			return err
-		}
-		voteTimestamp := tmtime.Now()
-		tmSignature, err := m.createTMSignature(block, proposerAddress, voteTimestamp)
-		if err != nil {
-			return err
-		}
-		commit = &types.Commit{
-			Height:     block.Header.Height,
-			HeaderHash: block.Header.Hash(),
-			Signatures: []types.Signature{sign},
-			TMSignature: tmtypes.CommitSig{
-				BlockIDFlag:      2,
-				ValidatorAddress: proposerAddress,
-				Timestamp:        voteTimestamp,
-				Signature:        tmSignature,
-			},
-		}
-
-	}
-
-	// Gossip the block as soon as it is produced
-	if err := m.gossipBlock(ctx, *block, *commit); err != nil {
-		return err
-	}
-
-	if err := m.applyBlock(ctx, block, commit, blockMetaData{source: producedBlock}); err != nil {
-		return err
-	}
-
-	m.logger.Info("block created", "height", newHeight, "num_tx", len(block.Data.Txs))
-	rollappHeightGauge.Set(float64(newHeight))
-
-	//TODO: move to separate function
-	lastSubmissionTime := atomic.LoadInt64(&m.lastSubmissionTime)
-	requiredByTime := time.Since(time.Unix(0, lastSubmissionTime)) > m.conf.BatchSubmitMaxTime
-
-	// SyncTarget is the height of the last block in the last batch as seen by this node.
-	syncTarget := atomic.LoadUint64(&m.syncTarget)
-	requiredByNumOfBlocks := (block.Header.Height - syncTarget) > m.conf.BlockBatchSize
-
-	// Submit batch if we've reached the batch size and there isn't another batch currently in submission process.
-	if m.batchInProcess.Load() == false && (requiredByTime || requiredByNumOfBlocks) {
-		m.batchInProcess.Store(true)
-		go m.submitNextBatch(ctx)
-	}
-
-	return nil
-}
-
-func (m *Manager) submitNextBatch(ctx context.Context) {
-	// Get the batch start and end height
-	startHeight := atomic.LoadUint64(&m.syncTarget) + 1
-	endHeight := uint64(m.lastState.LastBlockHeight)
-
-	// Create the batch
-	nextBatch, err := m.createNextDABatch(startHeight, endHeight)
-	if err != nil {
-		m.logger.Error("Failed to create next batch", "startHeight", startHeight, "endHeight", endHeight, "error", err)
-		return
-	}
-
-	actualEndHeight := nextBatch.EndHeight
-
-	// Submit batch to the DA
-	m.logger.Info("Submitting next batch", "startHeight", startHeight, "endHeight", actualEndHeight, "size", nextBatch.ToProto().Size())
-	resultSubmitToDA := m.dalc.SubmitBatch(nextBatch)
-	if resultSubmitToDA.Code != da.StatusSuccess {
-		panic("Failed to submit next batch to DA Layer")
-	}
-
-	// Submit batch to SL
-	// TODO(omritoptix): Handle a case where the SL submission fails due to syncTarget out of sync with the latestHeight in the SL.
-	// In that case we'll want to update the syncTarget before returning.
-	m.settlementClient.SubmitBatch(nextBatch, m.dalc.GetClientType(), &resultSubmitToDA)
-}
-
-func (m *Manager) updateStateIndex(stateIndex uint64) error {
-	atomic.StoreUint64(&m.lastState.SLStateIndex, stateIndex)
-	_, err := m.store.UpdateState(m.lastState, nil)
-	if err != nil {
-		m.logger.Error("Failed to update state", "error", err)
-		return err
-	}
-	return nil
-}
-
-func (m *Manager) createNextDABatch(startHeight uint64, endHeight uint64) (*types.Batch, error) {
-	var height uint64
-	// Create the batch
-	batchSize := endHeight - startHeight + 1
-	batch := &types.Batch{
-		StartHeight: startHeight,
-		EndHeight:   endHeight,
-		Blocks:      make([]*types.Block, 0, batchSize),
-		Commits:     make([]*types.Commit, 0, batchSize),
-	}
-
-	// Populate the batch
-	for height = startHeight; height <= endHeight; height++ {
-		block, err := m.store.LoadBlock(height)
-		if err != nil {
-			m.logger.Error("Failed to load block", "height", height)
-			return nil, err
-		}
-		commit, err := m.store.LoadCommit(height)
-		if err != nil {
-			m.logger.Error("Failed to load commit", "height", height)
-			return nil, err
-		}
-
-		batch.Blocks = append(batch.Blocks, block)
-		batch.Commits = append(batch.Commits, commit)
-
-		//Check if the batch size is too big
-		totalSize := batch.ToProto().Size()
-		if totalSize > int(m.conf.BlockBatchMaxSizeBytes) {
-			// Nil out the last block and commit
-			batch.Blocks[len(batch.Blocks)-1] = nil
-			batch.Commits[len(batch.Commits)-1] = nil
-
-			// Remove the last block and commit from the batch
-			batch.Blocks = batch.Blocks[:len(batch.Blocks)-1]
-			batch.Commits = batch.Commits[:len(batch.Commits)-1]
-			break
-		}
-	}
-
-	batch.EndHeight = height - 1
-	return batch, nil
-}
-
-=======
->>>>>>> a18f8c56
 // TODO(omritoptix): possible remove this method from the manager
 func updateInitChainState(s *types.State, res *abci.ResponseInitChain, validators []*tmtypes.Validator) {
 	// If the app did not return an app hash, we keep the one set from the genesis doc in
@@ -877,40 +295,4 @@
 	s.Validators = tmtypes.NewValidatorSet(validators).CopyIncrementProposerPriority(1)
 	s.NextValidators = s.Validators.Copy()
 	s.LastValidators = s.Validators.Copy()
-}
-
-func (m *Manager) createTMSignature(block *types.Block, proposerAddress []byte, voteTimestamp time.Time) ([]byte, error) {
-	headerHash := block.Header.Hash()
-	vote := tmtypes.Vote{
-		Type:      cmtproto.PrecommitType,
-		Height:    int64(block.Header.Height),
-		Round:     0,
-		Timestamp: voteTimestamp,
-		BlockID: tmtypes.BlockID{Hash: headerHash[:], PartSetHeader: tmtypes.PartSetHeader{
-			Total: 1,
-			Hash:  headerHash[:],
-		}},
-		ValidatorAddress: proposerAddress,
-		ValidatorIndex:   0,
-	}
-	v := vote.ToProto()
-	// convert libp2p key to tm key
-	raw_key, _ := m.proposerKey.Raw()
-	tmprivkey := tmed25519.PrivKey(raw_key)
-	tmprivkey.PubKey().Bytes()
-	// Create a mock validator to sign the vote
-	tmvalidator := tmtypes.NewMockPVWithParams(tmprivkey, false, false)
-	err := tmvalidator.SignVote(m.lastState.ChainID, v)
-	if err != nil {
-		return nil, err
-	}
-	// Update the vote with the signature
-	vote.Signature = v.Signature
-	pubKey := tmprivkey.PubKey()
-	voteSignBytes := tmtypes.VoteSignBytes(m.lastState.ChainID, v)
-	if !pubKey.VerifySignature(voteSignBytes, vote.Signature) {
-		return nil, fmt.Errorf("wrong signature")
-	}
-	return vote.Signature, nil
-
 }