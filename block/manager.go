package block

import (
	"bytes"
	"context"
	"errors"
	"fmt"
	"sync"
	"sync/atomic"
	"time"

	uevent "github.com/dymensionxyz/dymint/utils/event"

	"code.cloudfoundry.org/go-diodes"

	"github.com/dymensionxyz/dymint/node/events"
	"github.com/dymensionxyz/dymint/p2p"
	"github.com/libp2p/go-libp2p/core/crypto"

	tmcrypto "github.com/tendermint/tendermint/crypto"
	"github.com/tendermint/tendermint/libs/pubsub"
	tmtypes "github.com/tendermint/tendermint/types"

	"github.com/tendermint/tendermint/proxy"

	"github.com/dymensionxyz/dymint/config"
	"github.com/dymensionxyz/dymint/da"
	"github.com/dymensionxyz/dymint/mempool"
	"github.com/dymensionxyz/dymint/settlement"
	"github.com/dymensionxyz/dymint/store"
	"github.com/dymensionxyz/dymint/types"
)

// Manager is responsible for aggregating transactions into blocks.
type Manager struct {
	// Configuration
	conf        config.BlockManagerConfig
	genesis     *tmtypes.GenesisDoc
	proposerKey crypto.PrivKey

	// Store and execution
	store     store.Store
	lastState types.State
	executor  *Executor

	// Clients and servers
	pubsub           *pubsub.Server
	p2pClient        *p2p.Client
	dalc             da.DataAvailabilityLayerClient
	settlementClient settlement.LayerI

	// Data retrieval
	retriever da.BatchRetriever

	// Synchronization
	syncTargetDiode diodes.Diode

	syncTarget atomic.Uint64

	// Block production
	shouldProduceBlocksCh chan bool
	produceEmptyBlockCh   chan bool
<<<<<<< HEAD
	lastSubmissionTime    atomic.Int64

	/*
		Guard against triggering a new batch submission when the old one is still going on (taking a while)
	*/
	submitBatchMutex sync.Mutex

	/*
		Protect against producing two blocks at once if the first one is taking a while
		Also, used to protect against the block production that occurs when batch submission thread
		creates its empty block.
	*/
	produceBlockMutex sync.Mutex

	/*
		Protect against processing two blocks at once when there are two routines handling incoming gossiped blocks,
		and incoming DA blocks, respectively.
	*/
	executeBlockMutex sync.Mutex
=======
	produceBlockMutex     sync.Mutex
	applyCachedBlockMutex sync.Mutex
>>>>>>> d71f4e2e

	// batch submission
	batchInProcess     sync.Mutex
	lastSubmissionTime atomic.Int64
	// pendingBatch is the result of the last DA submission
	// that is pending settlement layer submission.
	// It is used to avoid double submission of the same batch.
	pendingBatch *PendingBatch

	// Logging
	logger types.Logger

	//TODO: refactor to kvstore to allow quicker iteration when applying blocks by order
	// Cached blocks and commits for applying at future heights. Invariant: the block and commit are .Valid() (validated sigs etc)
	prevBlock  map[uint64]*types.Block
	prevCommit map[uint64]*types.Commit
}

// NewManager creates new block Manager.
func NewManager(
	proposerKey crypto.PrivKey,
	conf config.BlockManagerConfig,
	genesis *tmtypes.GenesisDoc,
	store store.Store,
	mempool mempool.Mempool,
	proxyApp proxy.AppConns,
	dalc da.DataAvailabilityLayerClient,
	settlementClient settlement.LayerI,
	eventBus *tmtypes.EventBus,
	pubsub *pubsub.Server,
	p2pClient *p2p.Client,
	logger types.Logger,
) (*Manager, error) {
	proposerAddress, err := getAddress(proposerKey)
	if err != nil {
		return nil, err
	}

	exec, err := NewExecutor(proposerAddress, conf.NamespaceID, genesis.ChainID, mempool, proxyApp, eventBus, logger)
	if err != nil {
		return nil, fmt.Errorf("create block executor: %w", err)
	}
	s, err := getInitialState(store, genesis, logger)
	if err != nil {
		return nil, fmt.Errorf("get initial state: %w", err)
	}

	agg := &Manager{
		pubsub:           pubsub,
		p2pClient:        p2pClient,
		proposerKey:      proposerKey,
		conf:             conf,
		genesis:          genesis,
		lastState:        s,
		store:            store,
		executor:         exec,
		dalc:             dalc,
		settlementClient: settlementClient,
		retriever:        dalc.(da.BatchRetriever),
		// channels are buffered to avoid blocking on input/output operations, buffer sizes are arbitrary
		syncTargetDiode:       diodes.NewOneToOne(1, nil),
		shouldProduceBlocksCh: make(chan bool, 1),
		produceEmptyBlockCh:   make(chan bool, 1),
		logger:                logger,
		prevBlock:             make(map[uint64]*types.Block),
		prevCommit:            make(map[uint64]*types.Commit),
	}

	return agg, nil
}

// Start starts the block manager.
func (m *Manager) Start(ctx context.Context, isAggregator bool) error {
	m.logger.Info("Starting the block manager")

	// TODO (#283): set aggregator mode by proposer addr on the hub
	if isAggregator {
		// make sure local signing key is the registered on the hub
		slProposerKey := m.settlementClient.GetProposer().PublicKey.Bytes()
		localProposerKey, _ := m.proposerKey.GetPublic().Raw()
		if !bytes.Equal(slProposerKey, localProposerKey) {
			return fmt.Errorf("proposer key mismatch: settlement proposer key: %s, block manager proposer key: %s", slProposerKey, m.proposerKey.GetPublic())
		}
		m.logger.Info("Starting in aggregator mode")
	}

	// Check if InitChain flow is needed
	if m.lastState.IsGenesis() {
		m.logger.Info("Running InitChain")

		err := m.RunInitChain(ctx)
		if err != nil {
			return err
		}
	}

	err := m.syncBlockManager()
	if err != nil {
		err = fmt.Errorf("sync block manager: %w", err)
		return err
	}

	if isAggregator {
		go uevent.MustSubscribe(ctx, m.pubsub, "nodeHealth", events.QueryHealthStatus, m.onNodeHealthStatus, m.logger)
		go m.ProduceBlockLoop(ctx)
		go m.SubmitLoop(ctx)
	} else {
		go uevent.MustSubscribe(ctx, m.pubsub, "applyBlockLoop", p2p.EventQueryNewNewGossipedBlock, m.onNewGossipedBlock, m.logger, 100)
		go m.RetrieveLoop(ctx)
		go m.SyncTargetLoop(ctx)
	}

	return nil
}

// syncBlockManager enforces the node to be synced on initial run.
func (m *Manager) syncBlockManager() error {
	resultRetrieveBatch, err := m.getLatestBatchFromSL()
	// Set the syncTarget according to the result
	if err != nil {
		// TODO: separate between fresh rollapp and non-registered rollapp
		if errors.Is(err, settlement.ErrBatchNotFound) {
			// Since we requested the latest batch and got batch not found it means
			// the SL still hasn't got any batches for this chain.
			m.logger.Info("No batches for chain found in SL. Start writing first batch")
			m.syncTarget.Store(uint64(m.genesis.InitialHeight - 1))
			return nil
		}
		return err
	}
	m.syncTarget.Store(resultRetrieveBatch.EndHeight)
	err = m.syncUntilTarget(resultRetrieveBatch.EndHeight)
	if err != nil {
		return err
	}

	m.logger.Info("Synced", "current height", m.store.Height(), "syncTarget", m.syncTarget.Load())
	return nil
}

// updateSyncParams updates the sync target and state index if necessary
func (m *Manager) updateSyncParams(endHeight uint64) {
	types.RollappHubHeightGauge.Set(float64(endHeight))
	m.logger.Info("Received new syncTarget", "syncTarget", endHeight)
	m.syncTarget.Store(endHeight)
	m.lastSubmissionTime.Store(time.Now().UnixNano())
}

func getAddress(key crypto.PrivKey) ([]byte, error) {
	rawKey, err := key.GetPublic().Raw()
	if err != nil {
		return nil, err
	}
	return tmcrypto.AddressHash(rawKey), nil
}

func (m *Manager) onNodeHealthStatus(event pubsub.Message) {
	eventData := event.Data().(*events.DataHealthStatus)
	m.logger.Info("received health status event", "eventData", eventData)
	m.shouldProduceBlocksCh <- eventData.Error == nil
}

// TODO: move to gossip.go
// onNewGossippedBlock will take a block and apply it
func (m *Manager) onNewGossipedBlock(event pubsub.Message) {
	m.logger.Debug("Received new block event", "eventData", event.Data(), "cachedBlocks", len(m.prevBlock))
	eventData := event.Data().(p2p.GossipedBlock)
	block := eventData.Block
	commit := eventData.Commit

	if err := m.validateBlock(&block, &commit); err != nil {
		m.logger.Error("apply block callback, block not valid: dropping it", "err", err, "height", block.Header.Height)
		/// TODO: can we take an action here such as dropping the peer / reducing their reputation?
		return
	}

	nextHeight := m.store.NextHeight()
	if block.Header.Height >= nextHeight {
		m.prevBlock[block.Header.Height] = &block
		m.prevCommit[block.Header.Height] = &commit
		m.logger.Debug("caching block", "block height", block.Header.Height, "store height", m.store.Height())
	}

	if block.Header.Height == nextHeight {
		err := m.attemptApplyCachedBlocks()
		if err != nil {
			m.logger.Error("applying cached blocks", "err", err)
		}
	}
}

// getLatestBatchFromSL gets the latest batch from the SL
func (m *Manager) getLatestBatchFromSL() (*settlement.ResultRetrieveBatch, error) {
	return m.settlementClient.RetrieveBatch()
}

// getInitialState tries to load lastState from Store, and if it's not available it reads GenesisDoc.
func getInitialState(store store.Store, genesis *tmtypes.GenesisDoc, logger types.Logger) (types.State, error) {
	s, err := store.LoadState()
	if errors.Is(err, types.ErrNoStateFound) {
		logger.Info("failed to find state in the store, creating new state from genesis")
		return types.NewFromGenesisDoc(genesis)
	}

	return s, err
}<|MERGE_RESOLUTION|>--- conflicted
+++ resolved
@@ -60,7 +60,6 @@
 	// Block production
 	shouldProduceBlocksCh chan bool
 	produceEmptyBlockCh   chan bool
-<<<<<<< HEAD
 	lastSubmissionTime    atomic.Int64
 
 	/*
@@ -80,14 +79,7 @@
 		and incoming DA blocks, respectively.
 	*/
 	executeBlockMutex sync.Mutex
-=======
-	produceBlockMutex     sync.Mutex
-	applyCachedBlockMutex sync.Mutex
->>>>>>> d71f4e2e
-
-	// batch submission
-	batchInProcess     sync.Mutex
-	lastSubmissionTime atomic.Int64
+
 	// pendingBatch is the result of the last DA submission
 	// that is pending settlement layer submission.
 	// It is used to avoid double submission of the same batch.
