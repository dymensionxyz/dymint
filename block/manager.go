package block

import (
	"context"
	"errors"
	"fmt"
	"strconv"
	"sync"
	"sync/atomic"

	"github.com/dymensionxyz/gerr-cosmos/gerrc"
	"golang.org/x/sync/errgroup"

	"github.com/dymensionxyz/dymint/da/registry"
	"github.com/dymensionxyz/dymint/indexers/txindex"
	"github.com/dymensionxyz/dymint/store"
	uerrors "github.com/dymensionxyz/dymint/utils/errors"
	"github.com/dymensionxyz/dymint/version"

	"github.com/libp2p/go-libp2p/core/crypto"

	tmcrypto "github.com/tendermint/tendermint/crypto"
	"github.com/tendermint/tendermint/libs/log"
	"github.com/tendermint/tendermint/libs/pubsub"
	"github.com/tendermint/tendermint/proxy"
	tmtypes "github.com/tendermint/tendermint/types"

	"github.com/dymensionxyz/dymint/config"
	"github.com/dymensionxyz/dymint/da"
	"github.com/dymensionxyz/dymint/mempool"
	"github.com/dymensionxyz/dymint/p2p"
	"github.com/dymensionxyz/dymint/settlement"
	"github.com/dymensionxyz/dymint/types"

	uchannel "github.com/dymensionxyz/dymint/utils/channel"
)

const (
	// RunModeProposer represents a node running as a proposer
	RunModeProposer uint = iota
	// RunModeFullNode represents a node running as a full node
	RunModeFullNode
)

// Manager is responsible for aggregating transactions into blocks.
type Manager struct {
	logger types.Logger

	// Configuration
	Conf            config.BlockManagerConfig
	Genesis         *tmtypes.GenesisDoc
	GenesisChecksum string
	LocalKey        crypto.PrivKey

	RootDir  string
	// Store and execution
	Store      store.Store
	State      *types.State
	Executor   ExecutorI
	Sequencers *types.SequencerSet // Sequencers is the set of sequencers that are currently active on the rollapp

	// Clients and servers
	Pubsub    *pubsub.Server
	P2PClient *p2p.Client
	DAClient  da.DataAvailabilityLayerClient
	SLClient  settlement.ClientI

	// RunMode represents the mode of the node. Set during initialization and shouldn't change after that.
	RunMode uint

	/*
		Sequencer and full-node
	*/
	// The last height which was submitted to settlement, that we know of. When we produce new batches, we will
	// start at this height + 1.
	// It is ALSO used by the producer, because the producer needs to check if it can prune blocks and it won't
	// prune anything that might be submitted in the future. Therefore, it must be atomic.
	LastSettlementHeight atomic.Uint64

	// channel used to send the retain height to the pruning background loop
	pruningC chan int64

	// indexer
	indexerService *txindex.IndexerService

	// used to fetch blocks from DA. Sequencer will only fetch batches in case it requires to re-sync (in case of rollback). Full-node will fetch batches for syncing and validation.
	Retriever da.BatchRetriever

	/*
		Full-node only
	*/
	// Protect against processing two blocks at once when there are two routines handling incoming gossiped blocks,
	// and incoming DA blocks, respectively.
	retrieverMu sync.Mutex

	// Cached blocks and commits, coming from P2P, for applying at future heights. The blocks may not be valid, because
	// we can only do full validation in sequential order.
	blockCache *Cache

	// TargetHeight holds the value of the current highest block seen from either p2p (probably higher) or the DA
	TargetHeight atomic.Uint64

	// Fraud handler
	FraudHandler FraudHandler

	// channel used to signal the syncing loop when there is a new state update available
	settlementSyncingC chan struct{}

	// channel used to signal the validation loop when there is a new state update available
	settlementValidationC chan struct{}

	// notifies when the node has completed syncing
	syncedFromSettlement *uchannel.Nudger

	// validates all non-finalized state updates from settlement, checking there is consistency between DA and P2P blocks, and the information in the state update.
	SettlementValidator *SettlementValidator
}

// NewManager creates new block Manager.
func NewManager(
	localKey crypto.PrivKey,
	conf config.NodeConfig,
	genesis *tmtypes.GenesisDoc,
	genesisChecksum string,
	store store.Store,
	mempool mempool.Mempool,
	proxyApp proxy.AppConns,
	settlementClient settlement.ClientI,
	eventBus *tmtypes.EventBus,
	pubsub *pubsub.Server,
	p2pClient *p2p.Client,
	dalcKV *store.PrefixKV,
	indexerService *txindex.IndexerService,
	logger log.Logger,
) (*Manager, error) {
	localAddress, err := types.GetAddress(localKey)
	if err != nil {
		return nil, err
	}
	exec, err := NewExecutor(
		localAddress,
		genesis.ChainID,
		mempool,
		proxyApp,
		eventBus,
		NewConsensusMsgQueue(), // TODO properly specify ConsensusMsgStream: https://github.com/dymensionxyz/dymint/issues/1125
		logger,
	)
	if err != nil {
		return nil, fmt.Errorf("create block executor: %w", err)
	}

	m := &Manager{
		Pubsub:          pubsub,
		P2PClient:       p2pClient,
		LocalKey:        localKey,
		Conf:            conf.BlockManagerConfig,
		Genesis:         genesis,
		GenesisChecksum: genesisChecksum,
		Store:           store,
		Executor:        exec,
		Sequencers:      types.NewSequencerSet(),
		SLClient:        settlementClient,
		indexerService:  indexerService,
		logger:          logger.With("module", "block_manager"),
		RootDir:        conf.RootDir,
		blockCache: &Cache{
			cache: make(map[uint64]types.CachedBlock),
		},
		pruningC:              make(chan int64, 10),   // use of buffered channel to avoid blocking applyBlock thread. In case channel is full, pruning will be skipped, but the retain height can be pruned in the next iteration.
		settlementSyncingC:    make(chan struct{}, 1), // use of buffered channel to avoid blocking. In case channel is full, its skipped because there is an ongoing syncing process, but syncing height is updated, which means the ongoing syncing will sync to the new height.
		settlementValidationC: make(chan struct{}, 1), // use of buffered channel to avoid blocking. In case channel is full, its skipped because there is an ongoing validation process, but validation height is updated, which means the ongoing validation will validate to the new height.
		syncedFromSettlement:  uchannel.NewNudger(),   // used by the sequencer to wait  till the node completes the syncing from settlement.
	}
	m.setFraudHandler(NewFreezeHandler(m))

	err = m.LoadStateOnInit(store, genesis, logger)
	if err != nil {
		return nil, fmt.Errorf("get initial state: %w", err)
	}

	err = m.setDA(conf.DAConfig, dalcKV, logger)
	if err != nil {
		return nil, err
	}

	// validate configuration params and rollapp consensus params are in line
	err = m.ValidateConfigWithRollappParams()
	if err != nil {
		return nil, err
	}

	m.SettlementValidator = NewSettlementValidator(m.logger, m)

	return m, nil
}

// Start starts the block manager.
func (m *Manager) Start(ctx context.Context) error {
	// Check if InitChain flow is needed
	if m.State.IsGenesis() {
		m.logger.Info("Running InitChain")

		err := m.RunInitChain(ctx)
		if err != nil {
			return err
		}
	}

	// Check if a proposer on the rollapp is set. In case no proposer is set on the Rollapp, fallback to the hub proposer (If such exists).
	// No proposer on the rollapp means that at some point there was no available proposer.
	// In case there is also no proposer on the hub to our current height, it means that the chain is halted.
	if m.State.GetProposer() == nil {
		m.logger.Info("No proposer on the rollapp, fallback to the hub proposer, if available")
		SLProposer, err := m.SLClient.GetProposerAtHeight(int64(m.State.Height()))
		if err != nil {
			return fmt.Errorf("get proposer at height: %w", err)
		}
		m.State.SetProposer(SLProposer)
	}

	// checks if the the current node is the proposer either on rollapp or on the hub.
	// In case of sequencer rotation, there's a phase where proposer rotated on Rollapp but hasn't yet rotated on hub.
	// for this case, 2 nodes will get `true` for `AmIProposer` so the l2 proposer can produce blocks and the hub proposer can submit his last batch.
	// The hub proposer, after sending the last state update, will panic and restart as full node.
<<<<<<< HEAD
	amIProposer := m.AmIProposerOnSL() || m.AmIProposerOnRollapp()

	if m.forkNeeded() {
		instruction, err := types.LoadInstructionFromDisk(m.RootDir)
		if err != nil {
			return fmt.Errorf("load instruction from disk: %w", err)
		}

		if amIProposer {
			m.handleSequencerForkTransition(instruction)
		} else { // full node
			// m.handleFullNodeForkTransition(instruction)
			// Nothing?
		}
	}

	m.logger.Info("starting block manager", "mode", map[bool]string{true: "proposer", false: "full node"}[amIProposer])
=======
	amIProposerOnSL, err := m.AmIProposerOnSL()
	if err != nil {
		return fmt.Errorf("am i proposer on SL: %w", err)
	}
	amIProposer := amIProposerOnSL || m.AmIProposerOnRollapp()
>>>>>>> 4862dbb3

	// update local state from latest state in settlement
	err = m.updateFromLastSettlementState()
	if err != nil {
		return fmt.Errorf("sync block manager from settlement: %w", err)
	}

	// send signal to syncing loop with last settlement state update
	m.triggerSettlementSyncing()
	// send signal to validation loop with last settlement state update
	m.triggerSettlementValidation()

	eg, ctx := errgroup.WithContext(ctx)

	// Start the pruning loop in the background
	uerrors.ErrGroupGoLog(eg, m.logger, func() error {
		return m.PruningLoop(ctx)
	})

	// Start the settlement sync loop in the background
	uerrors.ErrGroupGoLog(eg, m.logger, func() error {
		return m.SettlementSyncLoop(ctx)
	})

	// Monitor sequencer set updates
	uerrors.ErrGroupGoLog(eg, m.logger, func() error {
		return m.MonitorSequencerSetUpdates(ctx)
	})

	// run based on the node role
	if !amIProposer {
		return m.runAsFullNode(ctx, eg)
	}

	return m.runAsProposer(ctx, eg)
}

func (m *Manager) NextHeightToSubmit() uint64 {
	return m.LastSettlementHeight.Load() + 1
}

// updateFromLastSettlementState retrieves last sequencers and state update from the Hub and updates local state with it
func (m *Manager) updateFromLastSettlementState() error {
	// Update sequencers list from SL
	err := m.UpdateSequencerSetFromSL()
	if err != nil {
		// this error is not critical
		m.logger.Error("Cannot fetch sequencer set from the Hub", "error", err)
	}

	// update latest height from SL
	latestHeight, err := m.SLClient.GetLatestHeight()
	if errors.Is(err, gerrc.ErrNotFound) {
		// The SL hasn't got any batches for this chain yet.
		m.logger.Info("No batches for chain found in SL.")
		m.LastSettlementHeight.Store(uint64(m.Genesis.InitialHeight - 1))
		return nil
	}

	if err != nil {
		// TODO: separate between fresh rollapp and non-registered rollapp
		return err
	}

	m.LastSettlementHeight.Store(latestHeight)

	if latestHeight >= m.State.NextHeight() {
		m.UpdateTargetHeight(latestHeight)
	}

	return nil
}

func (m *Manager) updateLastFinalizedHeightFromSettlement() error {
	// update latest finalized height from SL
	height, err := m.SLClient.GetLatestFinalizedHeight()
	if errors.Is(err, gerrc.ErrNotFound) {
		m.logger.Info("No finalized batches for chain found in SL.")
	} else if err != nil {
		return fmt.Errorf("getting finalized height. err: %w", err)
	}
	m.SettlementValidator.UpdateLastValidatedHeight(height)

	return nil
}

func (m *Manager) GetProposerPubKey() tmcrypto.PubKey {
	return m.State.GetProposerPubKey()
}

func (m *Manager) UpdateTargetHeight(h uint64) {
	for {
		currentHeight := m.TargetHeight.Load()
		if m.TargetHeight.CompareAndSwap(currentHeight, max(currentHeight, h)) {
			break
		}
	}
}

// ValidateConfigWithRollappParams checks the configuration params are consistent with the params in the dymint state (e.g. DA and version)
func (m *Manager) ValidateConfigWithRollappParams() error {
	drsVersion, err := strconv.ParseUint(version.DrsVersion, 10, 32)
	if err != nil {
		return fmt.Errorf("unable to parse drs version")
	}
	if uint32(drsVersion) != m.State.RollappParams.DrsVersion {
		return fmt.Errorf("DRS version mismatch. rollapp param: %d binary used:%d", m.State.RollappParams.DrsVersion, drsVersion)
	}

	if da.Client(m.State.RollappParams.Da) != m.DAClient.GetClientType() {
		return fmt.Errorf("da client mismatch. rollapp param: %s da configured: %s", m.State.RollappParams.Da, m.DAClient.GetClientType())
	}

	if m.Conf.BatchSubmitBytes > uint64(m.DAClient.GetMaxBlobSizeBytes()) {
		return fmt.Errorf("batch size above limit: batch size: %d limit: %d: DA %s", m.Conf.BatchSubmitBytes, m.DAClient.GetMaxBlobSizeBytes(), m.DAClient.GetClientType())
	}

	return nil
}

// setDA initializes DA client in blockmanager according to DA type set in genesis or stored in state
func (m *Manager) setDA(daconfig string, dalcKV store.KV, logger log.Logger) error {
	daLayer := m.State.RollappParams.Da
	dalc := registry.GetClient(daLayer)
	if dalc == nil {
		return fmt.Errorf("get data availability client named '%s'", daLayer)
	}

	err := dalc.Init([]byte(daconfig), m.Pubsub, dalcKV, logger.With("module", string(dalc.GetClientType())))
	if err != nil {
		return fmt.Errorf("data availability layer client initialization:  %w", err)
	}
	m.DAClient = dalc
	retriever, ok := dalc.(da.BatchRetriever)
	if !ok {
		return fmt.Errorf("data availability layer client is not of type BatchRetriever")
	}
	m.Retriever = retriever
	return nil
}

// setFraudHandler sets the fraud handler for the block manager.
func (m *Manager) setFraudHandler(handler *FreezeHandler) {
	m.FraudHandler = handler
}<|MERGE_RESOLUTION|>--- conflicted
+++ resolved
@@ -223,8 +223,11 @@
 	// In case of sequencer rotation, there's a phase where proposer rotated on Rollapp but hasn't yet rotated on hub.
 	// for this case, 2 nodes will get `true` for `AmIProposer` so the l2 proposer can produce blocks and the hub proposer can submit his last batch.
 	// The hub proposer, after sending the last state update, will panic and restart as full node.
-<<<<<<< HEAD
-	amIProposer := m.AmIProposerOnSL() || m.AmIProposerOnRollapp()
+	amIProposerOnSL, err := m.AmIProposerOnSL()
+	if err != nil {
+		return fmt.Errorf("am i proposer on SL: %w", err)
+	}
+	amIProposer := amIProposerOnSL || m.AmIProposerOnRollapp()
 
 	if m.forkNeeded() {
 		instruction, err := types.LoadInstructionFromDisk(m.RootDir)
@@ -241,13 +244,6 @@
 	}
 
 	m.logger.Info("starting block manager", "mode", map[bool]string{true: "proposer", false: "full node"}[amIProposer])
-=======
-	amIProposerOnSL, err := m.AmIProposerOnSL()
-	if err != nil {
-		return fmt.Errorf("am i proposer on SL: %w", err)
-	}
-	amIProposer := amIProposerOnSL || m.AmIProposerOnRollapp()
->>>>>>> 4862dbb3
 
 	// update local state from latest state in settlement
 	err = m.updateFromLastSettlementState()
