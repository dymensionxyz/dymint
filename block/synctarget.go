--- conflicted
+++ resolved
@@ -9,16 +9,9 @@
 	"github.com/dymensionxyz/dymint/settlement"
 )
 
-<<<<<<< HEAD
 // SyncToTargetHeightLoop gets real time updates about settlement batch submissions and sends the latest height downstream
 // to be retrieved by another process.
 func (m *Manager) SyncToTargetHeightLoop(ctx context.Context) {
-=======
-// SyncTargetLoop is responsible for getting real time updates about settlement batch submissions.
-// For non sequencer: updating the sync target which will be used by retrieveLoop to sync until this target.
-// It publishes new sync height targets which will then be synced by another process.
-func (m *Manager) SyncTargetLoop(ctx context.Context) {
->>>>>>> bd3c97d0
 	m.logger.Info("Started sync target loop")
 	subscription, err := m.Pubsub.Subscribe(ctx, "syncTargetLoop", settlement.EventQueryNewSettlementBatchAccepted)
 	if err != nil {
