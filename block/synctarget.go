--- conflicted
+++ resolved
@@ -22,13 +22,8 @@
 		case <-ctx.Done():
 			return
 		case event := <-subscription.Out():
-<<<<<<< HEAD
-			eventData := event.Data().(*settlement.EventDataNewSettlementBatchAccepted)
+			eventData := event.Data().(*settlement.EventDataNewBatchAccepted)
 			if eventData.EndHeight <= m.Store.Height() {
-=======
-			eventData := event.Data().(*settlement.EventDataNewBatchAccepted)
-			if eventData.EndHeight <= m.store.Height() {
->>>>>>> d71f4e2e
 				m.logger.Error("syncTargetLoop: event is old, skipping")
 				continue
 			}
