package block

import (
	"context"

	"code.cloudfoundry.org/go-diodes"
	"github.com/dymensionxyz/dymint/settlement"
)

// SyncTargetLoop is responsible for getting real time updates about batches submission.
// for non aggregator: updating the sync target which will be used by retrieveLoop to sync until this target.
func (m *Manager) SyncTargetLoop(ctx context.Context) {
	m.logger.Info("Started sync target loop")
	subscription, err := m.Pubsub.Subscribe(ctx, "syncTargetLoop", settlement.EventQueryNewSettlementBatchAccepted)
	if err != nil {
		m.logger.Error("subscribe to state update events", "error", err)
		panic(err)
	}

	for {
		select {
		case <-ctx.Done():
			return
		case event := <-subscription.Out():
			eventData := event.Data().(*settlement.EventDataNewBatchAccepted)

			if eventData.EndHeight <= m.Store.Height() {
<<<<<<< HEAD

				m.logger.Error("syncTargetLoop: event is old, skipping")
=======
				m.logger.Debug(
					"syncTargetLoop: received new settlement batch accepted with batch end height <= current store height, skipping.",
					"height",
					eventData.EndHeight,
					"currentHeight",
					m.Store.Height(),
				)
>>>>>>> 3aa7d80a
				continue
			}
			m.UpdateSyncParams(eventData.EndHeight)
			m.SyncTargetDiode.Set(diodes.GenericDataType(&eventData.EndHeight))
		case <-subscription.Cancelled():
			m.logger.Info("syncTargetLoop subscription canceled")
			return
		}
	}
}<|MERGE_RESOLUTION|>--- conflicted
+++ resolved
@@ -25,10 +25,6 @@
 			eventData := event.Data().(*settlement.EventDataNewBatchAccepted)
 
 			if eventData.EndHeight <= m.Store.Height() {
-<<<<<<< HEAD
-
-				m.logger.Error("syncTargetLoop: event is old, skipping")
-=======
 				m.logger.Debug(
 					"syncTargetLoop: received new settlement batch accepted with batch end height <= current store height, skipping.",
 					"height",
@@ -36,7 +32,6 @@
 					"currentHeight",
 					m.Store.Height(),
 				)
->>>>>>> 3aa7d80a
 				continue
 			}
 			m.UpdateSyncParams(eventData.EndHeight)
