package block

import (
	"context"

	"code.cloudfoundry.org/go-diodes"
	"github.com/dymensionxyz/dymint/settlement"
)

// SyncTargetLoop is responsible for getting real time updates about batches submission.
// for non aggregator: updating the sync target which will be used by retrieveLoop to sync until this target.
func (m *Manager) SyncTargetLoop(ctx context.Context) {
	m.logger.Info("Started sync target loop")
	subscription, err := m.Pubsub.Subscribe(ctx, "syncTargetLoop", settlement.EventQueryNewSettlementBatchAccepted)
	if err != nil {
		m.logger.Error("subscribe to state update events", "error", err)
		panic(err)
	}
<<<<<<< HEAD
	// First time we start we want to get the latest batch from the SL
	resultRetrieveBatch, err := m.getLatestBatchFromSL(ctx)
	if err != nil {
		m.logger.Error("sync target loop: failed to retrieve batch from SL", "err", err)
	} else {
		m.updateSyncParams(ctx, resultRetrieveBatch.EndHeight)
	}
=======

>>>>>>> 6361f974
	for {
		select {
		case <-ctx.Done():
			return
		case event := <-subscription.Out():
			eventData := event.Data().(*settlement.EventDataNewBatchAccepted)
			if eventData.EndHeight <= m.Store.Height() {
				m.logger.Error("syncTargetLoop: event is old, skipping")
				continue
			}
			m.UpdateSyncParams(eventData.EndHeight)
			m.SyncTargetDiode.Set(diodes.GenericDataType(&eventData.EndHeight))
		case <-subscription.Cancelled():
			m.logger.Info("syncTargetLoop subscription canceled")
			return
		}
	}
}<|MERGE_RESOLUTION|>--- conflicted
+++ resolved
@@ -16,17 +16,7 @@
 		m.logger.Error("subscribe to state update events", "error", err)
 		panic(err)
 	}
-<<<<<<< HEAD
-	// First time we start we want to get the latest batch from the SL
-	resultRetrieveBatch, err := m.getLatestBatchFromSL(ctx)
-	if err != nil {
-		m.logger.Error("sync target loop: failed to retrieve batch from SL", "err", err)
-	} else {
-		m.updateSyncParams(ctx, resultRetrieveBatch.EndHeight)
-	}
-=======
 
->>>>>>> 6361f974
 	for {
 		select {
 		case <-ctx.Done():
