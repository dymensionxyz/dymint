package block

import (
	"context"
	"fmt"

	errorsmod "cosmossdk.io/errors"

	"github.com/dymensionxyz/dymint/p2p"
	"github.com/dymensionxyz/dymint/types"
	tmtypes "github.com/tendermint/tendermint/types"
)

// applyBlock applies the block to the store and the abci app.
// Contract: block and commit must be validated before calling this function!
// steps: save block -> execute block with app -> update state -> commit block to app -> update store height and state hash.
// As the entire process can't be atomic we need to make sure the following condition apply before
// - block height is the expected block height on the store (height + 1).
// - block height is the expected block height on the app (last block height + 1).
<<<<<<< HEAD
func (m *Manager) applyBlock(ctx context.Context, block *types.Block, commit *types.Commit, blockMetaData blockMetaData) error {
	// TODO (#330): allow genesis block with height > 0 to be applied.
	// TODO: add switch case to have defined behavior for each case.
	//validate block height
	if block.Header.Height != m.Store.NextHeight() {
		m.logger.Error("Block not applied. wrong height", "block height", block.Header.Height, "expected height", m.Store.NextHeight())
=======
func (m *Manager) applyBlock(block *types.Block, commit *types.Commit, blockMetaData blockMetaData) error {
	// TODO (#330): allow genesis block with height > 0 to be applied.
	// TODO: add switch case to have defined behavior for each case.
	// validate block height
	if block.Header.Height != m.store.NextHeight() {
>>>>>>> d71f4e2e
		return types.ErrInvalidBlockHeight
	}

	m.logger.Debug("Applying block", "height", block.Header.Height, "source", blockMetaData.source)

<<<<<<< HEAD
	// Check if alignment is needed due to incosistencies between the store and the app.
	// In the happy path we expect block height - 1 == abci app last block height.
	isAlignRequired, err := m.alignStoreWithAppIfNeeded(block)
=======
	// Check if the app's last block height is the same as the currently produced block height
	isBlockAlreadyApplied, err := m.isHeightAlreadyApplied(block.Header.Height)
>>>>>>> d71f4e2e
	if err != nil {
		return fmt.Errorf("check if block is already applied: %w", err)
	}
	// In case the following true, it means we crashed after the commit and before updating the store height.
	// In that case we'll want to align the store with the app state and continue to the next block.
<<<<<<< HEAD
	if isAlignRequired {
=======
	if isBlockAlreadyApplied {
		err := m.UpdateStateFromApp()
		if err != nil {
			return fmt.Errorf("update state from app: %w", err)
		}
>>>>>>> d71f4e2e
		m.logger.Debug("Aligned with app state required. Skipping to next block", "height", block.Header.Height)
		return nil
	}
	// Start applying the block assuming no inconsistency was found.
	_, err = m.Store.SaveBlock(block, commit, nil)
	if err != nil {
		return fmt.Errorf("save block: %w", err)
	}

	responses, err := m.executor.ExecuteBlock(m.lastState, block)
	if err != nil {
		return fmt.Errorf("execute block: %w", err)
	}

	newState, err := m.Executor.UpdateStateFromResponses(responses, m.LastState, block)
	if err != nil {
		return fmt.Errorf("update state from responses: %w", err)
	}

	batch := m.Store.NewBatch()

	batch, err = m.Store.SaveBlockResponses(block.Header.Height, responses, batch)
	if err != nil {
		batch.Discard()
		return fmt.Errorf("save block responses: %w", err)
	}

	m.LastState = newState
	batch, err = m.Store.UpdateState(m.LastState, batch)
	if err != nil {
		batch.Discard()
		return fmt.Errorf("update state: %w", err)
	}
	batch, err = m.Store.SaveValidators(block.Header.Height, m.LastState.Validators, batch)
	if err != nil {
		batch.Discard()
		return fmt.Errorf("save validators: %w", err)
	}

	err = batch.Commit()
	if err != nil {
		return fmt.Errorf("commit batch to disk: %w", err)
	}

	// Commit block to app
<<<<<<< HEAD
	retainHeight, err := m.Executor.Commit(ctx, &newState, block, responses)
=======
	retainHeight, err := m.executor.Commit(&newState, block, responses)
>>>>>>> d71f4e2e
	if err != nil {
		return fmt.Errorf("commit block: %w", err)
	}

	// Prune old heights, if requested by ABCI app.
	if retainHeight > 0 {
		pruned, err := m.pruneBlocks(retainHeight)
		if err != nil {
			m.logger.Error("prune blocks", "retain_height", retainHeight, "err", err)
		} else {
			m.logger.Debug("pruned blocks", "pruned", pruned, "retain_height", retainHeight)
		}
	}

	// Update the state with the new app hash, last validators and store height from the commit.
	// Every one of those, if happens before commit, prevents us from re-executing the block in case failed during commit.
	newState.LastValidators = m.LastState.Validators.Copy()
	newState.LastStoreHeight = block.Header.Height
	newState.BaseHeight = m.Store.Base()

	_, err = m.Store.UpdateState(newState, nil)
	if err != nil {
		return fmt.Errorf("final update state: %w", err)
	}
	m.LastState = newState

<<<<<<< HEAD
	m.Store.SetHeight(block.Header.Height)
=======
	if ok := m.store.SetHeight(block.Header.Height); !ok {
		return fmt.Errorf("store set height: %d", block.Header.Height)
	}
>>>>>>> d71f4e2e

	return nil
}

func (m *Manager) attemptApplyCachedBlocks() error {
	m.applyCachedBlockMutex.Lock()
	defer m.applyCachedBlockMutex.Unlock()

<<<<<<< HEAD
	expectedHeight := m.Store.NextHeight()

	prevCachedBlock, blockExists := m.prevBlock[expectedHeight]
	prevCachedCommit, commitExists := m.prevCommit[expectedHeight]

	for blockExists && commitExists {
		m.logger.Debug("Applying cached block", "height", expectedHeight)
		err := m.applyBlock(ctx, prevCachedBlock, prevCachedCommit, blockMetaData{source: gossipedBlock})
=======
	for {
		expectedHeight := m.store.NextHeight()

		prevCachedBlock, blockExists := m.prevBlock[expectedHeight]
		prevCachedCommit, commitExists := m.prevCommit[expectedHeight]

		if !blockExists || !commitExists {
			break
		}

		// Note: cached <block,commit> pairs have passed basic validation, so no need to validate again
		err := m.applyBlock(prevCachedBlock, prevCachedCommit, blockMetaData{source: gossipedBlock})
>>>>>>> d71f4e2e
		if err != nil {
			return fmt.Errorf("apply cached block: expected height: %d: %w", expectedHeight, err)
		}
<<<<<<< HEAD

		expectedHeight := m.Store.NextHeight()

		prevCachedBlock, blockExists = m.prevBlock[expectedHeight]
		prevCachedCommit, commitExists = m.prevCommit[expectedHeight]
=======
		m.logger.Debug("applied cached block", "height", expectedHeight)
>>>>>>> d71f4e2e
	}

	for k := range m.prevBlock {
		if k <= m.Store.Height() {
			delete(m.prevBlock, k)
			delete(m.prevCommit, k)
		}
	}
	return nil
}

<<<<<<< HEAD
// alignStoreWithAppIfNeeded is responsible for aligning the state of the store and the abci app if necessary.
func (m *Manager) alignStoreWithAppIfNeeded(block *types.Block) (bool, error) {
	isRequired := false
	// Validate incosistency in height wasn't caused by a crash and if so handle it.
	proxyAppInfo, err := m.Executor.GetAppInfo()
	if err != nil {
		return false, errors.Wrap(err, "failed to get app info")
	}

	// no alignment is required if the last block height is less than the current block height.
	// TODO: add switch case to have defined behavior for each case.
	if uint64(proxyAppInfo.LastBlockHeight) != block.Header.Height {
		return false, nil
=======
// isHeightAlreadyApplied checks if the block height is already applied to the app.
func (m *Manager) isHeightAlreadyApplied(blockHeight uint64) (bool, error) {
	proxyAppInfo, err := m.executor.GetAppInfo()
	if err != nil {
		return false, errorsmod.Wrap(err, "get app info")
	}

	isBlockAlreadyApplied := uint64(proxyAppInfo.LastBlockHeight) == blockHeight

	// TODO: add switch case to validate better the current app state

	return isBlockAlreadyApplied, nil
}

// UpdateStateFromApp is responsible for aligning the state of the store from the abci app
func (m *Manager) UpdateStateFromApp() error {
	proxyAppInfo, err := m.executor.GetAppInfo()
	if err != nil {
		return errorsmod.Wrap(err, "get app info")
>>>>>>> d71f4e2e
	}

	appHeight := uint64(proxyAppInfo.LastBlockHeight)

	// update the state with the hash, last store height and last validators.
<<<<<<< HEAD
	m.LastState.AppHash = *(*[32]byte)(proxyAppInfo.LastBlockAppHash)
	m.LastState.LastStoreHeight = block.Header.Height
	m.LastState.LastValidators = m.LastState.Validators.Copy()

	resp, err := m.Store.LoadBlockResponses(block.Header.Height)
=======
	m.lastState.AppHash = *(*[32]byte)(proxyAppInfo.LastBlockAppHash)
	m.lastState.LastStoreHeight = appHeight
	m.lastState.LastValidators = m.lastState.Validators.Copy()

	resp, err := m.store.LoadBlockResponses(appHeight)
>>>>>>> d71f4e2e
	if err != nil {
		return errorsmod.Wrap(err, "load block responses")
	}
	copy(m.LastState.LastResultsHash[:], tmtypes.NewResults(resp.DeliverTxs).Hash())

	_, err = m.Store.UpdateState(m.LastState, nil)
	if err != nil {
		return errorsmod.Wrap(err, "update state")
	}
<<<<<<< HEAD
	m.Store.SetHeight(block.Header.Height)
	return isRequired, nil
=======
	if ok := m.store.SetHeight(appHeight); !ok {
		return fmt.Errorf("store set height: %d", appHeight)
	}
	return nil
>>>>>>> d71f4e2e
}

func (m *Manager) validateBlock(block *types.Block, commit *types.Commit) error {
	// Currently we're assuming proposer is never nil as it's a pre-condition for
	// dymint to start
	proposer := m.SLClient.GetProposer()

<<<<<<< HEAD
	if err := m.Executor.Validate(m.LastState, block, commit, proposer); err != nil {
		return &tmstate.ABCIResponses{}, err
	}

	responses, err := m.Executor.Execute(ctx, m.LastState, block)
	if err != nil {
		return &tmstate.ABCIResponses{}, err
	}

	return responses, nil
=======
	return types.ValidateProposedTransition(m.lastState, block, commit, proposer)
>>>>>>> d71f4e2e
}

func (m *Manager) gossipBlock(ctx context.Context, block types.Block, commit types.Commit) error {
	gossipedBlock := p2p.GossipedBlock{Block: block, Commit: commit}
	gossipedBlockBytes, err := gossipedBlock.MarshalBinary()
	if err != nil {
		return fmt.Errorf("marshal binary: %w: %w", err, ErrNonRecoverable)
	}
	if err := m.p2pClient.GossipBlock(ctx, gossipedBlockBytes); err != nil {
		// Although this boils down to publishing on a topic, we don't want to speculate too much on what
		// could cause that to fail, so we assume recoverable.
		return fmt.Errorf("p2p gossip block: %w: %w", err, ErrRecoverable)
	}
	return nil
}<|MERGE_RESOLUTION|>--- conflicted
+++ resolved
@@ -17,47 +17,28 @@
 // As the entire process can't be atomic we need to make sure the following condition apply before
 // - block height is the expected block height on the store (height + 1).
 // - block height is the expected block height on the app (last block height + 1).
-<<<<<<< HEAD
-func (m *Manager) applyBlock(ctx context.Context, block *types.Block, commit *types.Commit, blockMetaData blockMetaData) error {
-	// TODO (#330): allow genesis block with height > 0 to be applied.
-	// TODO: add switch case to have defined behavior for each case.
-	//validate block height
-	if block.Header.Height != m.Store.NextHeight() {
-		m.logger.Error("Block not applied. wrong height", "block height", block.Header.Height, "expected height", m.Store.NextHeight())
-=======
 func (m *Manager) applyBlock(block *types.Block, commit *types.Commit, blockMetaData blockMetaData) error {
 	// TODO (#330): allow genesis block with height > 0 to be applied.
 	// TODO: add switch case to have defined behavior for each case.
 	// validate block height
-	if block.Header.Height != m.store.NextHeight() {
->>>>>>> d71f4e2e
+	if block.Header.Height != m.Store.NextHeight() {
 		return types.ErrInvalidBlockHeight
 	}
 
 	m.logger.Debug("Applying block", "height", block.Header.Height, "source", blockMetaData.source)
 
-<<<<<<< HEAD
-	// Check if alignment is needed due to incosistencies between the store and the app.
-	// In the happy path we expect block height - 1 == abci app last block height.
-	isAlignRequired, err := m.alignStoreWithAppIfNeeded(block)
-=======
 	// Check if the app's last block height is the same as the currently produced block height
 	isBlockAlreadyApplied, err := m.isHeightAlreadyApplied(block.Header.Height)
->>>>>>> d71f4e2e
 	if err != nil {
 		return fmt.Errorf("check if block is already applied: %w", err)
 	}
 	// In case the following true, it means we crashed after the commit and before updating the store height.
 	// In that case we'll want to align the store with the app state and continue to the next block.
-<<<<<<< HEAD
-	if isAlignRequired {
-=======
 	if isBlockAlreadyApplied {
 		err := m.UpdateStateFromApp()
 		if err != nil {
 			return fmt.Errorf("update state from app: %w", err)
 		}
->>>>>>> d71f4e2e
 		m.logger.Debug("Aligned with app state required. Skipping to next block", "height", block.Header.Height)
 		return nil
 	}
@@ -67,7 +48,7 @@
 		return fmt.Errorf("save block: %w", err)
 	}
 
-	responses, err := m.executor.ExecuteBlock(m.lastState, block)
+	responses, err := m.Executor.ExecuteBlock(m.LastState, block)
 	if err != nil {
 		return fmt.Errorf("execute block: %w", err)
 	}
@@ -103,11 +84,7 @@
 	}
 
 	// Commit block to app
-<<<<<<< HEAD
-	retainHeight, err := m.Executor.Commit(ctx, &newState, block, responses)
-=======
-	retainHeight, err := m.executor.Commit(&newState, block, responses)
->>>>>>> d71f4e2e
+	retainHeight, err := m.Executor.Commit(&newState, block, responses)
 	if err != nil {
 		return fmt.Errorf("commit block: %w", err)
 	}
@@ -134,13 +111,9 @@
 	}
 	m.LastState = newState
 
-<<<<<<< HEAD
-	m.Store.SetHeight(block.Header.Height)
-=======
-	if ok := m.store.SetHeight(block.Header.Height); !ok {
+	if ok := m.Store.SetHeight(block.Header.Height); !ok {
 		return fmt.Errorf("store set height: %d", block.Header.Height)
 	}
->>>>>>> d71f4e2e
 
 	return nil
 }
@@ -149,18 +122,8 @@
 	m.applyCachedBlockMutex.Lock()
 	defer m.applyCachedBlockMutex.Unlock()
 
-<<<<<<< HEAD
-	expectedHeight := m.Store.NextHeight()
-
-	prevCachedBlock, blockExists := m.prevBlock[expectedHeight]
-	prevCachedCommit, commitExists := m.prevCommit[expectedHeight]
-
-	for blockExists && commitExists {
-		m.logger.Debug("Applying cached block", "height", expectedHeight)
-		err := m.applyBlock(ctx, prevCachedBlock, prevCachedCommit, blockMetaData{source: gossipedBlock})
-=======
 	for {
-		expectedHeight := m.store.NextHeight()
+		expectedHeight := m.Store.NextHeight()
 
 		prevCachedBlock, blockExists := m.prevBlock[expectedHeight]
 		prevCachedCommit, commitExists := m.prevCommit[expectedHeight]
@@ -171,19 +134,10 @@
 
 		// Note: cached <block,commit> pairs have passed basic validation, so no need to validate again
 		err := m.applyBlock(prevCachedBlock, prevCachedCommit, blockMetaData{source: gossipedBlock})
->>>>>>> d71f4e2e
 		if err != nil {
 			return fmt.Errorf("apply cached block: expected height: %d: %w", expectedHeight, err)
 		}
-<<<<<<< HEAD
-
-		expectedHeight := m.Store.NextHeight()
-
-		prevCachedBlock, blockExists = m.prevBlock[expectedHeight]
-		prevCachedCommit, commitExists = m.prevCommit[expectedHeight]
-=======
 		m.logger.Debug("applied cached block", "height", expectedHeight)
->>>>>>> d71f4e2e
 	}
 
 	for k := range m.prevBlock {
@@ -195,24 +149,9 @@
 	return nil
 }
 
-<<<<<<< HEAD
-// alignStoreWithAppIfNeeded is responsible for aligning the state of the store and the abci app if necessary.
-func (m *Manager) alignStoreWithAppIfNeeded(block *types.Block) (bool, error) {
-	isRequired := false
-	// Validate incosistency in height wasn't caused by a crash and if so handle it.
-	proxyAppInfo, err := m.Executor.GetAppInfo()
-	if err != nil {
-		return false, errors.Wrap(err, "failed to get app info")
-	}
-
-	// no alignment is required if the last block height is less than the current block height.
-	// TODO: add switch case to have defined behavior for each case.
-	if uint64(proxyAppInfo.LastBlockHeight) != block.Header.Height {
-		return false, nil
-=======
 // isHeightAlreadyApplied checks if the block height is already applied to the app.
 func (m *Manager) isHeightAlreadyApplied(blockHeight uint64) (bool, error) {
-	proxyAppInfo, err := m.executor.GetAppInfo()
+	proxyAppInfo, err := m.Executor.GetAppInfo()
 	if err != nil {
 		return false, errorsmod.Wrap(err, "get app info")
 	}
@@ -226,28 +165,19 @@
 
 // UpdateStateFromApp is responsible for aligning the state of the store from the abci app
 func (m *Manager) UpdateStateFromApp() error {
-	proxyAppInfo, err := m.executor.GetAppInfo()
+	proxyAppInfo, err := m.Executor.GetAppInfo()
 	if err != nil {
 		return errorsmod.Wrap(err, "get app info")
->>>>>>> d71f4e2e
 	}
 
 	appHeight := uint64(proxyAppInfo.LastBlockHeight)
 
 	// update the state with the hash, last store height and last validators.
-<<<<<<< HEAD
 	m.LastState.AppHash = *(*[32]byte)(proxyAppInfo.LastBlockAppHash)
-	m.LastState.LastStoreHeight = block.Header.Height
+	m.LastState.LastStoreHeight = appHeight
 	m.LastState.LastValidators = m.LastState.Validators.Copy()
 
-	resp, err := m.Store.LoadBlockResponses(block.Header.Height)
-=======
-	m.lastState.AppHash = *(*[32]byte)(proxyAppInfo.LastBlockAppHash)
-	m.lastState.LastStoreHeight = appHeight
-	m.lastState.LastValidators = m.lastState.Validators.Copy()
-
-	resp, err := m.store.LoadBlockResponses(appHeight)
->>>>>>> d71f4e2e
+	resp, err := m.Store.LoadBlockResponses(appHeight)
 	if err != nil {
 		return errorsmod.Wrap(err, "load block responses")
 	}
@@ -257,15 +187,10 @@
 	if err != nil {
 		return errorsmod.Wrap(err, "update state")
 	}
-<<<<<<< HEAD
-	m.Store.SetHeight(block.Header.Height)
-	return isRequired, nil
-=======
-	if ok := m.store.SetHeight(appHeight); !ok {
+	if ok := m.Store.SetHeight(appHeight); !ok {
 		return fmt.Errorf("store set height: %d", appHeight)
 	}
 	return nil
->>>>>>> d71f4e2e
 }
 
 func (m *Manager) validateBlock(block *types.Block, commit *types.Commit) error {
@@ -273,20 +198,7 @@
 	// dymint to start
 	proposer := m.SLClient.GetProposer()
 
-<<<<<<< HEAD
-	if err := m.Executor.Validate(m.LastState, block, commit, proposer); err != nil {
-		return &tmstate.ABCIResponses{}, err
-	}
-
-	responses, err := m.Executor.Execute(ctx, m.LastState, block)
-	if err != nil {
-		return &tmstate.ABCIResponses{}, err
-	}
-
-	return responses, nil
-=======
-	return types.ValidateProposedTransition(m.lastState, block, commit, proposer)
->>>>>>> d71f4e2e
+	return types.ValidateProposedTransition(m.LastState, block, commit, proposer)
 }
 
 func (m *Manager) gossipBlock(ctx context.Context, block types.Block, commit types.Commit) error {
