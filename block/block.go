package block

import (
	"fmt"

	errorsmod "cosmossdk.io/errors"

	"github.com/dymensionxyz/dymint/types"
)

// applyBlock applies the block to the store and the abci app.
// Contract: block and commit must be validated before calling this function!
// steps: save block -> execute block with app -> update state -> commit block to app -> update state's height and commit result.
// As the entire process can't be atomic we need to make sure the following condition apply before
// - block height is the expected block height on the store (height + 1).
// - block height is the expected block height on the app (last block height + 1).
func (m *Manager) applyBlock(block *types.Block, commit *types.Commit, blockMetaData types.BlockMetaData) error {
	var retainHeight int64

	// TODO: add switch case to have defined behavior for each case.
	// validate block height
	if block.Header.Height != m.State.NextHeight() {
		return types.ErrInvalidBlockHeight
	}

	types.SetLastAppliedBlockSource(blockMetaData.Source.String())

	m.logger.Debug("Applying block", "height", block.Header.Height, "source", blockMetaData.Source.String())

	// Check if the app's last block height is the same as the currently produced block height
	isBlockAlreadyApplied, err := m.isHeightAlreadyApplied(block.Header.Height)
	if err != nil {
		return fmt.Errorf("check if block is already applied: %w", err)
	}
	// In case the following true, it means we crashed after the commit and before updating the store height.
	// In that case we'll want to align the store with the app state and continue to the next block.
	if isBlockAlreadyApplied {
		// In this case, where the app was committed, but the state wasn't updated
		// it will update the state from appInfo, saved responses and validators.
		err := m.UpdateStateFromApp()
		if err != nil {
			return fmt.Errorf("update state from app: %w", err)
		}
		m.logger.Info("updated state from app commit", "height", block.Header.Height)
	} else {
		var appHash []byte
		// Start applying the block assuming no inconsistency was found.
		_, err = m.Store.SaveBlock(block, commit, nil)
		if err != nil {
			return fmt.Errorf("save block: %w", err)
		}

		responses, err := m.Executor.ExecuteBlock(m.State, block)
		if err != nil {
			return fmt.Errorf("execute block: %w", err)
		}

		_, err = m.Store.SaveBlockResponses(block.Header.Height, responses, nil)
		if err != nil {
			return fmt.Errorf("save block responses: %w", err)
		}

		// Commit block to app
		appHash, retainHeight, err = m.Executor.Commit(m.State, block, responses)
		if err != nil {
			return fmt.Errorf("commit block: %w", err)
		}

		// If failed here, after the app committed, but before the state is updated, we'll update the state on
		// UpdateStateFromApp using the saved responses

		// Update the state with the new app hash, and store height from the commit.
		// Every one of those, if happens before commit, prevents us from re-executing the block in case failed during commit.
		m.Executor.UpdateStateAfterCommit(m.State, responses, appHash, block.Header.Height)
	}

	// update validators to state from block
	m.Executor.UpdateProposerFromBlock(m.State, block)

	// save validators to store to be queried over RPC
	batch := m.Store.NewBatch()
	batch, err = m.Store.SaveValidators(block.Header.Height, &m.State.Sequencers, batch)
	if err != nil {
		return fmt.Errorf("save validators: %w", err)
	}

	batch, err = m.Store.SaveState(m.State, batch)
	if err != nil {
		return fmt.Errorf("update state: %w", err)
	}

	err = batch.Commit()
	if err != nil {
		return fmt.Errorf("commit state: %w", err)
	}

<<<<<<< HEAD
	types.RollappHeightGauge.Set(float64(block.Header.Height))

=======
	// If failed here, after the app committed, but before the state is updated, we'll update the state on
	// UpdateStateFromApp using the saved responses and validators.

	// Update the state with the new app hash, last validators and store height from the commit.
	// Every one of those, if happens before commit, prevents us from re-executing the block in case failed during commit.
	m.Executor.UpdateStateAfterCommit(m.State, responses, appHash, block.Header.Height, validators)
	_, err = m.Store.SaveState(m.State, nil)
	if err != nil {
		return fmt.Errorf("update state: %w", err)
	}
>>>>>>> 01fc2d5d
	// Prune old heights, if requested by ABCI app.
	if 0 < retainHeight {
		err = m.PruneBlocks(uint64(retainHeight))
		if err != nil {
			m.logger.Error("prune blocks", "retain_height", retainHeight, "err", err)
		}
	}
	return nil
}

// isHeightAlreadyApplied checks if the block height is already applied to the app.
func (m *Manager) isHeightAlreadyApplied(blockHeight uint64) (bool, error) {
	proxyAppInfo, err := m.Executor.GetAppInfo()
	if err != nil {
		return false, errorsmod.Wrap(err, "get app info")
	}

	isBlockAlreadyApplied := uint64(proxyAppInfo.LastBlockHeight) == blockHeight

	// TODO: add switch case to validate better the current app state

	return isBlockAlreadyApplied, nil
}

func (m *Manager) attemptApplyCachedBlocks() error {
	m.retrieverMu.Lock()
	defer m.retrieverMu.Unlock()

	for {
		expectedHeight := m.State.NextHeight()

		cachedBlock, blockExists := m.blockCache.Get(expectedHeight)
		if !blockExists {
			break
		}
<<<<<<< HEAD
		if err := m.validateBlockBeforeApply(cachedBlock.Block, cachedBlock.Commit); err != nil {
			m.blockCache.DeleteBlockFromCache(cachedBlock.Block.Header.Height)
=======
		if err := m.validateBlock(cachedBlock.Block, cachedBlock.Commit); err != nil {
			m.blockCache.Delete(cachedBlock.Block.Header.Height)
>>>>>>> 01fc2d5d
			// TODO: can we take an action here such as dropping the peer / reducing their reputation?
			return fmt.Errorf("block not valid at height %d, dropping it: err:%w", cachedBlock.Block.Header.Height, err)
		}

		err := m.applyBlock(cachedBlock.Block, cachedBlock.Commit, types.BlockMetaData{Source: cachedBlock.Source})
		if err != nil {
			return fmt.Errorf("apply cached block: expected height: %d: %w", expectedHeight, err)
		}
		m.logger.Info("Block applied", "height", expectedHeight)

		m.blockCache.Delete(cachedBlock.Block.Header.Height)
	}

	return nil
}

// This function validates the block and commit against the state before applying it.
func (m *Manager) validateBlockBeforeApply(block *types.Block, commit *types.Commit) error {
	if err := block.ValidateWithState(m.State); err != nil {
		return fmt.Errorf("block: %w", err)
	}

	if err := commit.ValidateWithHeader(m.GetProposerPubKey(), &block.Header); err != nil {
		return fmt.Errorf("commit: %w", err)
	}
	return nil
}<|MERGE_RESOLUTION|>--- conflicted
+++ resolved
@@ -94,21 +94,8 @@
 		return fmt.Errorf("commit state: %w", err)
 	}
 
-<<<<<<< HEAD
 	types.RollappHeightGauge.Set(float64(block.Header.Height))
 
-=======
-	// If failed here, after the app committed, but before the state is updated, we'll update the state on
-	// UpdateStateFromApp using the saved responses and validators.
-
-	// Update the state with the new app hash, last validators and store height from the commit.
-	// Every one of those, if happens before commit, prevents us from re-executing the block in case failed during commit.
-	m.Executor.UpdateStateAfterCommit(m.State, responses, appHash, block.Header.Height, validators)
-	_, err = m.Store.SaveState(m.State, nil)
-	if err != nil {
-		return fmt.Errorf("update state: %w", err)
-	}
->>>>>>> 01fc2d5d
 	// Prune old heights, if requested by ABCI app.
 	if 0 < retainHeight {
 		err = m.PruneBlocks(uint64(retainHeight))
@@ -144,13 +131,8 @@
 		if !blockExists {
 			break
 		}
-<<<<<<< HEAD
 		if err := m.validateBlockBeforeApply(cachedBlock.Block, cachedBlock.Commit); err != nil {
-			m.blockCache.DeleteBlockFromCache(cachedBlock.Block.Header.Height)
-=======
-		if err := m.validateBlock(cachedBlock.Block, cachedBlock.Commit); err != nil {
 			m.blockCache.Delete(cachedBlock.Block.Header.Height)
->>>>>>> 01fc2d5d
 			// TODO: can we take an action here such as dropping the peer / reducing their reputation?
 			return fmt.Errorf("block not valid at height %d, dropping it: err:%w", cachedBlock.Block.Header.Height, err)
 		}
