--- conflicted
+++ resolved
@@ -116,45 +116,10 @@
 	}
 	m.lastState = newState
 
-<<<<<<< HEAD
-	m.store.SetHeight(block.Header.Height)
-=======
 	if ok := m.store.SetHeight(block.Header.Height); !ok {
 		return fmt.Errorf("store set height: %d", block.Header.Height)
 	}
 
-	return nil
-}
-
-func (m *Manager) attemptApplyCachedBlocks(ctx context.Context) error {
-	m.applyCachedBlockMutex.Lock()
-	defer m.applyCachedBlockMutex.Unlock()
-
-	for {
-		expectedHeight := m.store.NextHeight()
-
-		prevCachedBlock, blockExists := m.prevBlock[expectedHeight]
-		prevCachedCommit, commitExists := m.prevCommit[expectedHeight]
-
-		if !blockExists || !commitExists {
-			break
-		}
-
-		m.logger.Debug("Applying cached block", "height", expectedHeight)
-		err := m.applyBlock(ctx, prevCachedBlock, prevCachedCommit, blockMetaData{source: gossipedBlock})
-		if err != nil {
-			m.logger.Debug("apply previously cached block", "err", err)
-			return err
-		}
-	}
-
-	for k := range m.prevBlock {
-		if k <= m.store.Height() {
-			delete(m.prevBlock, k)
-			delete(m.prevCommit, k)
-		}
-	}
->>>>>>> 3bcda306
 	return nil
 }
 
