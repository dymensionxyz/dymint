package block

import (
	"context"
	"fmt"

	errorsmod "cosmossdk.io/errors"

	"github.com/dymensionxyz/dymint/p2p"
	"github.com/dymensionxyz/dymint/types"
	tmtypes "github.com/tendermint/tendermint/types"
)

// applyBlock applies the block to the store and the abci app.
// Contract: block and commit must be validated before calling this function!
// steps: save block -> execute block with app -> update state -> commit block to app -> update store height and state hash.
// As the entire process can't be atomic we need to make sure the following condition apply before
// - block height is the expected block height on the store (height + 1).
// - block height is the expected block height on the app (last block height + 1).
func (m *Manager) applyBlock(block *types.Block, commit *types.Commit, blockMetaData blockMetaData) error {
	// TODO (#330): allow genesis block with height > 0 to be applied.
	// TODO: add switch case to have defined behavior for each case.
	// validate block height
	if block.Header.Height != m.store.NextHeight() {
		return types.ErrInvalidBlockHeight
	}

	m.logger.Debug("Applying block", "height", block.Header.Height, "source", blockMetaData.source)

	// Check if the app's last block height is the same as the currently produced block height
	isBlockAlreadyApplied, err := m.isHeightAlreadyApplied(block.Header.Height)
	if err != nil {
		return fmt.Errorf("check if block is already applied: %w", err)
	}
	// In case the following true, it means we crashed after the commit and before updating the store height.
	// In that case we'll want to align the store with the app state and continue to the next block.
	if isBlockAlreadyApplied {
		err := m.UpdateStateFromApp()
		if err != nil {
			return fmt.Errorf("update state from app: %w", err)
		}
		m.logger.Debug("Aligned with app state required. Skipping to next block", "height", block.Header.Height)
		return nil
	}
	// Start applying the block assuming no inconsistency was found.
	_, err = m.store.SaveBlock(block, commit, nil)
	if err != nil {
		return fmt.Errorf("save block: %w", err)
	}

	responses, err := m.executor.ExecuteBlock(m.lastState, block)
	if err != nil {
		return fmt.Errorf("execute block: %w", err)
	}

	newState, err := m.executor.UpdateStateFromResponses(responses, m.lastState, block)
	if err != nil {
		return fmt.Errorf("update state from responses: %w", err)
	}

	batch := m.store.NewBatch()

	batch, err = m.store.SaveBlockResponses(block.Header.Height, responses, batch)
	if err != nil {
		batch.Discard()
		return fmt.Errorf("save block responses: %w", err)
	}

	m.lastState = newState
	batch, err = m.store.UpdateState(m.lastState, batch)
	if err != nil {
		batch.Discard()
		return fmt.Errorf("update state: %w", err)
	}
	batch, err = m.store.SaveValidators(block.Header.Height, m.lastState.Validators, batch)
	if err != nil {
		batch.Discard()
		return fmt.Errorf("save validators: %w", err)
	}

	err = batch.Commit()
	if err != nil {
		return fmt.Errorf("commit batch to disk: %w", err)
	}

	// Commit block to app
	retainHeight, err := m.executor.Commit(&newState, block, responses)
	if err != nil {
		return fmt.Errorf("commit block: %w", err)
	}

	// Prune old heights, if requested by ABCI app.
	if retainHeight > 0 {
		pruned, err := m.pruneBlocks(retainHeight)
		if err != nil {
			m.logger.Error("prune blocks", "retain_height", retainHeight, "err", err)
		} else {
			m.logger.Debug("pruned blocks", "pruned", pruned, "retain_height", retainHeight)
		}
	}

	// Update the state with the new app hash, last validators and store height from the commit.
	// Every one of those, if happens before commit, prevents us from re-executing the block in case failed during commit.
	newState.LastValidators = m.lastState.Validators.Copy()
	newState.LastStoreHeight = block.Header.Height
	newState.BaseHeight = m.store.Base()

	_, err = m.store.UpdateState(newState, nil)
	if err != nil {
		return fmt.Errorf("final update state: %w", err)
	}
	m.lastState = newState

	if ok := m.store.SetHeight(block.Header.Height); !ok {
		return fmt.Errorf("store set height: %d", block.Header.Height)
	}

	return nil
}

<<<<<<< HEAD
=======
func (m *Manager) attemptApplyCachedBlocks() error {
	m.applyCachedBlockMutex.Lock()
	defer m.applyCachedBlockMutex.Unlock()

	for {
		expectedHeight := m.store.NextHeight()

		prevCachedBlock, blockExists := m.prevBlock[expectedHeight]
		prevCachedCommit, commitExists := m.prevCommit[expectedHeight]

		if !blockExists || !commitExists {
			break
		}

		// Note: cached <block,commit> pairs have passed basic validation, so no need to validate again
		err := m.applyBlock(prevCachedBlock, prevCachedCommit, blockMetaData{source: gossipedBlock})
		if err != nil {
			return fmt.Errorf("apply cached block: expected height: %d: %w", expectedHeight, err)
		}
		m.logger.Debug("applied cached block", "height", expectedHeight)
	}

	for k := range m.prevBlock {
		if k <= m.store.Height() {
			delete(m.prevBlock, k)
			delete(m.prevCommit, k)
		}
	}
	return nil
}

>>>>>>> c9d6171d
// isHeightAlreadyApplied checks if the block height is already applied to the app.
func (m *Manager) isHeightAlreadyApplied(blockHeight uint64) (bool, error) {
	proxyAppInfo, err := m.executor.GetAppInfo()
	if err != nil {
		return false, errorsmod.Wrap(err, "get app info")
	}

	isBlockAlreadyApplied := uint64(proxyAppInfo.LastBlockHeight) == blockHeight

	// TODO: add switch case to validate better the current app state

	return isBlockAlreadyApplied, nil
}

// UpdateStateFromApp is responsible for aligning the state of the store from the abci app
func (m *Manager) UpdateStateFromApp() error {
	proxyAppInfo, err := m.executor.GetAppInfo()
	if err != nil {
		return errorsmod.Wrap(err, "get app info")
	}

	appHeight := uint64(proxyAppInfo.LastBlockHeight)

	// update the state with the hash, last store height and last validators.
	m.lastState.AppHash = *(*[32]byte)(proxyAppInfo.LastBlockAppHash)
	m.lastState.LastStoreHeight = appHeight
	m.lastState.LastValidators = m.lastState.Validators.Copy()

	resp, err := m.store.LoadBlockResponses(appHeight)
	if err != nil {
		return errorsmod.Wrap(err, "load block responses")
	}
	copy(m.lastState.LastResultsHash[:], tmtypes.NewResults(resp.DeliverTxs).Hash())

	_, err = m.store.UpdateState(m.lastState, nil)
	if err != nil {
		return errorsmod.Wrap(err, "update state")
	}
	if ok := m.store.SetHeight(appHeight); !ok {
		return fmt.Errorf("store set height: %d", appHeight)
	}
	return nil
}

<<<<<<< HEAD
// TODO: move to executor.go
func (m *Manager) executeBlock(ctx context.Context, block *types.Block, commit *types.Commit) (*tmstate.ABCIResponses, error) {
=======
func (m *Manager) validateBlock(block *types.Block, commit *types.Commit) error {
>>>>>>> c9d6171d
	// Currently we're assuming proposer is never nil as it's a pre-condition for
	// dymint to start
	proposer := m.settlementClient.GetProposer()

<<<<<<< HEAD
	if err := m.executor.Validate(m.lastState, block, commit, proposer.PublicKey); err != nil {
		return &tmstate.ABCIResponses{}, err
	}

	responses, err := m.executor.Execute(ctx, m.lastState, block)
	if err != nil {
		return &tmstate.ABCIResponses{}, err
	}

	return responses, nil
=======
	return types.ValidateProposedTransition(m.lastState, block, commit, proposer)
>>>>>>> c9d6171d
}

func (m *Manager) gossipBlock(ctx context.Context, block types.Block, commit types.Commit) error {
	gossipedBlock := p2p.GossipedBlock{Block: block, Commit: commit}
	gossipedBlockBytes, err := gossipedBlock.MarshalBinary()
	if err != nil {
		return fmt.Errorf("marshal binary: %w: %w", err, ErrNonRecoverable)
	}
	if err := m.p2pClient.GossipBlock(ctx, gossipedBlockBytes); err != nil {
		// Although this boils down to publishing on a topic, we don't want to speculate too much on what
		// could cause that to fail, so we assume recoverable.
		return fmt.Errorf("p2p gossip block: %w: %w", err, ErrRecoverable)
	}
	return nil
}<|MERGE_RESOLUTION|>--- conflicted
+++ resolved
@@ -118,8 +118,6 @@
 	return nil
 }
 
-<<<<<<< HEAD
-=======
 func (m *Manager) attemptApplyCachedBlocks() error {
 	m.applyCachedBlockMutex.Lock()
 	defer m.applyCachedBlockMutex.Unlock()
@@ -151,7 +149,6 @@
 	return nil
 }
 
->>>>>>> c9d6171d
 // isHeightAlreadyApplied checks if the block height is already applied to the app.
 func (m *Manager) isHeightAlreadyApplied(blockHeight uint64) (bool, error) {
 	proxyAppInfo, err := m.executor.GetAppInfo()
@@ -196,30 +193,12 @@
 	return nil
 }
 
-<<<<<<< HEAD
-// TODO: move to executor.go
-func (m *Manager) executeBlock(ctx context.Context, block *types.Block, commit *types.Commit) (*tmstate.ABCIResponses, error) {
-=======
 func (m *Manager) validateBlock(block *types.Block, commit *types.Commit) error {
->>>>>>> c9d6171d
 	// Currently we're assuming proposer is never nil as it's a pre-condition for
 	// dymint to start
 	proposer := m.settlementClient.GetProposer()
 
-<<<<<<< HEAD
-	if err := m.executor.Validate(m.lastState, block, commit, proposer.PublicKey); err != nil {
-		return &tmstate.ABCIResponses{}, err
-	}
-
-	responses, err := m.executor.Execute(ctx, m.lastState, block)
-	if err != nil {
-		return &tmstate.ABCIResponses{}, err
-	}
-
-	return responses, nil
-=======
 	return types.ValidateProposedTransition(m.lastState, block, commit, proposer)
->>>>>>> c9d6171d
 }
 
 func (m *Manager) gossipBlock(ctx context.Context, block types.Block, commit types.Commit) error {
