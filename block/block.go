package block

import (
	"context"

	"cosmossdk.io/errors"
	"github.com/dymensionxyz/dymint/p2p"
	"github.com/dymensionxyz/dymint/types"
	tmstate "github.com/tendermint/tendermint/proto/tendermint/state"
	tmtypes "github.com/tendermint/tendermint/types"
)

// applyBlock applies the block to the store and the abci app.
// steps: save block -> execute block with app -> update state -> commit block to app -> update store height and state hash.
// As the entire process can't be atomic we need to make sure the following condition apply before
// - block height is the expected block height on the store (height + 1).
// - block height is the expected block height on the app (last block height + 1).
func (m *Manager) applyBlock(ctx context.Context, block *types.Block, commit *types.Commit, blockMetaData blockMetaData) error {
	// TODO (#330): allow genesis block with height > 0 to be applied.
	// TODO: add switch case to have defined behavior for each case.
	//validate block height
	if block.Header.Height != m.store.NextHeight() {
		m.logger.Error("Block not applied. wrong height", "block height", block.Header.Height, "expected height", m.store.NextHeight())
		return types.ErrInvalidBlockHeight
	}

	m.logger.Debug("Applying block", "height", block.Header.Height, "source", blockMetaData.source)

	// Check if the app's last block height is the same as the currently produced block height
	isBlockAlreadyApplied, err := m.isHeightAlreadyApplied(block.Header.Height)
	if err != nil {
		return err
	}
	// In case the following true, it means we crashed after the commit and before updating the store height.
	// In that case we'll want to align the store with the app state and continue to the next block.
	if isBlockAlreadyApplied {
		err := m.UpdateStateFromApp()
		if err != nil {
			return err
		}
		m.logger.Debug("Aligned with app state required. Skipping to next block", "height", block.Header.Height)
		return nil
	}
	// Start applying the block assuming no inconsistency was found.
	_, err = m.store.SaveBlock(block, commit, nil)
	if err != nil {
		m.logger.Error("save block", "error", err)
		return err
	}

	responses, err := m.executeBlock(ctx, block, commit)
	if err != nil {
		m.logger.Error("execute block", "error", err)
		return err
	}

	newState, err := m.executor.UpdateStateFromResponses(responses, m.lastState, block)
	if err != nil {
		return err
	}

	batch := m.store.NewBatch()

	batch, err = m.store.SaveBlockResponses(block.Header.Height, responses, batch)
	if err != nil {
		batch.Discard()
		return err
	}

	m.lastState = newState
	batch, err = m.store.UpdateState(m.lastState, batch)
	if err != nil {
		batch.Discard()
		return err
	}
	batch, err = m.store.SaveValidators(block.Header.Height, m.lastState.Validators, batch)
	if err != nil {
		batch.Discard()
		return err
	}

	err = batch.Commit()
	if err != nil {
		m.logger.Error("persist batch to disk", "error", err)
		return err
	}

	// Commit block to app
	retainHeight, err := m.executor.Commit(ctx, &newState, block, responses)
	if err != nil {
		m.logger.Error("commit to the block", "error", err)
		return err
	}

	// Prune old heights, if requested by ABCI app.
	if retainHeight > 0 {
		pruned, err := m.pruneBlocks(retainHeight)
		if err != nil {
			m.logger.Error("prune blocks", "retain_height", retainHeight, "err", err)
		} else {
			m.logger.Debug("pruned blocks", "pruned", pruned, "retain_height", retainHeight)
		}
	}

	// Update the state with the new app hash, last validators and store height from the commit.
	// Every one of those, if happens before commit, prevents us from re-executing the block in case failed during commit.
	newState.LastValidators = m.lastState.Validators.Copy()
	newState.LastStoreHeight = block.Header.Height
	newState.BaseHeight = m.store.Base()

	_, err = m.store.UpdateState(newState, nil)
	if err != nil {
		m.logger.Error("update state", "error", err)
		return err
	}
	m.lastState = newState

	m.store.SetHeight(block.Header.Height)

	return nil
}

func (m *Manager) attemptApplyCachedBlocks(ctx context.Context) error {
	m.applyCachedBlockMutex.Lock()
	defer m.applyCachedBlockMutex.Unlock()

	for {
		expectedHeight := m.store.NextHeight()

		prevCachedBlock, blockExists := m.prevBlock[expectedHeight]
		prevCachedCommit, commitExists := m.prevCommit[expectedHeight]

		if !blockExists || !commitExists {
			break
		}

		m.logger.Debug("Applying cached block", "height", expectedHeight)
		err := m.applyBlock(ctx, prevCachedBlock, prevCachedCommit, blockMetaData{source: gossipedBlock})
		if err != nil {
			m.logger.Debug("apply previously cached block", "err", err)
			return err
		}
	}

	for k := range m.prevBlock {
		if k <= m.store.Height() {
			delete(m.prevBlock, k)
			delete(m.prevCommit, k)
		}
	}
	return nil
}

// isHeightAlreadyApplied checks if the block height is already applied to the app.
func (m *Manager) isHeightAlreadyApplied(blockHeight uint64) (bool, error) {
	proxyAppInfo, err := m.executor.GetAppInfo()
	if err != nil {
<<<<<<< HEAD
		return false, errors.Wrap(err, "get app info")
=======
		return isRequired, errors.Wrap(err, "get app info")
>>>>>>> b7667287
	}

	isBlockAlreadyApplied := uint64(proxyAppInfo.LastBlockHeight) == blockHeight

	// TODO: add switch case to validate better the current app state

	return isBlockAlreadyApplied, nil
}

// UpdateStateFromApp is responsible for aligning the state of the store from the abci app
func (m *Manager) UpdateStateFromApp() error {
	proxyAppInfo, err := m.executor.GetAppInfo()
	if err != nil {
		return errors.Wrap(err, "get app info")
	}

	appHeight := uint64(proxyAppInfo.LastBlockHeight)

	// update the state with the hash, last store height and last validators.
	m.lastState.AppHash = *(*[32]byte)(proxyAppInfo.LastBlockAppHash)
	m.lastState.LastStoreHeight = appHeight
	m.lastState.LastValidators = m.lastState.Validators.Copy()

	resp, err := m.store.LoadBlockResponses(appHeight)
	if err != nil {
<<<<<<< HEAD
		return errors.Wrap(err, "failed to load block responses")
=======
		return isRequired, errors.Wrap(err, "load block responses")
>>>>>>> b7667287
	}
	copy(m.lastState.LastResultsHash[:], tmtypes.NewResults(resp.DeliverTxs).Hash())

	_, err = m.store.UpdateState(m.lastState, nil)
	if err != nil {
<<<<<<< HEAD
		return errors.Wrap(err, "failed to update state")
=======
		return isRequired, errors.Wrap(err, "update state")
>>>>>>> b7667287
	}
	m.store.SetHeight(appHeight)
	return nil
}

func (m *Manager) executeBlock(ctx context.Context, block *types.Block, commit *types.Commit) (*tmstate.ABCIResponses, error) {
	// Currently we're assuming proposer is never nil as it's a pre-condition for
	// dymint to start
	proposer := m.settlementClient.GetProposer()

	if err := m.executor.Validate(m.lastState, block, commit, proposer); err != nil {
		return &tmstate.ABCIResponses{}, err
	}

	responses, err := m.executor.Execute(ctx, m.lastState, block)
	if err != nil {
		return &tmstate.ABCIResponses{}, err
	}

	return responses, nil
}

func (m *Manager) gossipBlock(ctx context.Context, block types.Block, commit types.Commit) error {
	gossipedBlock := p2p.GossipedBlock{Block: block, Commit: commit}
	gossipedBlockBytes, err := gossipedBlock.MarshalBinary()
	if err != nil {
		m.logger.Error("marshal block", "error", err)
		return err
	}
	if err := m.p2pClient.GossipBlock(ctx, gossipedBlockBytes); err != nil {
		m.logger.Error("gossip block", "error", err)
		return err
	}
	return nil
}<|MERGE_RESOLUTION|>--- conflicted
+++ resolved
@@ -155,11 +155,7 @@
 func (m *Manager) isHeightAlreadyApplied(blockHeight uint64) (bool, error) {
 	proxyAppInfo, err := m.executor.GetAppInfo()
 	if err != nil {
-<<<<<<< HEAD
 		return false, errors.Wrap(err, "get app info")
-=======
-		return isRequired, errors.Wrap(err, "get app info")
->>>>>>> b7667287
 	}
 
 	isBlockAlreadyApplied := uint64(proxyAppInfo.LastBlockHeight) == blockHeight
@@ -185,21 +181,13 @@
 
 	resp, err := m.store.LoadBlockResponses(appHeight)
 	if err != nil {
-<<<<<<< HEAD
-		return errors.Wrap(err, "failed to load block responses")
-=======
-		return isRequired, errors.Wrap(err, "load block responses")
->>>>>>> b7667287
+		return errors.Wrap(err, "load block responses")
 	}
 	copy(m.lastState.LastResultsHash[:], tmtypes.NewResults(resp.DeliverTxs).Hash())
 
 	_, err = m.store.UpdateState(m.lastState, nil)
 	if err != nil {
-<<<<<<< HEAD
-		return errors.Wrap(err, "failed to update state")
-=======
-		return isRequired, errors.Wrap(err, "update state")
->>>>>>> b7667287
+		return errors.Wrap(err, "update state")
 	}
 	m.store.SetHeight(appHeight)
 	return nil
