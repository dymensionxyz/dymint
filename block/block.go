package block

import (
	"fmt"

	errorsmod "cosmossdk.io/errors"

	"github.com/dymensionxyz/dymint/types"
	"github.com/dymensionxyz/dymint/types/metrics"
)

// validateAndApplyBlock calls validateBlockBeforeApply and applyBlock.
func (m *Manager) validateAndApplyBlock(block *types.Block, commit *types.Commit, blockMetaData types.BlockMetaData) error {
<<<<<<< HEAD
	if m.Conf.SkipValidationHeight != block.Header.Height {

		// in case of fork, update proposer from SL to validate the block, otherwise previous block next proposer may not be valid.
		if m.State.IsForkHeight(block.Header.Height) {
			if err := m.UpdateProposerFromSL(); err != nil {
				return err
			}
		}

		if err := m.validateBlockBeforeApply(block, commit); err != nil {
			m.blockCache.Delete(block.Header.Height)
			// TODO: can we take an action here such as dropping the peer / reducing their reputation?
			return fmt.Errorf("block not valid at height %d, dropping it: err:%w", block.Header.Height, err)
		}
=======
	if err := m.validateBlockBeforeApply(block, commit); err != nil {
		m.blockCache.Delete(block.Header.Height)
		// TODO: can we take an action here such as dropping the peer / reducing their reputation?
		return fmt.Errorf("block not valid at height %d, dropping it: err:%w", block.Header.Height, err)
>>>>>>> a01fd25b
	}

	if err := m.applyBlock(block, commit, blockMetaData); err != nil {
		return fmt.Errorf("apply block: %w", err)
	}

	return nil
}

// applyBlock applies the block to the store and the abci app.
// Contract: block and commit must be validated before calling this function!
// steps: save block -> execute block with app -> update state -> commit block to app -> update state's height and commit result.
// As the entire process can't be atomic we need to make sure the following condition apply before
// - block height is the expected block height on the store (height + 1).
// - block height is the expected block height on the app (last block height + 1).
func (m *Manager) applyBlock(block *types.Block, commit *types.Commit, blockMetaData types.BlockMetaData) error {
	var retainHeight int64

	// TODO: add switch case to have defined behavior for each case.
	// validate block height
	if block.Header.Height != m.State.NextHeight() {
		return types.ErrInvalidBlockHeight
	}

	m.logger.Debug("Applying block", "height", block.Header.Height, "source", blockMetaData.Source.String())

	// Check if the app's last block height is the same as the currently produced block height
	isBlockAlreadyApplied, err := m.isHeightAlreadyApplied(block.Header.Height)
	if err != nil {
		return fmt.Errorf("check if block is already applied: %w", err)
	}
	// In case the following true, it means we crashed after the app commit but before updating the state
	// In that case we'll want to align the state with the app commit result, as if the block was applied.
	if isBlockAlreadyApplied {
		err := m.UpdateStateFromApp(block)
		if err != nil {
			return fmt.Errorf("update state from app: %w", err)
		}
		m.logger.Info("updated state from app commit", "height", block.Header.Height)
	} else {
		var appHash []byte
		// Start applying the block assuming no inconsistency was found.
		_, err = m.Store.SaveBlock(block, commit, nil)
		if err != nil {
			return fmt.Errorf("save block: %w", err)
		}

		err := m.saveP2PBlockToBlockSync(block, commit)
		if err != nil {
			m.logger.Error("save block blocksync", "err", err)
		}

		responses, err := m.Executor.ExecuteBlock(block)
		if err != nil {
			return fmt.Errorf("execute block: %w", err)
		}

		_, err = m.Store.SaveBlockResponses(block.Header.Height, responses, nil)
		if err != nil {
			return fmt.Errorf("save block responses: %w", err)
		}

		_, err = m.Store.SaveBlockSource(block.Header.Height, blockMetaData.Source, nil)
		if err != nil {
			return fmt.Errorf("save block source: %w", err)
		}

		// Commit block to app
		appHash, retainHeight, err = m.Executor.Commit(m.State, block, responses)
		if err != nil {
			return fmt.Errorf("commit block: %w", err)
		}

		// Prune old heights, if requested by ABCI app.
		// retainHeight is determined by currentHeight - min-retain-blocks (app.toml config).
		// Unless max_age_num_blocks in consensus params is higher than min-retain-block, then max_age_num_blocks will be used instead of min-retain-blocks.

		if 0 < retainHeight {
			select {
			case m.pruningC <- retainHeight:
			default:
				m.logger.Debug("pruning channel full. skipping pruning", "retainHeight", retainHeight)
			}
		}
		// Update the state with the new app hash, and store height from the commit.
		// Every one of those, if happens before commit, prevents us from re-executing the block in case failed during commit.
		m.Executor.UpdateStateAfterCommit(m.State, responses, appHash, block)

	}

	// Update the store:
	//  1. Save the proposer for the current height to the store.
	//  2. Update the proposer in the state in case of rotation.
	//  3. Save the state to the store (independently of the height). Here the proposer might differ from (1).
	//  4. Save the last block sequencer set to the store if it's present (only applicable in the sequencer mode).
	// here, (3) helps properly handle reboots (specifically when there's rotation).
	// If reboot happens after block H (which rotates seqA -> seqB):
	//  - Block H+1 will be signed by seqB.
	//  - The state must have seqB as proposer.

	// Proposer cannot be empty while applying the block
	proposer := m.State.GetProposer()
	if proposer == nil {
		return fmt.Errorf("logic error: got nil proposer while applying block")
	}

	batch := m.Store.NewBatch()

	// 1. Save the proposer for the current height to the store.
	// Proposer in the store is used for RPC queries.
	batch, err = m.Store.SaveProposer(block.Header.Height, *proposer, batch)
	if err != nil {
		return fmt.Errorf("save proposer: %w", err)
	}

	// 2. Update the proposer in the state in case of rotation happened on the rollapp level (not necessarily on the hub yet).
	isProposerUpdated := m.Executor.UpdateProposerFromBlock(m.State, m.Sequencers, block)

	// in case of empty proposer after fork, update from SL
	if m.State.GetProposer() == nil {
		if err := m.UpdateProposerFromSL(); err != nil {
			return err
		}
	}

	// 3. Save the state to the store (independently of the height). Here the proposer might differ from (1).
	batch, err = m.Store.SaveState(m.State, batch)
	if err != nil {
		return fmt.Errorf("update state: %w", err)
	}

	// 4. Save the last block sequencer set to the store if it's present (only applicable in the sequencer mode).
	// The set from the state is dumped to memory on reboots. It helps to avoid sending unnecessary
	// UspertSequencer consensus messages on reboots. This is not a 100% solution, because the sequencer set
	// is not persisted in the store in full node mode. It's only used in the proposer mode. Therefore,
	// on rotation from the full node to the proposer, the sequencer set is duplicated as consensus msgs.
	// Though single-time duplication it's not a big deal.
	if len(blockMetaData.SequencerSet) != 0 {
		batch, err = m.Store.SaveLastBlockSequencerSet(blockMetaData.SequencerSet, batch)
		if err != nil {
			return fmt.Errorf("save last block sequencer set: %w", err)
		}
	}

	err = batch.Commit()
	if err != nil {
		return fmt.Errorf("commit state: %w", err)
	}

	m.blockCache.Delete(block.Header.Height)

	// validate whether configuration params and rollapp consensus params keep in line, after rollapp params are updated from the responses received in the block execution
	err = m.ValidateConfigWithRollappParams()
	if err != nil {
		return err
	}

	// Check if there was an Update for the proposer and if I am the new proposer.
	// If so, restart so I can start as the proposer.
	// For current proposer, we don't want to restart because we still need to send the last batch.
	// This will be done as part of the `rotate` function.
	if isProposerUpdated && m.AmIProposerOnRollapp() && m.RunMode == RunModeFullNode {
		panic("I'm the new Proposer now. restarting as a proposer")
	}

	// update metrics
	metrics.RollappHeightGauge.Set(float64(block.Header.Height))
	metrics.RollappBlockSizeBytesGauge.Set(float64(block.SizeBytes()))
	metrics.RollappBlockSizeTxsGauge.Set(float64(len(block.Data.Txs)))
	metrics.SetLastAppliedBlockSource(blockMetaData.Source.String())

	return nil
}

// isHeightAlreadyApplied checks if the block height is already applied to the app.
func (m *Manager) isHeightAlreadyApplied(blockHeight uint64) (bool, error) {
	proxyAppInfo, err := m.Executor.GetAppInfo()
	if err != nil {
		return false, errorsmod.Wrap(err, "get app info")
	}

	isBlockAlreadyApplied := uint64(proxyAppInfo.LastBlockHeight) == blockHeight //nolint:gosec // LastBlockHeight is always positive

	// TODO: add switch case to validate better the current app state

	return isBlockAlreadyApplied, nil
}

func (m *Manager) attemptApplyCachedBlocks() error {
	m.retrieverMu.Lock()
	defer m.retrieverMu.Unlock()

	for {
		expectedHeight := m.State.NextHeight()

		cachedBlock, blockExists := m.blockCache.Get(expectedHeight)
		if !blockExists {
			break
		}

		err := m.validateAndApplyBlock(cachedBlock.Block, cachedBlock.Commit, types.BlockMetaData{Source: cachedBlock.Source})
		if err != nil {
			return fmt.Errorf("apply cached block: expected height: %d: %w", expectedHeight, err)
		}
		m.logger.Info("Block applied", "height", expectedHeight)
	}

	return nil
}

// This function validates the block and commit against the state before applying it.
func (m *Manager) validateBlockBeforeApply(block *types.Block, commit *types.Commit) error {
	return types.ValidateProposedTransition(m.State, block, commit, m.State.GetProposerPubKey())
}<|MERGE_RESOLUTION|>--- conflicted
+++ resolved
@@ -11,27 +11,18 @@
 
 // validateAndApplyBlock calls validateBlockBeforeApply and applyBlock.
 func (m *Manager) validateAndApplyBlock(block *types.Block, commit *types.Commit, blockMetaData types.BlockMetaData) error {
-<<<<<<< HEAD
-	if m.Conf.SkipValidationHeight != block.Header.Height {
-
-		// in case of fork, update proposer from SL to validate the block, otherwise previous block next proposer may not be valid.
-		if m.State.IsForkHeight(block.Header.Height) {
-			if err := m.UpdateProposerFromSL(); err != nil {
-				return err
-			}
-		}
-
-		if err := m.validateBlockBeforeApply(block, commit); err != nil {
-			m.blockCache.Delete(block.Header.Height)
-			// TODO: can we take an action here such as dropping the peer / reducing their reputation?
-			return fmt.Errorf("block not valid at height %d, dropping it: err:%w", block.Header.Height, err)
-		}
-=======
+
+	// in case of fork, update proposer from SL to validate the block, otherwise previous block next proposer may not be valid.
+	if m.State.IsForkHeight(block.Header.Height) {
+		if err := m.UpdateProposerFromSL(); err != nil {
+			return err
+		}
+	}
+
 	if err := m.validateBlockBeforeApply(block, commit); err != nil {
 		m.blockCache.Delete(block.Header.Height)
 		// TODO: can we take an action here such as dropping the peer / reducing their reputation?
 		return fmt.Errorf("block not valid at height %d, dropping it: err:%w", block.Header.Height, err)
->>>>>>> a01fd25b
 	}
 
 	if err := m.applyBlock(block, commit, blockMetaData); err != nil {
