package block

import (
	"bytes"
	"context"
	"fmt"
	"time"
)

const (
	ProposerMonitorInterval = 3 * time.Minute
)

func (m *Manager) MonitorProposerRotation(ctx context.Context) {
	ticker := time.NewTicker(ProposerMonitorInterval) // TODO: make this configurable
	defer ticker.Stop()

	for {
		select {
		case <-ctx.Done():
			return
		case <-ticker.C:
			next, err := m.SLClient.GetNextProposer()
			if err != nil {
				m.logger.Error("Check rotation in progress", "err", err)
				continue
			}
			if next != nil {
				m.rotate(ctx)
			}
		}
	}
}

func (m *Manager) MonitorSequencerSetUpdates(ctx context.Context) error {
	ticker := time.NewTicker(m.Conf.SequencerSetUpdateInterval)
	defer ticker.Stop()

	for {
		select {
		case <-ctx.Done():
			return nil
		case <-ticker.C:
			err := m.UpdateSequencerSetFromSL()
			if err != nil {
				// this error is not critical
				m.logger.Error("Cannot fetch sequencer set from the Hub", "error", err)
			}
		}
	}
}

// AmIProposerOnSL checks if the current node is the proposer on the hub
// Proposer on the Hub is not necessarily the proposer on the Rollapp during rotation phase.
func (m *Manager) AmIProposerOnSL() (bool, error) {
	localProposerKeyBytes, _ := m.LocalKey.GetPublic().Raw()
	// get hub proposer key
	SLProposer, err := m.SLClient.GetProposerAtHeight(-1)
	if err != nil {
		return false, fmt.Errorf("get proposer at height: %w", err)
	}
	return bytes.Equal(SLProposer.PubKey().Bytes(), localProposerKeyBytes), nil
}

// AmIProposerOnRollapp checks if the current node is the proposer on the rollapp.
// Proposer on the rollapp is not necessarily the proposer on the hub during rotation phase.
func (m *Manager) AmIProposerOnRollapp() bool {
	if m.State.GetProposer() == nil {
		return false
	}
	localProposerKeyBytes, _ := m.LocalKey.GetPublic().Raw()
	rollappProposer := m.State.GetProposerPubKey().Bytes()

	return bytes.Equal(rollappProposer, localProposerKeyBytes)
}

// ShouldRotate checks if the we are in the middle of rotation and we are the rotating proposer (i.e current proposer on the hub).
// We check it by checking if there is a "next" proposer on the hub which is not us.
func (m *Manager) ShouldRotate() (bool, error) {
	nextProposer, err := m.SLClient.GetNextProposer()
	if err != nil {
		return false, err
	}
	if nextProposer == nil {
		return false, nil
	}
	// At this point we know that there is a next proposer,
	// so we should rotate only if we are the current proposer on the hub
	amIProposerOnSL, err := m.AmIProposerOnSL()
	if err != nil {
		return false, fmt.Errorf("am i proposer on SL: %w", err)
	}
	return amIProposerOnSL, nil
}

// rotate rotates current proposer by doing the following:
// 1. Creating last block with the new proposer, which will stop him from producing blocks.
// 2. Submitting the last batch
// 3. Panicing so the node restarts as full node
// Note: In case he already created his last block, he will only try to submit the last batch.
func (m *Manager) rotate(ctx context.Context) {
	// Get Next Proposer from SL. We assume such exists (even if empty proposer) otherwise function wouldn't be called.
	nextProposer, err := m.SLClient.GetNextProposer()
	if err != nil {
		panic(fmt.Sprintf("rotate: fetch next proposer set from Hub: %v", err))
	}

	var nextProposerHash [32]byte
	if !nextProposer.IsEmpty() {
		nextProposerHash = [32]byte(nextProposer.MustHash())
	}

	err = m.CreateAndPostLastBatch(ctx, nextProposerHash)
	if err != nil {
		panic(fmt.Sprintf("rotate: create and post last batch: %v", err))
	}

	m.logger.Info("Sequencer rotation completed. sequencer is no longer the proposer", "nextSeqAddr", nextProposer.SettlementAddress)

	panic("rotate: sequencer is no longer the proposer. restarting as a full node")
}

// CreateAndPostLastBatch creates and posts the last batch to the hub
// this called after manager shuts down the block producer and submitter
func (m *Manager) CreateAndPostLastBatch(ctx context.Context, nextSeqHash [32]byte) error {
	h := m.State.Height()
	block, err := m.Store.LoadBlock(h)
	if err != nil {
		return fmt.Errorf("load block: height: %d: %w", h, err)
	}

	// check if the last block already produced with NextProposerHash set.
	// After creating the last block, the sequencer will be restarted so it will not be able to produce blocks anymore.
	if bytes.Equal(block.Header.NextSequencersHash[:], nextSeqHash[:]) {
		m.logger.Debug("Last block already produced and applied.")
	} else {
		err := m.ProduceApplyGossipLastBlock(ctx, nextSeqHash)
		if err != nil {
			return fmt.Errorf("produce apply gossip last block: %w", err)
		}
	}

	// Submit all data accumulated thus far and the last state update
	for {
		b, err := m.CreateAndSubmitBatch(m.Conf.BatchSubmitBytes, true)
		if err != nil {
			return fmt.Errorf("CreateAndSubmitBatch last batch: %w", err)
		}

		if b.LastBatch {
			break
		}
	}

	return nil
}

// UpdateSequencerSetFromSL updates the sequencer set from the SL. The sequencer set is saved only in memory.
// It will be persisted to the store when the block is produced (only in the proposer mode).
// Proposer is not changed here.
func (m *Manager) UpdateSequencerSetFromSL() error {
	seqs, err := m.SLClient.GetAllSequencers()
	if err != nil {
		return fmt.Errorf("get all sequencers from the hub: %w", err)
	}
	m.Sequencers.Set(seqs)
	m.logger.Debug("Updated bonded sequencer set.", "newSet", m.Sequencers.String())
	return nil
<<<<<<< HEAD
=======
}

// HandleSequencerSetUpdate calculates the diff between hub's and current sequencer sets and
// creates consensus messages for all new sequencers. The method updates the current state
// and is not thread-safe. Returns errors on serialization issues.
func (m *Manager) HandleSequencerSetUpdate(newSet []types.Sequencer) error {
	actualSequencers := m.Sequencers.GetAll()
	// find new (updated) sequencers
	newSequencers := types.SequencerListRightOuterJoin(actualSequencers, newSet)
	// create consensus msgs for new sequencers
	msgs, err := ConsensusMsgsOnSequencerSetUpdate(newSequencers)
	if err != nil {
		return fmt.Errorf("consensus msgs on sequencers set update: %w", err)
	}
	// add consensus msgs to the stream
	m.Executor.AddConsensusMsgs(msgs...)
	// save the new sequencer set to the state
	m.Sequencers.Set(newSet)
	return nil
}

// UpdateProposerFromSL queries the hub and updates the local dymint state proposer at the current height
func (m *Manager) UpdateProposerFromSL() error {
	SLProposer, err := m.SLClient.GetProposerAtHeight(int64(m.State.NextHeight()))
	if err != nil {
		return fmt.Errorf("get proposer at height: %w", err)
	}
	m.logger.Debug("Updating proposer to ", SLProposer.SettlementAddress)
	m.State.SetProposer(SLProposer)
	return nil
>>>>>>> 34018b9f
}<|MERGE_RESOLUTION|>--- conflicted
+++ resolved
@@ -166,8 +166,6 @@
 	m.Sequencers.Set(seqs)
 	m.logger.Debug("Updated bonded sequencer set.", "newSet", m.Sequencers.String())
 	return nil
-<<<<<<< HEAD
-=======
 }
 
 // HandleSequencerSetUpdate calculates the diff between hub's and current sequencer sets and
@@ -198,5 +196,4 @@
 	m.logger.Debug("Updating proposer to ", SLProposer.SettlementAddress)
 	m.State.SetProposer(SLProposer)
 	return nil
->>>>>>> 34018b9f
 }