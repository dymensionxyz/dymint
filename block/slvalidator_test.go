--- conflicted
+++ resolved
@@ -195,34 +195,6 @@
 			// Create the StateUpdateValidator
 			validator := block.NewSettlementValidator(testutil.NewLogger(t), manager)
 
-<<<<<<< HEAD
-			// set fraud data
-			switch tc.stateUpdateFraud {
-			case "drs":
-				slBatch.BlockDescriptors[0].DrsVersion = "b306cc32d3ef1782879fdef5e6ab60f270a16817"
-			case "batchnumblocks":
-				slBatch.NumBlocks = 11
-			case "batchnumbds":
-				bds = append(bds, rollapp.BlockDescriptor{})
-				slBatch.BlockDescriptors = bds
-			case "stateroot":
-				slBatch.BlockDescriptors[0].StateRoot = []byte{}
-			case "timestamp":
-				slBatch.BlockDescriptors[0].Timestamp = slBatch.BlockDescriptors[0].Timestamp.Add(time.Second)
-			case "height":
-				slBatch.BlockDescriptors[0].Height = 2
-			case "nextsequencer":
-				proposerPubKey := nextSequencerKey.GetPublic()
-				pubKeybytes, err := proposerPubKey.Raw()
-				if err != nil {
-					panic(err)
-				}
-
-				slBatch.NextSequencer = hex.EncodeToString(pubKeybytes)
-			}
-
-=======
->>>>>>> c9c699ef
 			// in case double signing generate commits for these blocks
 			if tc.doubleSignedBlocks != nil {
 				batch.Blocks = tc.doubleSignedBlocks
@@ -271,6 +243,14 @@
 			case "height":
 				// add blockdescriptor with wrong height
 				slBatch.BlockDescriptors[0].Height = 2
+			case "nextsequencer":
+				proposerPubKey := nextSequencerKey.GetPublic()
+				pubKeybytes, err := proposerPubKey.Raw()
+				if err != nil {
+					panic(err)
+				}
+
+				slBatch.NextSequencer = hex.EncodeToString(pubKeybytes)
 			}
 
 			// validate the state update
