package block_test

import (
	"crypto/rand"
	"encoding/hex"
	"github.com/tendermint/tendermint/crypto/ed25519"
	tmtypes "github.com/tendermint/tendermint/types"
	"reflect"
	"testing"
	"time"

	"github.com/celestiaorg/celestia-openrpc/types/blob"
	"github.com/dymensionxyz/dymint/block"
	"github.com/dymensionxyz/dymint/da"
	"github.com/dymensionxyz/dymint/p2p"
	"github.com/dymensionxyz/dymint/settlement"
	"github.com/dymensionxyz/dymint/testutil"
	"github.com/dymensionxyz/dymint/types"
	"github.com/dymensionxyz/dymint/types/pb/dymensionxyz/dymension/rollapp"
	"github.com/dymensionxyz/dymint/version"
	"github.com/libp2p/go-libp2p/core/crypto"
	"github.com/stretchr/testify/assert"
	"github.com/stretchr/testify/mock"
	"github.com/stretchr/testify/require"
	abci "github.com/tendermint/tendermint/abci/types"
	"github.com/tendermint/tendermint/libs/log"
	"github.com/tendermint/tendermint/libs/pubsub"
	"github.com/tendermint/tendermint/proxy"
)

func TestStateUpdateValidator_ValidateStateUpdate(t *testing.T) {

	// Init app
	app := testutil.GetAppMock(testutil.EndBlock)
	app.On("EndBlock", mock.Anything).Return(abci.ResponseEndBlock{
		RollappParamUpdates: &abci.RollappParams{
			Da:      "mock",
			Version: version.Commit,
		},
		ConsensusParamUpdates: &abci.ConsensusParams{
			Block: &abci.BlockParams{
				MaxGas:   40000000,
				MaxBytes: 500000,
			},
		},
	})
	// Create proxy app
	clientCreator := proxy.NewLocalClientCreator(app)
	proxyApp := proxy.NewAppConns(clientCreator)
	err := proxyApp.Start()
	require.NoError(t, err)
	proposerKey, _, err := crypto.GenerateEd25519Key(rand.Reader)
	require.NoError(t, err)

	fakeProposerKey, _, err := crypto.GenerateEd25519Key(rand.Reader)
	require.NoError(t, err)

	nextProposerKey := ed25519.GenPrivKey()
	nextSequencerKey, _, err := crypto.GenerateEd25519Key(rand.Reader)
	require.NoError(t, err)

	doubleSigned, err := testutil.GenerateBlocks(1, 10, proposerKey, [32]byte{})
	require.NoError(t, err)

	// Test cases
	testCases := []struct {
		name               string
		p2pBlocks          bool
		doubleSignedBlocks []*types.Block
		stateUpdateFraud   string
		expectedErrType    error
		last               bool
	}{
		{
			name:               "Successful validation applied from DA",
			p2pBlocks:          false,
			doubleSignedBlocks: nil,
			stateUpdateFraud:   "",
			expectedErrType:    nil,
		},
		{
			name:               "Successful validation applied from P2P",
			p2pBlocks:          true,
			doubleSignedBlocks: nil,
			stateUpdateFraud:   "",
			expectedErrType:    nil,
		},
		{
			name:               "Failed validation blocks not matching",
			p2pBlocks:          true,
			stateUpdateFraud:   "",
			doubleSignedBlocks: doubleSigned,
			expectedErrType:    &types.ErrStateUpdateDoubleSigningFraud{},
		},
		{
			name:               "Failed validation wrong state roots",
			p2pBlocks:          true,
			stateUpdateFraud:   "stateroot",
			doubleSignedBlocks: nil,
			expectedErrType:    &types.ErrStateUpdateStateRootNotMatchingFraud{},
		},
		{
			name:               "Failed validation batch num blocks",
			p2pBlocks:          true,
			stateUpdateFraud:   "batchnumblocks",
			doubleSignedBlocks: nil,
			expectedErrType:    &types.ErrStateUpdateNumBlocksNotMatchingFraud{},
		},
		{
			name:               "Failed validation batch num bds",
			p2pBlocks:          true,
			stateUpdateFraud:   "batchnumbds",
			doubleSignedBlocks: nil,
			expectedErrType:    &types.ErrStateUpdateNumBlocksNotMatchingFraud{},
		},
		{
			name:               "Failed validation wrong timestamps",
			p2pBlocks:          true,
			stateUpdateFraud:   "timestamp",
			doubleSignedBlocks: doubleSigned,
			expectedErrType:    &types.ErrStateUpdateTimestampNotMatchingFraud{},
		},
		{
			name:               "Failed validation wrong height",
			p2pBlocks:          true,
			stateUpdateFraud:   "height",
			doubleSignedBlocks: doubleSigned,
			expectedErrType:    &types.ErrStateUpdateHeightNotMatchingFraud{},
		},
		{
			name:               "Failed validation drs version",
			p2pBlocks:          true,
			stateUpdateFraud:   "drs",
			doubleSignedBlocks: nil,
			expectedErrType:    &types.ErrStateUpdateDRSVersionFraud{},
		},
		{
			name:               "Failed validation next sequencer",
			p2pBlocks:          false,
			stateUpdateFraud:   "nextsequencer",
			doubleSignedBlocks: nil,
			expectedErrType:    &types.ErrInvalidNextSequencersHashFraud{},
			last:               true,
		},
	}
	for _, tc := range testCases {
		t.Run(tc.name, func(t *testing.T) {

			// Create manager
			manager, err := testutil.GetManagerWithProposerKey(testutil.GetManagerConfig(), proposerKey, nil, 1, 1, 0, proxyApp, nil)
			require.NoError(t, err)
			require.NotNil(t, manager)

			if tc.last {
				proposerPubKey := nextProposerKey.PubKey()
				pubKeybytes := proposerPubKey.Bytes()
				if err != nil {
					panic(err)
				}

				// Set next sequencer
				raw, _ := nextSequencerKey.GetPublic().Raw()
				pubkey := ed25519.PubKey(raw)
				manager.State.Sequencers.SetProposer(types.NewSequencer(pubkey, hex.EncodeToString(pubKeybytes)))

				// set proposer
				raw, _ = proposerKey.GetPublic().Raw()
				pubkey = ed25519.PubKey(raw)
				manager.State.Sequencers.Proposer = types.NewSequencer(pubkey, "")
			}

			// Create DA
			manager.DAClient = testutil.GetMockDALC(log.TestingLogger())
			manager.Retriever = manager.DAClient.(da.BatchRetriever)

			// Generate batch
			var batch *types.Batch
			if tc.last {
				batch, err = testutil.GenerateLastBatch(1, 10, proposerKey, fakeProposerKey, [32]byte{})
				assert.NoError(t, err)
			} else {
				batch, err = testutil.GenerateBatch(1, 10, proposerKey, [32]byte{})
				assert.NoError(t, err)
			}

			// Submit batch to DA
			daResultSubmitBatch := manager.DAClient.SubmitBatch(batch)
			assert.Equal(t, daResultSubmitBatch.Code, da.StatusSuccess)

			// Create block descriptors
			bds, err := getBlockDescriptors(batch)
			require.NoError(t, err)

			// create the batch in settlement
			slBatch := getSLBatch(bds, daResultSubmitBatch.SubmitMetaData, 1, 10)

			// Create the StateUpdateValidator
			validator := block.NewSettlementValidator(testutil.NewLogger(t), manager)

			// in case double signing generate commits for these blocks
			if tc.doubleSignedBlocks != nil {
				batch.Blocks = tc.doubleSignedBlocks
				batch.Commits, err = testutil.GenerateCommits(batch.Blocks, proposerKey)
				require.NoError(t, err)
			}

			// call manager flow for p2p received blocks
			if tc.p2pBlocks {
				for i, block := range batch.Blocks {
					blockData := p2p.BlockData{Block: *block, Commit: *batch.Commits[i]}
					msg := pubsub.NewMessage(blockData, map[string][]string{p2p.EventTypeKey: {p2p.EventNewGossipedBlock}})
					manager.OnReceivedBlock(msg)
				}
				// otherwise load them from DA
			} else {
<<<<<<< HEAD
				if !tc.last {
					manager.ApplyBatchFromSL(slBatch.MetaData.DA)
				}
=======
				manager.ApplyBatchFromSL(slBatch.Batch)
>>>>>>> 4e23fdb9
			}

			for _, bd := range bds {
				manager.Store.SaveDRSVersion(bd.Height, bd.DrsVersion, nil)
			}

			// set fraud data
			switch tc.stateUpdateFraud {
			case "drs":
				// set different bd drs version
				version, err := testutil.CreateRandomVersionCommit()
				require.NoError(t, err)
				slBatch.BlockDescriptors[0].DrsVersion = version
			case "batchnumblocks":
				// set wrong numblocks in state update
				slBatch.NumBlocks = 11
			case "batchnumbds":
				// add more block descriptors than blocks
				bds = append(bds, rollapp.BlockDescriptor{})
				slBatch.BlockDescriptors = bds
			case "stateroot":
				// post empty state root
				slBatch.BlockDescriptors[0].StateRoot = []byte{}
			case "timestamp":
				// add wrong timestamp
				slBatch.BlockDescriptors[0].Timestamp = slBatch.BlockDescriptors[0].Timestamp.Add(time.Second)
			case "height":
				// add blockdescriptor with wrong height
				slBatch.BlockDescriptors[0].Height = 2
			case "nextsequencer":
				seq := types.NewSequencerFromValidator(*tmtypes.NewValidator(nextProposerKey.PubKey(), 1))

				slBatch.NextSequencer = seq.SettlementAddress
			}

			// validate the state update
			err = validator.ValidateStateUpdate(slBatch)

			// Check the result
			if tc.expectedErrType == nil {
				assert.NoError(t, err)
			} else {
				require.Equal(t, reflect.ValueOf(tc.expectedErrType).Type(), reflect.TypeOf(err))
			}

		})
	}

}

func TestStateUpdateValidator_ValidateDAFraud(t *testing.T) {

	// Init app
	app := testutil.GetAppMock(testutil.EndBlock)
	app.On("EndBlock", mock.Anything).Return(abci.ResponseEndBlock{
		RollappParamUpdates: &abci.RollappParams{
			Da:      "mock",
			Version: version.Commit,
		},
		ConsensusParamUpdates: &abci.ConsensusParams{
			Block: &abci.BlockParams{
				MaxGas:   40000000,
				MaxBytes: 500000,
			},
		},
	})

	// Create proxy app
	clientCreator := proxy.NewLocalClientCreator(app)
	proxyApp := proxy.NewAppConns(clientCreator)
	err := proxyApp.Start()
	require.NoError(t, err)
	proposerKey, _, err := crypto.GenerateEd25519Key(rand.Reader)
	require.NoError(t, err)

	// Generate batch
	batch, err := testutil.GenerateBatch(1, 10, proposerKey, [32]byte{})
	require.NoError(t, err)

	// Batch data to be included in a blob
	batchData, err := batch.MarshalBinary()
	require.NoError(t, err)

	// Batch data to be included in a fraud blob
	randomData := []byte{1, 2, 3, 4}

	// Test cases
	testCases := []struct {
		name              string
		checkAvailability bool
		blobData          []byte
		expectedErrType   error
	}{
		{
			name:              "Successful DA Blob",
			checkAvailability: false,
			blobData:          batchData,
			expectedErrType:   nil,
		},
		{
			name:              "Blob not valid",
			checkAvailability: false,
			blobData:          randomData,
			expectedErrType:   &types.ErrStateUpdateBlobCorruptedFraud{},
		},
		{
			name:              "Blob unavailable",
			checkAvailability: true,
			blobData:          batchData,
			expectedErrType:   &types.ErrStateUpdateBlobNotAvailableFraud{},
		},
	}

	for _, tc := range testCases {
		t.Run(tc.name, func(t *testing.T) {

			// Create manager
			manager, err := testutil.GetManagerWithProposerKey(testutil.GetManagerConfig(), proposerKey, nil, 1, 1, 0, proxyApp, nil)
			require.NoError(t, err)
			require.NotNil(t, manager)

			// Create Mock DA
			mockDA, err := testutil.NewMockDA(t)
			require.NoError(t, err)

			// Start DA client
			manager.DAClient = mockDA.DaClient
			err = manager.DAClient.Start()
			require.NoError(t, err)
			manager.Retriever = manager.DAClient.(da.BatchRetriever)

			// Generate blob from batch data
			require.NoError(t, err)
			batchBlob, err := blob.NewBlobV0(mockDA.NID, tc.blobData)
			require.NoError(t, err)

			// RPC calls necessary for blob submission
			mockDA.MockRPC.On("Submit", mock.Anything, mock.Anything, mock.Anything, mock.Anything).Return(uint64(1234), nil).Once().Run(func(args mock.Arguments) { time.Sleep(10 * time.Millisecond) })
			mockDA.MockRPC.On("GetProof", mock.Anything, mock.Anything, mock.Anything, mock.Anything, mock.Anything).Return(&mockDA.BlobProof, nil).Once().Run(func(args mock.Arguments) { time.Sleep(10 * time.Millisecond) })
			mockDA.MockRPC.On("Included", mock.Anything, mock.Anything, mock.Anything, mock.Anything, mock.Anything, mock.Anything).Return(true, nil).Once().Run(func(args mock.Arguments) { time.Sleep(10 * time.Millisecond) })
			mockDA.MockRPC.On("GetByHeight", mock.Anything, mock.Anything).Return(mockDA.Header, nil).Once().Run(func(args mock.Arguments) { time.Sleep(10 * time.Millisecond) })

			// Submit batch to DA
			daResultSubmitBatch := manager.DAClient.SubmitBatch(batch)
			assert.Equal(t, daResultSubmitBatch.Code, da.StatusSuccess)

			// RPC calls for successful blob retrieval
			if !tc.checkAvailability {
				mockDA.MockRPC.On("Get", mock.Anything, mock.Anything, mock.Anything, mock.Anything).Return(batchBlob, nil).Run(func(args mock.Arguments) {})
			}

			// RPC calls for unavailable blobs
			if tc.checkAvailability {
				mockDA.MockRPC.On("Get", mock.Anything, mock.Anything, mock.Anything, mock.Anything).Return(nil, nil).Run(func(args mock.Arguments) {})
				mockDA.MockRPC.On("GetProof", mock.Anything, mock.Anything, mock.Anything, mock.Anything, mock.Anything).Return(&mockDA.BlobProof, nil).Once().Run(func(args mock.Arguments) { time.Sleep(10 * time.Millisecond) })
				mockDA.MockRPC.On("Included", mock.Anything, mock.Anything, mock.Anything, mock.Anything, mock.Anything, mock.Anything).Return(false, nil).Once().Run(func(args mock.Arguments) { time.Sleep(10 * time.Millisecond) })
				mockDA.MockRPC.On("GetByHeight", mock.Anything, mock.Anything).Return(mockDA.Header, nil).Once().Run(func(args mock.Arguments) { time.Sleep(10 * time.Millisecond) })
			}

			// Create the StateUpdateValidator
			validator := block.NewSettlementValidator(testutil.NewLogger(t), manager)

			bds, err := getBlockDescriptors(batch)
			require.NoError(t, err)
			// Generate batch with block descriptors
			slBatch := getSLBatch(bds, daResultSubmitBatch.SubmitMetaData, 1, 10)

			for _, bd := range bds {
				manager.Store.SaveDRSVersion(bd.Height, bd.DrsVersion, nil)
			}

			// Validate state
			err = validator.ValidateStateUpdate(slBatch)

			// Check the result
			if tc.expectedErrType == nil {
				assert.NoError(t, err)
			} else {
				require.Equal(t, reflect.ValueOf(tc.expectedErrType).Type(), reflect.TypeOf(err))
			}
		})
	}

}

func getBlockDescriptors(batch *types.Batch) ([]rollapp.BlockDescriptor, error) {
	// Create block descriptors
	var bds []rollapp.BlockDescriptor
	for _, block := range batch.Blocks {
		version, err := testutil.CreateRandomVersionCommit()
		if err != nil {
			return nil, err
		}
		bd := rollapp.BlockDescriptor{
			Height:     block.Header.Height,
			StateRoot:  block.Header.AppHash[:],
			Timestamp:  block.Header.GetTimestamp(),
			DrsVersion: version,
		}
		bds = append(bds, bd)
	}
	return bds, nil
}

func getSLBatch(bds []rollapp.BlockDescriptor, daMetaData *da.DASubmitMetaData, startHeight uint64, endHeight uint64) *settlement.ResultRetrieveBatch {
	// create the batch in settlement
	return &settlement.ResultRetrieveBatch{
		Batch: &settlement.Batch{
			BlockDescriptors: bds,
			MetaData: &settlement.BatchMetaData{
				DA: daMetaData,
			},
			StartHeight: startHeight,
			EndHeight:   endHeight,
			NumBlocks:   endHeight - startHeight + 1,
		},
		ResultBase: settlement.ResultBase{
			StateIndex: 1,
		},
	}
}<|MERGE_RESOLUTION|>--- conflicted
+++ resolved
@@ -213,13 +213,9 @@
 				}
 				// otherwise load them from DA
 			} else {
-<<<<<<< HEAD
 				if !tc.last {
-					manager.ApplyBatchFromSL(slBatch.MetaData.DA)
+					manager.ApplyBatchFromSL(slBatch.Batch)
 				}
-=======
-				manager.ApplyBatchFromSL(slBatch.Batch)
->>>>>>> 4e23fdb9
 			}
 
 			for _, bd := range bds {
