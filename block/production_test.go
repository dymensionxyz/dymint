package block_test

import (
	"context"
	"crypto/ed25519"
	"crypto/rand"
	"fmt"
	"sync"
	"testing"
	"time"

	rdktypes "github.com/dymensionxyz/dymension-rdk/x/sequencers/types"
	"github.com/gogo/protobuf/proto"
	prototypes "github.com/gogo/protobuf/types"
	"github.com/libp2p/go-libp2p/core/crypto"
	"github.com/stretchr/testify/assert"
	"github.com/stretchr/testify/mock"
	"github.com/stretchr/testify/require"
	abci "github.com/tendermint/tendermint/abci/types"
	tmcfg "github.com/tendermint/tendermint/config"
	"github.com/tendermint/tendermint/libs/log"
	"github.com/tendermint/tendermint/libs/pubsub"
	"github.com/tendermint/tendermint/proxy"

	block2 "github.com/dymensionxyz/dymint/block"
	"github.com/dymensionxyz/dymint/da"
	"github.com/dymensionxyz/dymint/mempool"
	mempoolv1 "github.com/dymensionxyz/dymint/mempool/v1"
	slmocks "github.com/dymensionxyz/dymint/mocks/github.com/dymensionxyz/dymint/settlement"
	"github.com/dymensionxyz/dymint/node/events"
	"github.com/dymensionxyz/dymint/testutil"
	"github.com/dymensionxyz/dymint/types"
	uchannel "github.com/dymensionxyz/dymint/utils/channel"
	uevent "github.com/dymensionxyz/dymint/utils/event"
	"github.com/dymensionxyz/dymint/version"
)

// TODO: test producing lastBlock
// TODO: test using already produced lastBlock
func TestCreateEmptyBlocksEnableDisable(t *testing.T) {
	version.DRS = "0"
	const blockTime = 200 * time.Millisecond
	const MaxIdleTime = blockTime * 10
	const runTime = 10 * time.Second

	assert := assert.New(t)
	require := require.New(t)
	app := testutil.GetAppMock(testutil.EndBlock)
	app.On("EndBlock", mock.Anything).Return(abci.ResponseEndBlock{
		RollappParamUpdates: &abci.RollappParams{
			Da:         "mock",
			DrsVersion: 0,
		},
		ConsensusParamUpdates: &abci.ConsensusParams{
			Block: &abci.BlockParams{
				MaxGas:   40000000,
				MaxBytes: 500000,
			},
		},
	})
	// Create proxy app
	clientCreator := proxy.NewLocalClientCreator(app)
	proxyApp := proxy.NewAppConns(clientCreator)
	err := proxyApp.Start()
	require.NoError(err)

	// Init manager with empty blocks feature disabled
	managerConfigCreatesEmptyBlocks := testutil.GetManagerConfig()
	managerConfigCreatesEmptyBlocks.BlockTime = blockTime
	managerConfigCreatesEmptyBlocks.MaxIdleTime = 0 * time.Second
	managerWithEmptyBlocks, err := testutil.GetManager(managerConfigCreatesEmptyBlocks, nil, 1, 1, 0, proxyApp, nil)
	require.NoError(err)

	// Init manager with empty blocks feature enabled
	managerConfig := testutil.GetManagerConfig()
	managerConfig.BlockTime = blockTime
	managerConfig.MaxIdleTime = MaxIdleTime
	managerConfig.MaxProofTime = MaxIdleTime
	manager, err := testutil.GetManager(managerConfig, nil, 1, 1, 0, proxyApp, nil)
	require.NoError(err)

	// Check initial height
	initialHeight := uint64(0)
	require.Equal(initialHeight, manager.State.Height())

	mCtx, cancel := context.WithTimeout(context.Background(), runTime)
	defer cancel()
	bytesProduced1 := make(chan int)
	bytesProduced2 := make(chan int)
	go manager.ProduceBlockLoop(mCtx, bytesProduced1)
	go managerWithEmptyBlocks.ProduceBlockLoop(mCtx, bytesProduced2)
	uchannel.DrainForever(bytesProduced1, bytesProduced2)
	<-mCtx.Done()

	require.Greater(manager.State.Height(), initialHeight)
	require.Greater(managerWithEmptyBlocks.State.Height(), initialHeight)
	assert.Greater(managerWithEmptyBlocks.State.Height(), manager.State.Height())

	// Check that blocks are created with empty blocks feature disabled
	assert.LessOrEqual(manager.State.Height(), uint64(runTime/MaxIdleTime))
	assert.LessOrEqual(managerWithEmptyBlocks.State.Height(), uint64(runTime/blockTime))

	for i := uint64(2); i < managerWithEmptyBlocks.State.Height(); i++ {
		prevBlock, err := managerWithEmptyBlocks.Store.LoadBlock(i - 1)
		assert.NoError(err)

		block, err := managerWithEmptyBlocks.Store.LoadBlock(i)
		assert.NoError(err)
		assert.NotZero(block.Header.GetTimestamp())

		diff := block.Header.GetTimestamp().Sub(prevBlock.Header.GetTimestamp())
		assert.Greater(diff, blockTime-blockTime/10)
		assert.Less(diff, blockTime+blockTime/10)
	}

	for i := uint64(2); i < manager.State.Height(); i++ {
		prevBlock, err := manager.Store.LoadBlock(i - 1)
		assert.NoError(err)

		block, err := manager.Store.LoadBlock(i)
		assert.NoError(err)
		assert.NotZero(block.Header.GetTimestamp())

		diff := block.Header.GetTimestamp().Sub(prevBlock.Header.GetTimestamp())
		assert.Greater(diff, manager.Conf.MaxIdleTime)
	}
}

func TestCreateEmptyBlocksNew(t *testing.T) {
	// TODO(https://github.com/dymensionxyz/dymint/issues/352)
	t.Skip("TODO: fails to submit tx to test the empty blocks feature")
	assert := assert.New(t)
	require := require.New(t)
	app := testutil.GetAppMock()
	// Create proxy app
	clientCreator := proxy.NewLocalClientCreator(app)
	proxyApp := proxy.NewAppConns(clientCreator)
	err := proxyApp.Start()
	require.NoError(err)
	// Init manager
	managerConfig := testutil.GetManagerConfig()
	managerConfig.BlockTime = 200 * time.Millisecond
	managerConfig.MaxIdleTime = 1 * time.Second
	manager, err := testutil.GetManager(managerConfig, nil, 1, 1, 0, proxyApp, nil)
	require.NoError(err)

	abciClient, err := clientCreator.NewABCIClient()
	require.NoError(err)
	require.NotNil(abciClient)
	require.NoError(abciClient.Start())

	defer func() {
		// Capture the error returned by abciClient.Stop and handle it.
		err := abciClient.Stop()
		if err != nil {
			t.Logf("Error stopping ABCI client: %v", err)
		}
	}()

	mempoolCfg := tmcfg.DefaultMempoolConfig()
	mempoolCfg.KeepInvalidTxsInCache = false
	mempoolCfg.Recheck = false

	mpool := mempoolv1.NewTxMempool(log.TestingLogger(), tmcfg.DefaultMempoolConfig(), proxy.NewAppConnMempool(abciClient), 0)

	// Check initial height
	expectedHeight := uint64(0)
	assert.Equal(expectedHeight, manager.State.Height())

	mCtx, cancel := context.WithTimeout(context.Background(), 10*time.Second)
	defer cancel()
	bytesProduced := make(chan int)
	go manager.ProduceBlockLoop(mCtx, bytesProduced)
	uchannel.DrainForever(bytesProduced)

	<-time.Tick(1 * time.Second)
	err = mpool.CheckTx([]byte{1, 2, 3, 4}, nil, mempool.TxInfo{})
	require.NoError(err)

	<-mCtx.Done()
	foundTx := false
	assert.LessOrEqual(manager.State.Height(), uint64(10))
	for i := uint64(2); i < manager.State.Height(); i++ {
		prevBlock, err := manager.Store.LoadBlock(i - 1)
		assert.NoError(err)

		block, err := manager.Store.LoadBlock(i)
		assert.NoError(err)
		assert.NotZero(block.Header.GetTimestamp())

		diff := block.Header.GetTimestamp().Sub(prevBlock.Header.GetTimestamp())
		txsCount := len(block.Data.Txs)
		if txsCount == 0 {
			assert.Greater(diff, manager.Conf.MaxIdleTime)
			assert.Less(diff, manager.Conf.MaxIdleTime+1*time.Second)
		} else {
			foundTx = true
			assert.Less(diff, manager.Conf.BlockTime+100*time.Millisecond)
		}

		fmt.Println("time diff:", diff, "tx len", 0)
	}
	assert.True(foundTx)
}

// TestStopBlockProduction tests the block production stops when submitter is full
// and resumes when submitter is ready to accept more batches
func TestStopBlockProduction(t *testing.T) {
	assert := assert.New(t)
	require := require.New(t)
	app := testutil.GetAppMock(testutil.EndBlock)
	app.On("EndBlock", mock.Anything).Return(abci.ResponseEndBlock{
		RollappParamUpdates: &abci.RollappParams{
			Da:         "mock",
			DrsVersion: 0,
		},
		ConsensusParamUpdates: &abci.ConsensusParams{
			Block: &abci.BlockParams{
				MaxGas:   40000000,
				MaxBytes: 500000,
			},
		},
	})
	// Create proxy app
	clientCreator := proxy.NewLocalClientCreator(app)
	proxyApp := proxy.NewAppConns(clientCreator)
	err := proxyApp.Start()
	require.NoError(err)

	managerConfig := testutil.GetManagerConfig()
	managerConfig.BatchSubmitBytes = 1000 // small batch size to fill up quickly
	manager, err := testutil.GetManager(managerConfig, nil, 1, 1, 0, proxyApp, nil)
	require.NoError(err)

	assert.Equal(manager.State.Height(), uint64(0))

	// subscribe to health status event
	eventReceivedCh := make(chan error)
	cb := func(event pubsub.Message) {
		eventReceivedCh <- event.Data().(*events.DataHealthStatus).Error
	}
	go uevent.MustSubscribe(context.Background(), manager.Pubsub, "HealthStatusHandler", events.QueryHealthStatus, cb, log.TestingLogger())

	var wg sync.WaitGroup
	wg.Add(2) // Add 2 because we have 2 goroutines

	ctx, cancel := context.WithTimeout(context.Background(), 2*time.Second)
	defer cancel()

	bytesProducedC := make(chan int)

	go func() {
		manager.ProduceBlockLoop(ctx, bytesProducedC)
		wg.Done() // Decrease counter when this goroutine finishes
	}()

	// validate block production works
	time.Sleep(400 * time.Millisecond)
	assert.Greater(manager.State.Height(), uint64(0))

	// we don't read from the submit channel, so we assume it get full
	// we expect the block production to stop and unhealthy event to be emitted
	select {
	case <-ctx.Done():
		t.Error("expected unhealthy event")
	case err := <-eventReceivedCh:
		assert.Error(err)
	}

	stoppedHeight := manager.State.Height()

	// make sure block production is stopped
	time.Sleep(400 * time.Millisecond)
	assert.Equal(stoppedHeight, manager.State.Height())

	// consume the signal
	<-bytesProducedC

	// check for health status event and block production to continue
	select {
	case <-ctx.Done():
		t.Error("expected health event")
	case err := <-eventReceivedCh:
		assert.NoError(err)
	}

	// make sure block production is resumed
	time.Sleep(400 * time.Millisecond)
	assert.Greater(manager.State.Height(), stoppedHeight)
}

func TestUpdateInitialSequencerSet(t *testing.T) {

	require := require.New(t)
	app := testutil.GetAppMock(testutil.EndBlock)
	ctx := context.Background()
	version.DRS = "0"
	app.On("EndBlock", mock.Anything).Return(abci.ResponseEndBlock{
		RollappParamUpdates: &abci.RollappParams{
			Da:         "mock",
			DrsVersion: 0,
		},
		ConsensusParamUpdates: &abci.ConsensusParams{
			Block: &abci.BlockParams{
				MaxGas:   40000000,
				MaxBytes: 500000,
			},
		},
	})

	// Create proxy app
	clientCreator := proxy.NewLocalClientCreator(app)
	proxyApp := proxy.NewAppConns(clientCreator)
	err := proxyApp.Start()
	require.NoError(err)

	_, priv, err := ed25519.GenerateKey(rand.Reader)
	require.NoError(err)

	lib2pPrivKey, err := crypto.UnmarshalEd25519PrivateKey(priv)
	require.NoError(err)

	proposer := testutil.GenerateSequencer()
	sequencer := testutil.GenerateSequencer()

	// Create a new mock ClientI
	slmock := &slmocks.MockClientI{}
	slmock.On("Init", mock.Anything, mock.Anything, mock.Anything, mock.Anything).Return(nil)
	slmock.On("Start").Return(nil)
	slmock.On("GetProposer").Return(proposer)
	slmock.On("GetAllSequencers").Return([]types.Sequencer{proposer, sequencer}, nil)

	manager, err := testutil.GetManagerWithProposerKey(testutil.GetManagerConfig(), lib2pPrivKey, slmock, 1, 1, 0, proxyApp, nil)
	require.NoError(err)

	manager.DAClient = testutil.GetMockDALC(log.TestingLogger())
	manager.Retriever = manager.DAClient.(da.BatchRetriever)

	// Check initial assertions
	require.Zero(manager.State.Height())
	require.Zero(manager.LastSettlementHeight.Load())

	// Simulate updating the sequencer set from SL on start
	err = manager.UpdateSequencerSetFromSL()
	require.NoError(err)

<<<<<<< HEAD
	// Produce block and validate results. We expect to have two consensus messages for the two sequencers
	// since the store for the last block sequencer set is empty.
	block, _, err := manager.ProduceApplyGossipBlock(ctx, true)
=======
	// Produce block and validate that we produced blocks
	block, _, err := manager.ProduceApplyGossipBlock(ctx, block2.ProduceBlockOptions{AllowEmpty: true})
>>>>>>> 34018b9f
	require.NoError(err)
	assert.Greater(t, manager.State.Height(), uint64(0))
	assert.Zero(t, manager.LastSettlementHeight.Load())

	// Validate the last block sequencer set is persisted in the store
	actualSeqSet, err := manager.Store.LoadLastBlockSequencerSet()
	require.NoError(err)
	require.Len(actualSeqSet, 2)
	require.Equal(actualSeqSet[0], proposer)
	require.Equal(actualSeqSet[1], sequencer)

	// Validate that the block has expected consensus msgs
	require.Len(block.Data.ConsensusMessages, 2)

	// Construct expected messages
	signer, err := block2.ConsensusMsgSigner(new(rdktypes.ConsensusMsgUpsertSequencer))
	require.NoError(err)

	// Msg 1
	anyPK1, err := proposer.AnyConsPubKey()
	require.NoError(err)
	expectedConsMsg1 := &rdktypes.ConsensusMsgUpsertSequencer{
		Signer:     signer.String(),
		Operator:   proposer.SettlementAddress,
		ConsPubKey: anyPK1,
		RewardAddr: proposer.RewardAddr,
		Relayers:   proposer.WhitelistedRelayers,
	}
	expectedConsMsgBytes1, err := proto.Marshal(expectedConsMsg1)
	require.NoError(err)
	anyMsg1 := &prototypes.Any{
		TypeUrl: "rollapp.sequencers.types.ConsensusMsgUpsertSequencer",
		Value:   expectedConsMsgBytes1,
	}

	// Msg 2
	anyPK2, err := sequencer.AnyConsPubKey()
	require.NoError(err)
	expectedConsMsg2 := &rdktypes.ConsensusMsgUpsertSequencer{
		Signer:     signer.String(),
		Operator:   sequencer.SettlementAddress,
		ConsPubKey: anyPK2,
		RewardAddr: sequencer.RewardAddr,
		Relayers:   sequencer.WhitelistedRelayers,
	}
	expectedConsMsgBytes2, err := proto.Marshal(expectedConsMsg2)
	require.NoError(err)
	anyMsg2 := &prototypes.Any{
		TypeUrl: "rollapp.sequencers.types.ConsensusMsgUpsertSequencer",
		Value:   expectedConsMsgBytes2,
	}

	// Verify the result
	require.True(proto.Equal(anyMsg1, block.Data.ConsensusMessages[0]))
	require.True(proto.Equal(anyMsg2, block.Data.ConsensusMessages[1]))

	// Produce one more block and validate results. We expect to have zero consensus messages
	// since there are no sequencer set updates.
	block, _, err = manager.ProduceApplyGossipBlock(ctx, true)
	require.NoError(err)
	assert.Greater(t, manager.State.Height(), uint64(1))
	assert.Zero(t, manager.LastSettlementHeight.Load())

	// Validate the last block sequencer set is persisted in the store
	actualSeqSet, err = manager.Store.LoadLastBlockSequencerSet()
	require.NoError(err)
	require.Len(actualSeqSet, 2)
	require.Equal(actualSeqSet[0], proposer)
	require.Equal(actualSeqSet[1], sequencer)

	// Validate that the block has expected consensus msgs
	require.Len(block.Data.ConsensusMessages, 0)
}

func TestUpdateExistingSequencerSet(t *testing.T) {
	require := require.New(t)
	app := testutil.GetAppMock(testutil.EndBlock)
	ctx := context.Background()
	version.DRS = "0"
	app.On("EndBlock", mock.Anything).Return(abci.ResponseEndBlock{
		RollappParamUpdates: &abci.RollappParams{
			Da:         "mock",
			DrsVersion: 0,
		},
		ConsensusParamUpdates: &abci.ConsensusParams{
			Block: &abci.BlockParams{
				MaxGas:   40000000,
				MaxBytes: 500000,
			},
		},
	})

	// Create proxy app
	clientCreator := proxy.NewLocalClientCreator(app)
	proxyApp := proxy.NewAppConns(clientCreator)
	err := proxyApp.Start()
	require.NoError(err)

	_, priv, err := ed25519.GenerateKey(rand.Reader)
	require.NoError(err)

	lib2pPrivKey, err := crypto.UnmarshalEd25519PrivateKey(priv)
	require.NoError(err)

	proposer := testutil.GenerateSequencer()
	sequencer := testutil.GenerateSequencer()

	// Create a new mock ClientI
	slmock := &slmocks.MockClientI{}
	slmock.On("Init", mock.Anything, mock.Anything, mock.Anything, mock.Anything).Return(nil)
	slmock.On("Start").Return(nil)
	slmock.On("GetProposer").Return(proposer)

	manager, err := testutil.GetManagerWithProposerKey(testutil.GetManagerConfig(), lib2pPrivKey, slmock, 1, 1, 0, proxyApp, nil)
	require.NoError(err)

	manager.DAClient = testutil.GetMockDALC(log.TestingLogger())
	manager.Retriever = manager.DAClient.(da.BatchRetriever)

	// Set the initial sequencer set
	manager.Sequencers.Set([]types.Sequencer{proposer, sequencer})
	_, err = manager.Store.SaveLastBlockSequencerSet([]types.Sequencer{proposer, sequencer}, nil)
	require.NoError(err)

	// Check initial assertions
	require.Zero(manager.State.Height())
	require.Zero(manager.LastSettlementHeight.Load())
	// Memory has the initial sequencer set
	initialMemorySequencers := manager.Sequencers.GetAll()
	require.Len(initialMemorySequencers, 2)
	require.Equal(initialMemorySequencers[0], proposer)
	require.Equal(initialMemorySequencers[1], sequencer)
	// Store has the initial sequencer set
	initialStoreSequencers, err := manager.Store.LoadLastBlockSequencerSet()
	require.NoError(err)
	require.Len(initialStoreSequencers, 2)
	require.Equal(initialStoreSequencers[0], proposer)
	require.Equal(initialStoreSequencers[1], sequencer)

	// Update one of the sequencers and pass the update to the manager.
	// We expect that the manager will update the sequencer set in memory and
	// generate a new consensus msg during block production.
	updatedSequencer := sequencer
	const newSequencerRewardAddr = "dym1mk7pw34ypusacm29m92zshgxee3yreums8avur"
	updatedSequencer.RewardAddr = newSequencerRewardAddr
	// GetAllSequencers now return an updated sequencer
	slmock.On("GetAllSequencers").Return([]types.Sequencer{proposer, updatedSequencer}, nil)

	// Simulate updating the sequencer set from SL
	err = manager.UpdateSequencerSetFromSL()
	require.NoError(err)

	// The number of sequencers is the same. However, the second sequencer is modified.
	sequencers := manager.Sequencers.GetAll()
	require.Len(sequencers, 2)
	require.Equal(sequencers[0], proposer)
	// Now Sequencers[1] is a sequencer with the new reward address
	require.NotEqual(sequencer, sequencers[1])
	require.Equal(updatedSequencer, sequencers[1])

<<<<<<< HEAD
	// Produce block and validate results. We expect to have one consensus message for the updated sequencer.
	block, _, err := manager.ProduceApplyGossipBlock(ctx, true)
=======
	// Produce block and validate that we produced blocks
	block, _, err := manager.ProduceApplyGossipBlock(ctx, block2.ProduceBlockOptions{AllowEmpty: true})
>>>>>>> 34018b9f
	require.NoError(err)
	assert.Greater(t, manager.State.Height(), uint64(0))
	assert.Zero(t, manager.LastSettlementHeight.Load())

	// Validate that the block has expected consensus msgs: one msg for one new sequencer
	require.Len(block.Data.ConsensusMessages, 1)

	// Construct the expected message
	signer, err := block2.ConsensusMsgSigner(new(rdktypes.ConsensusMsgUpsertSequencer))
	require.NoError(err)
	anyPK, err := updatedSequencer.AnyConsPubKey()
	require.NoError(err)
	expectedConsMsg := &rdktypes.ConsensusMsgUpsertSequencer{
		Signer:     signer.String(),
		Operator:   updatedSequencer.SettlementAddress,
		ConsPubKey: anyPK,
		RewardAddr: updatedSequencer.RewardAddr,
		Relayers:   updatedSequencer.WhitelistedRelayers,
	}
	expectedConsMsgBytes, err := proto.Marshal(expectedConsMsg)
	require.NoError(err)
	anyMsg1 := &prototypes.Any{
		TypeUrl: "rollapp.sequencers.types.ConsensusMsgUpsertSequencer",
		Value:   expectedConsMsgBytes,
	}

	// Verify the result
	require.True(proto.Equal(anyMsg1, block.Data.ConsensusMessages[0]))

	// Validate the last block sequencer set is persisted in the store
	actualStoreSequencers, err := manager.Store.LoadLastBlockSequencerSet()
	require.NoError(err)
	require.Len(actualStoreSequencers, 2)
	require.Equal(actualStoreSequencers[0], proposer)
	require.Equal(actualStoreSequencers[1], updatedSequencer)
}<|MERGE_RESOLUTION|>--- conflicted
+++ resolved
@@ -344,14 +344,9 @@
 	err = manager.UpdateSequencerSetFromSL()
 	require.NoError(err)
 
-<<<<<<< HEAD
 	// Produce block and validate results. We expect to have two consensus messages for the two sequencers
 	// since the store for the last block sequencer set is empty.
-	block, _, err := manager.ProduceApplyGossipBlock(ctx, true)
-=======
-	// Produce block and validate that we produced blocks
 	block, _, err := manager.ProduceApplyGossipBlock(ctx, block2.ProduceBlockOptions{AllowEmpty: true})
->>>>>>> 34018b9f
 	require.NoError(err)
 	assert.Greater(t, manager.State.Height(), uint64(0))
 	assert.Zero(t, manager.LastSettlementHeight.Load())
@@ -512,13 +507,8 @@
 	require.NotEqual(sequencer, sequencers[1])
 	require.Equal(updatedSequencer, sequencers[1])
 
-<<<<<<< HEAD
 	// Produce block and validate results. We expect to have one consensus message for the updated sequencer.
-	block, _, err := manager.ProduceApplyGossipBlock(ctx, true)
-=======
-	// Produce block and validate that we produced blocks
 	block, _, err := manager.ProduceApplyGossipBlock(ctx, block2.ProduceBlockOptions{AllowEmpty: true})
->>>>>>> 34018b9f
 	require.NoError(err)
 	assert.Greater(t, manager.State.Height(), uint64(0))
 	assert.Zero(t, manager.LastSettlementHeight.Load())
