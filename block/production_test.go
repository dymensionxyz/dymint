package block_test

import (
	"context"
	"fmt"
	"sync"
	"testing"
	"time"

	"github.com/stretchr/testify/assert"
	"github.com/stretchr/testify/require"

	"github.com/dymensionxyz/dymint/mempool"
	mempoolv1 "github.com/dymensionxyz/dymint/mempool/v1"
	"github.com/dymensionxyz/dymint/node/events"
<<<<<<< HEAD
	"github.com/dymensionxyz/dymint/types"
=======
>>>>>>> 841056d5
	uevent "github.com/dymensionxyz/dymint/utils/event"
	tmcfg "github.com/tendermint/tendermint/config"

	"github.com/dymensionxyz/dymint/testutil"
	"github.com/tendermint/tendermint/libs/log"
	"github.com/tendermint/tendermint/libs/pubsub"
	"github.com/tendermint/tendermint/proxy"
)

func TestCreateEmptyBlocksEnableDisable(t *testing.T) {
	const blockTime = 200 * time.Millisecond
	const MaxIdleTime = blockTime * 10
	const runTime = 10 * time.Second

	assert := assert.New(t)
	require := require.New(t)
	app := testutil.GetAppMock()
	// Create proxy app
	clientCreator := proxy.NewLocalClientCreator(app)
	proxyApp := proxy.NewAppConns(clientCreator)
	err := proxyApp.Start()
	require.NoError(err)

	// Init manager with empty blocks feature disabled
	managerConfigCreatesEmptyBlocks := testutil.GetManagerConfig()
	managerConfigCreatesEmptyBlocks.BlockTime = blockTime
	managerConfigCreatesEmptyBlocks.MaxIdleTime = 0 * time.Second
	managerWithEmptyBlocks, err := testutil.GetManager(managerConfigCreatesEmptyBlocks, nil, nil, 1, 1, 0, proxyApp, nil)
	require.NoError(err)

	// Init manager with empty blocks feature enabled
	managerConfig := testutil.GetManagerConfig()
	managerConfig.BlockTime = blockTime
	managerConfig.MaxIdleTime = MaxIdleTime
	managerConfig.MaxProofTime = MaxIdleTime
	manager, err := testutil.GetManager(managerConfig, nil, nil, 1, 1, 0, proxyApp, nil)
	require.NoError(err)

	// Check initial height
	initialHeight := uint64(0)
	require.Equal(initialHeight, manager.State.Height())

	mCtx, cancel := context.WithTimeout(context.Background(), runTime)
	defer cancel()
	go manager.ProduceBlockLoop(mCtx)
	go managerWithEmptyBlocks.ProduceBlockLoop(mCtx)

<<<<<<< HEAD
	buf1 := make(chan bool, 100) //dummy to avoid unhealthy event
	buf2 := make(chan bool, 100) //dummy to avoid unhealthy event
=======
	buf1 := make(chan struct{}, 100) // dummy to avoid unhealthy event
	buf2 := make(chan struct{}, 100) // dummy to avoid unhealthy event
>>>>>>> 841056d5
	go manager.AccumulatedDataLoop(mCtx, buf1)
	go managerWithEmptyBlocks.AccumulatedDataLoop(mCtx, buf2)
	<-mCtx.Done()

	require.Greater(manager.State.Height(), initialHeight)
	require.Greater(managerWithEmptyBlocks.State.Height(), initialHeight)
	assert.Greater(managerWithEmptyBlocks.State.Height(), manager.State.Height())

	// Check that blocks are created with empty blocks feature disabled
<<<<<<< HEAD
	assert.LessOrEqual(manager.State.Height(), uint64(runTime/EmptyBlocksMaxTime))
	assert.LessOrEqual(managerWithEmptyBlocks.State.Height(), uint64(runTime/blockTime))
=======
	assert.LessOrEqual(manager.Store.Height(), uint64(runTime/MaxIdleTime))
	assert.LessOrEqual(managerWithEmptyBlocks.Store.Height(), uint64(runTime/blockTime))
>>>>>>> 841056d5

	for i := uint64(2); i < managerWithEmptyBlocks.State.Height(); i++ {
		prevBlock, err := managerWithEmptyBlocks.Store.LoadBlock(i - 1)
		assert.NoError(err)

		block, err := managerWithEmptyBlocks.Store.LoadBlock(i)
		assert.NoError(err)
		assert.NotZero(block.Header.Time)

		diff := time.Unix(0, int64(block.Header.Time)).Sub(time.Unix(0, int64(prevBlock.Header.Time)))
		assert.Greater(diff, blockTime-blockTime/10)
		assert.Less(diff, blockTime+blockTime/10)
	}

	for i := uint64(2); i < manager.State.Height(); i++ {
		prevBlock, err := manager.Store.LoadBlock(i - 1)
		assert.NoError(err)

		block, err := manager.Store.LoadBlock(i)
		assert.NoError(err)
		assert.NotZero(block.Header.Time)

		diff := time.Unix(0, int64(block.Header.Time)).Sub(time.Unix(0, int64(prevBlock.Header.Time)))
		assert.Greater(diff, manager.Conf.MaxIdleTime)
	}
}

func TestCreateEmptyBlocksNew(t *testing.T) {
	// TODO(https://github.com/dymensionxyz/dymint/issues/352)
	t.Skip("FIXME: fails to submit tx to test the empty blocks feature")
	assert := assert.New(t)
	require := require.New(t)
	app := testutil.GetAppMock()
	// Create proxy app
	clientCreator := proxy.NewLocalClientCreator(app)
	proxyApp := proxy.NewAppConns(clientCreator)
	err := proxyApp.Start()
	require.NoError(err)
	// Init manager
	managerConfig := testutil.GetManagerConfig()
	managerConfig.BlockTime = 200 * time.Millisecond
	managerConfig.MaxIdleTime = 1 * time.Second
	manager, err := testutil.GetManager(managerConfig, nil, nil, 1, 1, 0, proxyApp, nil)
	require.NoError(err)

	abciClient, err := clientCreator.NewABCIClient()
	require.NoError(err)
	require.NotNil(abciClient)
	require.NoError(abciClient.Start())

	defer func() {
		// Capture the error returned by abciClient.Stop and handle it.
		err := abciClient.Stop()
		if err != nil {
			t.Logf("Error stopping ABCI client: %v", err)
		}
	}()

	mempoolCfg := tmcfg.DefaultMempoolConfig()
	mempoolCfg.KeepInvalidTxsInCache = false
	mempoolCfg.Recheck = false

	mpool := mempoolv1.NewTxMempool(log.TestingLogger(), tmcfg.DefaultMempoolConfig(), proxy.NewAppConnMempool(abciClient), 0)

	// Check initial height
	expectedHeight := uint64(0)
	assert.Equal(expectedHeight, manager.State.Height())

	mCtx, cancel := context.WithTimeout(context.Background(), 10*time.Second)
	defer cancel()
	go manager.ProduceBlockLoop(mCtx)

	<-time.Tick(1 * time.Second)
	err = mpool.CheckTx([]byte{1, 2, 3, 4}, nil, mempool.TxInfo{})
	require.NoError(err)

	<-mCtx.Done()
	foundTx := false
	assert.LessOrEqual(manager.State.Height(), uint64(10))
	for i := uint64(2); i < manager.State.Height(); i++ {
		prevBlock, err := manager.Store.LoadBlock(i - 1)
		assert.NoError(err)

		block, err := manager.Store.LoadBlock(i)
		assert.NoError(err)
		assert.NotZero(block.Header.Time)

		diff := time.Unix(0, int64(block.Header.Time)).Sub(time.Unix(0, int64(prevBlock.Header.Time)))
		txsCount := len(block.Data.Txs)
		if txsCount == 0 {
			assert.Greater(diff, manager.Conf.MaxIdleTime)
			assert.Less(diff, manager.Conf.MaxIdleTime+1*time.Second)
		} else {
			foundTx = true
			assert.Less(diff, manager.Conf.BlockTime+100*time.Millisecond)
		}

		fmt.Println("time diff:", diff, "tx len", 0)
	}
	assert.True(foundTx)
}

// TestStopBlockProduction tests the block production stops when submitter is full
// and resumes when submitter is ready to accept more batches
func TestStopBlockProduction(t *testing.T) {
	assert := assert.New(t)
	require := require.New(t)

	managerConfig := testutil.GetManagerConfig()
	managerConfig.BlockBatchMaxSizeBytes = 1000 // small batch size to fill up quickly
	manager, err := testutil.GetManager(managerConfig, nil, nil, 1, 1, 0, nil, nil)
	require.NoError(err)

	// validate initial accumulated is zero
	require.Equal(manager.AccumulatedBatchSize.Load(), uint64(0))
	assert.Equal(manager.Store.Height(), uint64(0))

	// subscribe to health status event
	eventReceivedCh := make(chan error)
	cb := func(event pubsub.Message) {
		eventReceivedCh <- event.Data().(*events.DataHealthStatus).Error
	}
	go uevent.MustSubscribe(context.Background(), manager.Pubsub, "HealthStatusHandler", events.QueryHealthStatus, cb, log.TestingLogger())

	var wg sync.WaitGroup
	wg.Add(2) // Add 2 because we have 2 goroutines

	ctx, cancel := context.WithTimeout(context.Background(), 2*time.Second)
	defer cancel()

	go func() {
		manager.ProduceBlockLoop(ctx)
		wg.Done() // Decrease counter when this goroutine finishes
	}()

	toSubmit := make(chan struct{})
	go func() {
		manager.AccumulatedDataLoop(ctx, toSubmit)
		wg.Done() // Decrease counter when this goroutine finishes
	}()

	// validate block production works
	time.Sleep(400 * time.Millisecond)
	assert.Greater(manager.Store.Height(), uint64(0))
	assert.Greater(manager.AccumulatedBatchSize.Load(), uint64(0))

	// we don't read from the submit channel, so we assume it get full
	// we expect the block production to stop and unhealthy event to be emitted
	select {
	case <-ctx.Done():
		t.Error("expected unhealthy event")
	case err := <-eventReceivedCh:
		assert.Error(err)
	}

	stoppedHeight := manager.Store.Height()

	// make sure block production is stopped
	time.Sleep(400 * time.Millisecond)
	assert.Equal(stoppedHeight, manager.Store.Height())

	// consume the signal
	<-toSubmit

	// check for health status event and block production to continue
	select {
	case <-ctx.Done():
		t.Error("expected health event")
	case err := <-eventReceivedCh:
		assert.NoError(err)
	}
<<<<<<< HEAD
}

// TestStopBlockProduction tests the block production stops when submitter is full
// and resumes when submitter is ready to accept more batches
func TestStopBlockProduction(t *testing.T) {
	assert := assert.New(t)
	require := require.New(t)

	managerConfig := testutil.GetManagerConfig()
	managerConfig.BlockBatchMaxSizeBytes = 1000 // small batch size to fill up quickly
	manager, err := testutil.GetManager(managerConfig, nil, nil, 1, 1, 0, nil, nil)
	require.NoError(err)

	// validate initial accumulated is zero
	require.Equal(manager.AccumulatedBatchSize.Load(), uint64(0))
	assert.Equal(manager.State.Height(), uint64(0))

	// subscribe to health status event
	eventReceivedCh := make(chan error)
	cb := func(event pubsub.Message) {
		eventReceivedCh <- event.Data().(*events.DataHealthStatus).Error
	}
	go uevent.MustSubscribe(context.Background(), manager.Pubsub, "HealthStatusHandler", events.QueryHealthStatus, cb, log.TestingLogger())

	var wg sync.WaitGroup
	wg.Add(2) // Add 2 because we have 2 goroutines

	ctx, cancel := context.WithTimeout(context.Background(), 2*time.Second)
	defer cancel()

	go func() {
		manager.ProduceBlockLoop(ctx)
		wg.Done() // Decrease counter when this goroutine finishes
	}()

	toSubmit := make(chan bool)
	go func() {
		manager.AccumulatedDataLoop(ctx, toSubmit)
		wg.Done() // Decrease counter when this goroutine finishes
	}()

	// validate block production works
	time.Sleep(400 * time.Millisecond)
	assert.Greater(manager.State.Height(), uint64(0))
	assert.Greater(manager.AccumulatedBatchSize.Load(), uint64(0))

	// we don't read from the submit channel, so we assume it get full
	// we expect the block production to stop and unhealthy event to be emitted
	select {
	case <-ctx.Done():
		t.Error("expected unhealthy event")
	case err := <-eventReceivedCh:
		assert.Error(err)
	}

	stoppedHeight := manager.State.Height()

	// make sure block production is stopped
	time.Sleep(400 * time.Millisecond)
	assert.Equal(stoppedHeight, manager.State.Height())

	// consume the signal
	<-toSubmit

	// check for health status event and block production to continue
	select {
	case <-ctx.Done():
		t.Error("expected health event")
	case err := <-eventReceivedCh:
		assert.NoError(err)
	}

	// make sure block production is resumed
	time.Sleep(400 * time.Millisecond)
	assert.Greater(manager.State.Height(), stoppedHeight)
=======

	// make sure block production is resumed
	time.Sleep(400 * time.Millisecond)
	assert.Greater(manager.Store.Height(), stoppedHeight)
>>>>>>> 841056d5
}<|MERGE_RESOLUTION|>--- conflicted
+++ resolved
@@ -13,10 +13,6 @@
 	"github.com/dymensionxyz/dymint/mempool"
 	mempoolv1 "github.com/dymensionxyz/dymint/mempool/v1"
 	"github.com/dymensionxyz/dymint/node/events"
-<<<<<<< HEAD
-	"github.com/dymensionxyz/dymint/types"
-=======
->>>>>>> 841056d5
 	uevent "github.com/dymensionxyz/dymint/utils/event"
 	tmcfg "github.com/tendermint/tendermint/config"
 
@@ -64,13 +60,8 @@
 	go manager.ProduceBlockLoop(mCtx)
 	go managerWithEmptyBlocks.ProduceBlockLoop(mCtx)
 
-<<<<<<< HEAD
-	buf1 := make(chan bool, 100) //dummy to avoid unhealthy event
-	buf2 := make(chan bool, 100) //dummy to avoid unhealthy event
-=======
 	buf1 := make(chan struct{}, 100) // dummy to avoid unhealthy event
 	buf2 := make(chan struct{}, 100) // dummy to avoid unhealthy event
->>>>>>> 841056d5
 	go manager.AccumulatedDataLoop(mCtx, buf1)
 	go managerWithEmptyBlocks.AccumulatedDataLoop(mCtx, buf2)
 	<-mCtx.Done()
@@ -80,13 +71,8 @@
 	assert.Greater(managerWithEmptyBlocks.State.Height(), manager.State.Height())
 
 	// Check that blocks are created with empty blocks feature disabled
-<<<<<<< HEAD
-	assert.LessOrEqual(manager.State.Height(), uint64(runTime/EmptyBlocksMaxTime))
+	assert.LessOrEqual(manager.State.Height(), uint64(runTime/MaxIdleTime))
 	assert.LessOrEqual(managerWithEmptyBlocks.State.Height(), uint64(runTime/blockTime))
-=======
-	assert.LessOrEqual(manager.Store.Height(), uint64(runTime/MaxIdleTime))
-	assert.LessOrEqual(managerWithEmptyBlocks.Store.Height(), uint64(runTime/blockTime))
->>>>>>> 841056d5
 
 	for i := uint64(2); i < managerWithEmptyBlocks.State.Height(); i++ {
 		prevBlock, err := managerWithEmptyBlocks.Store.LoadBlock(i - 1)
@@ -202,7 +188,7 @@
 
 	// validate initial accumulated is zero
 	require.Equal(manager.AccumulatedBatchSize.Load(), uint64(0))
-	assert.Equal(manager.Store.Height(), uint64(0))
+	assert.Equal(manager.State.Height(), uint64(0))
 
 	// subscribe to health status event
 	eventReceivedCh := make(chan error)
@@ -230,7 +216,7 @@
 
 	// validate block production works
 	time.Sleep(400 * time.Millisecond)
-	assert.Greater(manager.Store.Height(), uint64(0))
+	assert.Greater(manager.State.Height(), uint64(0))
 	assert.Greater(manager.AccumulatedBatchSize.Load(), uint64(0))
 
 	// we don't read from the submit channel, so we assume it get full
@@ -242,11 +228,11 @@
 		assert.Error(err)
 	}
 
-	stoppedHeight := manager.Store.Height()
+	stoppedHeight := manager.State.Height()
 
 	// make sure block production is stopped
 	time.Sleep(400 * time.Millisecond)
-	assert.Equal(stoppedHeight, manager.Store.Height())
+	assert.Equal(stoppedHeight, manager.State.Height())
 
 	// consume the signal
 	<-toSubmit
@@ -258,86 +244,8 @@
 	case err := <-eventReceivedCh:
 		assert.NoError(err)
 	}
-<<<<<<< HEAD
-}
-
-// TestStopBlockProduction tests the block production stops when submitter is full
-// and resumes when submitter is ready to accept more batches
-func TestStopBlockProduction(t *testing.T) {
-	assert := assert.New(t)
-	require := require.New(t)
-
-	managerConfig := testutil.GetManagerConfig()
-	managerConfig.BlockBatchMaxSizeBytes = 1000 // small batch size to fill up quickly
-	manager, err := testutil.GetManager(managerConfig, nil, nil, 1, 1, 0, nil, nil)
-	require.NoError(err)
-
-	// validate initial accumulated is zero
-	require.Equal(manager.AccumulatedBatchSize.Load(), uint64(0))
-	assert.Equal(manager.State.Height(), uint64(0))
-
-	// subscribe to health status event
-	eventReceivedCh := make(chan error)
-	cb := func(event pubsub.Message) {
-		eventReceivedCh <- event.Data().(*events.DataHealthStatus).Error
-	}
-	go uevent.MustSubscribe(context.Background(), manager.Pubsub, "HealthStatusHandler", events.QueryHealthStatus, cb, log.TestingLogger())
-
-	var wg sync.WaitGroup
-	wg.Add(2) // Add 2 because we have 2 goroutines
-
-	ctx, cancel := context.WithTimeout(context.Background(), 2*time.Second)
-	defer cancel()
-
-	go func() {
-		manager.ProduceBlockLoop(ctx)
-		wg.Done() // Decrease counter when this goroutine finishes
-	}()
-
-	toSubmit := make(chan bool)
-	go func() {
-		manager.AccumulatedDataLoop(ctx, toSubmit)
-		wg.Done() // Decrease counter when this goroutine finishes
-	}()
-
-	// validate block production works
-	time.Sleep(400 * time.Millisecond)
-	assert.Greater(manager.State.Height(), uint64(0))
-	assert.Greater(manager.AccumulatedBatchSize.Load(), uint64(0))
-
-	// we don't read from the submit channel, so we assume it get full
-	// we expect the block production to stop and unhealthy event to be emitted
-	select {
-	case <-ctx.Done():
-		t.Error("expected unhealthy event")
-	case err := <-eventReceivedCh:
-		assert.Error(err)
-	}
-
-	stoppedHeight := manager.State.Height()
-
-	// make sure block production is stopped
-	time.Sleep(400 * time.Millisecond)
-	assert.Equal(stoppedHeight, manager.State.Height())
-
-	// consume the signal
-	<-toSubmit
-
-	// check for health status event and block production to continue
-	select {
-	case <-ctx.Done():
-		t.Error("expected health event")
-	case err := <-eventReceivedCh:
-		assert.NoError(err)
-	}
 
 	// make sure block production is resumed
 	time.Sleep(400 * time.Millisecond)
 	assert.Greater(manager.State.Height(), stoppedHeight)
-=======
-
-	// make sure block production is resumed
-	time.Sleep(400 * time.Millisecond)
-	assert.Greater(manager.Store.Height(), stoppedHeight)
->>>>>>> 841056d5
 }