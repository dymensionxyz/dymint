--- conflicted
+++ resolved
@@ -48,13 +48,8 @@
 	assert.Zero(t, manager.SyncTarget.Load())
 
 	// submit and validate sync target
-<<<<<<< HEAD
-	manager.HandleSubmissionTrigger(ctx)
+	manager.HandleSubmissionTrigger()
 	assert.EqualValues(t, manager.State.Height(), manager.SyncTarget.Load())
-=======
-	manager.HandleSubmissionTrigger()
-	assert.EqualValues(t, manager.Store.Height(), manager.SyncTarget.Load())
->>>>>>> 841056d5
 }
 
 func TestBatchSubmissionFailedSubmission(t *testing.T) {
@@ -101,21 +96,12 @@
 
 	// try to submit, we expect failure
 	mockLayerI.On("SubmitBatch", mock.Anything, mock.Anything, mock.Anything).Return(fmt.Errorf("Failed to submit batch")).Once()
-<<<<<<< HEAD
-	assert.Error(t, manager.HandleSubmissionTrigger(ctx))
-
-	// try to submit again, we expect success
-	mockLayerI.On("SubmitBatch", mock.Anything, mock.Anything, mock.Anything).Return(nil).Once()
-	manager.HandleSubmissionTrigger(ctx)
-	assert.EqualValues(t, manager.State.Height(), manager.SyncTarget.Load())
-=======
 	assert.Error(t, manager.HandleSubmissionTrigger())
 
 	// try to submit again, we expect success
 	mockLayerI.On("SubmitBatch", mock.Anything, mock.Anything, mock.Anything).Return(nil).Once()
 	manager.HandleSubmissionTrigger()
-	assert.EqualValues(t, manager.Store.Height(), manager.SyncTarget.Load())
->>>>>>> 841056d5
+	assert.EqualValues(t, manager.State.Height(), manager.SyncTarget.Load())
 }
 
 // TestSubmissionByTime tests the submission trigger by time
@@ -202,11 +188,7 @@
 
 		// validate initial accumulated is zero
 		require.Equal(manager.AccumulatedBatchSize.Load(), uint64(0))
-<<<<<<< HEAD
 		assert.Equal(manager.State.Height(), uint64(0))
-=======
-		assert.Equal(manager.Store.Height(), uint64(0))
->>>>>>> 841056d5
 
 		var wg sync.WaitGroup
 		wg.Add(2) // Add 2 because we have 2 goroutines
@@ -227,11 +209,7 @@
 		// wait for block to be produced but not for submission threshold
 		time.Sleep(200 * time.Millisecond)
 		// assert block produced but nothing submitted yet
-<<<<<<< HEAD
 		assert.Greater(manager.State.Height(), uint64(0))
-=======
-		assert.Greater(manager.Store.Height(), uint64(0))
->>>>>>> 841056d5
 		assert.Greater(manager.AccumulatedBatchSize.Load(), uint64(0))
 		assert.Zero(manager.SyncTarget.Load())
 
