--- conflicted
+++ resolved
@@ -40,12 +40,7 @@
 	// Check initial assertions
 	initialHeight := uint64(0)
 	require.Zero(manager.store.Height())
-<<<<<<< HEAD
-	require.Zero(manager.syncTarget)
-=======
-	require.True(manager.batchInProcess.Load() == false)
 	require.Zero(manager.syncTarget.Load())
->>>>>>> 1628a5c2
 
 	// Produce block and validate that we produced blocks
 	err = manager.produceBlock(ctx, true)
@@ -91,12 +86,7 @@
 	// Check initial assertions
 	initialHeight := uint64(0)
 	require.Zero(manager.store.Height())
-<<<<<<< HEAD
-	require.Zero(manager.syncTarget)
-=======
-	require.True(manager.batchInProcess.Load() == false)
 	require.Zero(manager.syncTarget.Load())
->>>>>>> 1628a5c2
 
 	// Produce block and validate that we produced blocks
 	err = manager.produceBlock(ctx, true)
