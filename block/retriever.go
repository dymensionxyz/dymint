--- conflicted
+++ resolved
@@ -11,11 +11,7 @@
 )
 
 func (m *Manager) ApplyBatchFromSL(slBatch *settlement.Batch) error {
-<<<<<<< HEAD
-	m.logger.Debug("trying to retrieve batch from DA", "dametadata", slBatch.MetaData)
-=======
 	m.logger.Debug("trying to retrieve batch from DA", "DA Metadata", slBatch.MetaData)
->>>>>>> ce540e55
 	batchResp := m.fetchBatch(slBatch.MetaData)
 	if batchResp.Code != da.StatusSuccess {
 		return batchResp.Error
