--- conflicted
+++ resolved
@@ -37,11 +37,7 @@
 			}
 
 			if block.GetRevision() != m.State.GetRevision() {
-<<<<<<< HEAD
-				err := m.checkForkUpdate(m.ctx, "syncing to fork height. please restart the node.")
-=======
 				err := m.checkForkUpdate("syncing to fork height. please restart the node.")
->>>>>>> a5453ad8
 				return err
 			}
 
