--- conflicted
+++ resolved
@@ -9,10 +9,6 @@
 
 	"github.com/dymensionxyz/dymint/da"
 	"github.com/dymensionxyz/dymint/types"
-<<<<<<< HEAD
-	uevent "github.com/dymensionxyz/dymint/utils/event"
-=======
->>>>>>> db109b28
 )
 
 func (m *Manager) ApplyBatchFromSL(daMetaData *da.DASubmitMetaData) error {
@@ -46,11 +42,7 @@
 
 		}
 	}
-<<<<<<< HEAD
-	m.State.SetProposer(proposer)
-=======
 	types.LastReceivedDAHeightGauge.Set(lastAppliedHeight)
->>>>>>> db109b28
 
 	return nil
 }
