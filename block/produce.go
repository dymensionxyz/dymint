package block

import (
	"context"
	"errors"
	"fmt"
	"time"

	"github.com/dymensionxyz/gerr-cosmos/gerrc"
	tmed25519 "github.com/tendermint/tendermint/crypto/ed25519"
	cmtproto "github.com/tendermint/tendermint/proto/tendermint/types"
	tmtypes "github.com/tendermint/tendermint/types"
	tmtime "github.com/tendermint/tendermint/types/time"

	"github.com/dymensionxyz/dymint/node/events"
	"github.com/dymensionxyz/dymint/store"
	"github.com/dymensionxyz/dymint/types"
	uevent "github.com/dymensionxyz/dymint/utils/event"
)

// ProduceBlockLoop is calling publishBlock in a loop as long as we're synced.
// A signal will be sent to the bytesProduced channel for each block produced
// In this way it's possible to pause block production by not consuming the channel
func (m *Manager) ProduceBlockLoop(ctx context.Context, bytesProducedC chan int, sequencerSetUpdates <-chan []types.Sequencer) error {
	m.logger.Info("Started block producer loop.")

	ticker := time.NewTicker(m.Conf.BlockTime)
	defer func() {
		ticker.Stop()
		m.logger.Info("Stopped block producer loop.")
	}()

	var nextEmptyBlock time.Time
	firstBlock := true

	for {
		select {
		case <-ctx.Done():
			return nil

		case update := <-sequencerSetUpdates:
			err := m.HandleSequencerSetUpdate(update)
			if err != nil {
				// occurs on serialization issues and shouldn't happen in practice
				uevent.MustPublish(ctx, m.Pubsub, &events.DataHealthStatus{Error: err}, events.HealthStatusList)
				return err
			}

		case <-ticker.C:

			// if empty blocks are configured to be enabled, and one is scheduled...
			produceEmptyBlock := firstBlock || m.Conf.MaxIdleTime == 0 || nextEmptyBlock.Before(time.Now())
			firstBlock = false

			block, commit, err := m.ProduceApplyGossipBlock(ctx, produceEmptyBlock)
			if errors.Is(err, context.Canceled) {
				m.logger.Error("Produce and gossip: context canceled.", "error", err)
				return nil
			}
			if errors.Is(err, types.ErrEmptyBlock) { // occurs if the block was empty but we don't want to produce one
				continue
			}
			if errors.Is(err, ErrNonRecoverable) {
				uevent.MustPublish(ctx, m.Pubsub, &events.DataHealthStatus{Error: err}, events.HealthStatusList)
				return err
			}

			if err != nil {
				m.logger.Error("Produce and gossip: uncategorized, assuming recoverable.", "error", err)
				continue
			}
			nextEmptyBlock = time.Now().Add(m.Conf.MaxIdleTime)
			if 0 < len(block.Data.Txs) {
				// the block wasn't empty so we want to make sure we don't wait too long before producing another one, in order to facilitate proofs for ibc
				// TODO: optimize to only do this if IBC transactions are present (https://github.com/dymensionxyz/dymint/issues/709)
				nextEmptyBlock = time.Now().Add(m.Conf.MaxProofTime)
			} else {
				m.logger.Info("Produced empty block.")
			}

			bytesProducedN := block.SizeBytes() + commit.SizeBytes()
			m.logger.Info("New block.", "size", uint64(block.ToProto().Size()))
			select {
			case <-ctx.Done():
				return nil
			case bytesProducedC <- bytesProducedN:
			default:
				evt := &events.DataHealthStatus{Error: fmt.Errorf("bytes produced channel is full: %w", gerrc.ErrResourceExhausted)}
				uevent.MustPublish(ctx, m.Pubsub, evt, events.HealthStatusList)
				m.logger.Error("Enough bytes to build a batch have been accumulated, but too many batches are pending submission. " +
					"Pausing block production until a signal is consumed.")
				select {
				case <-ctx.Done():
					return nil
				case bytesProducedC <- bytesProducedN:
					evt := &events.DataHealthStatus{Error: nil}
					uevent.MustPublish(ctx, m.Pubsub, evt, events.HealthStatusList)
					m.logger.Info("Resumed block production.")
				}
			}

		}
	}
}

// ProduceApplyGossipLastBlock produces and applies a block with the given nextProposerHash.
func (m *Manager) ProduceApplyGossipLastBlock(ctx context.Context, nextProposerHash [32]byte) (err error) {
	_, _, err = m.produceApplyGossip(ctx, true, &nextProposerHash)
	return err
}

func (m *Manager) ProduceApplyGossipBlock(ctx context.Context, allowEmpty bool) (block *types.Block, commit *types.Commit, err error) {
	return m.produceApplyGossip(ctx, allowEmpty, nil)
}

func (m *Manager) produceApplyGossip(ctx context.Context, allowEmpty bool, nextProposerHash *[32]byte) (block *types.Block, commit *types.Commit, err error) {
	block, commit, err = m.produceBlock(allowEmpty, nextProposerHash)
	if err != nil {
		return nil, nil, fmt.Errorf("produce block: %w", err)
	}

	if err := m.applyBlock(block, commit, types.BlockMetaData{Source: types.Produced}); err != nil {
		return nil, nil, fmt.Errorf("apply block: %w: %w", err, ErrNonRecoverable)
	}

	if err := m.gossipBlock(ctx, *block, *commit); err != nil {
		return nil, nil, fmt.Errorf("gossip block: %w", err)
	}

	return block, commit, nil
}

func (m *Manager) produceBlock(allowEmpty bool, nextProposerHash *[32]byte) (*types.Block, *types.Commit, error) {
	newHeight := m.State.NextHeight()
	lastHeaderHash, lastCommit, err := m.GetPreviousBlockHashes(newHeight)
	if err != nil {
		return nil, nil, fmt.Errorf("load prev block: %w", err)
	}

	var block *types.Block
	var commit *types.Commit
	// Check if there's an already stored block and commit at a newer height
	// If there is use that instead of creating a new block
	pendingBlock, err := m.Store.LoadBlock(newHeight)
	if err == nil {
		// Using an existing block
		block = pendingBlock
		commit, err = m.Store.LoadCommit(newHeight)
		if err != nil {
			return nil, nil, fmt.Errorf("load commit after load block: height: %d: %w: %w", newHeight, err, ErrNonRecoverable)
		}
		m.logger.Info("Using pending block.", "height", newHeight)
		return block, commit, nil
	} else if !errors.Is(err, gerrc.ErrNotFound) {
		return nil, nil, fmt.Errorf("load block: height: %d: %w: %w", newHeight, err, ErrNonRecoverable)
	}

<<<<<<< HEAD
	var (
		maxBlockDataSize     = uint64(float64(m.Conf.BatchSubmitBytes) * types.MaxBlockSizeAdjustment)
		proposerHashForBlock = [32]byte(m.State.Sequencers.ProposerHash())
	)
	// if nextProposerInfo is set, we create a last block
=======
	maxBlockDataSize := uint64(float64(m.Conf.BatchSubmitBytes) * types.MaxBlockSizeAdjustment)
	proposerHashForBlock := [32]byte(m.State.GetProposerHash())
	// if nextProposerHash is set, we create a last block
>>>>>>> 3729a336
	if nextProposerHash != nil {
		maxBlockDataSize = 0
		proposerHashForBlock = *nextProposerHash
	}
	block = m.Executor.CreateBlock(newHeight, lastCommit, lastHeaderHash, proposerHashForBlock, m.State, maxBlockDataSize)
	if !allowEmpty && len(block.Data.Txs) == 0 {
		return nil, nil, fmt.Errorf("%w: %w", types.ErrEmptyBlock, ErrRecoverable)
	}

	commit, err = m.createCommit(block)
	if err != nil {
		return nil, nil, fmt.Errorf("create commit: %w: %w", err, ErrNonRecoverable)
	}

	m.logger.Info("Block created.", "height", newHeight, "num_tx", len(block.Data.Txs))
	types.RollappBlockSizeBytesGauge.Set(float64(len(block.Data.Txs)))
	types.RollappBlockSizeTxsGauge.Set(float64(len(block.Data.Txs)))
	return block, commit, nil
}

// create commit for block
func (m *Manager) createCommit(block *types.Block) (*types.Commit, error) {
	abciHeaderPb := types.ToABCIHeaderPB(&block.Header)
	abciHeaderBytes, err := abciHeaderPb.Marshal()
	if err != nil {
		return nil, fmt.Errorf("marshal abci header: %w", err)
	}
	proposerAddress := block.Header.ProposerAddress
	sign, err := m.LocalKey.Sign(abciHeaderBytes)
	if err != nil {
		return nil, fmt.Errorf("sign abci header: %w", err)
	}
	voteTimestamp := tmtime.Now()
	tmSignature, err := m.createTMSignature(block, proposerAddress, voteTimestamp)
	if err != nil {
		return nil, fmt.Errorf("create tm signature: %w", err)
	}
	commit := &types.Commit{
		Height:     block.Header.Height,
		HeaderHash: block.Header.Hash(),
		Signatures: []types.Signature{sign},
		TMSignature: tmtypes.CommitSig{
			BlockIDFlag:      2,
			ValidatorAddress: proposerAddress,
			Timestamp:        voteTimestamp,
			Signature:        tmSignature,
		},
	}
	return commit, nil
}

func (m *Manager) createTMSignature(block *types.Block, proposerAddress []byte, voteTimestamp time.Time) ([]byte, error) {
	headerHash := block.Header.Hash()
	vote := tmtypes.Vote{
		Type:      cmtproto.PrecommitType,
		Height:    int64(block.Header.Height),
		Round:     0,
		Timestamp: voteTimestamp,
		BlockID: tmtypes.BlockID{Hash: headerHash[:], PartSetHeader: tmtypes.PartSetHeader{
			Total: 1,
			Hash:  headerHash[:],
		}},
		ValidatorAddress: proposerAddress,
		ValidatorIndex:   0,
	}
	v := vote.ToProto()
	// convert libp2p key to tm key
	// TODO: move to types
	rawKey, _ := m.LocalKey.Raw()
	tmprivkey := tmed25519.PrivKey(rawKey)
	tmprivkey.PubKey().Bytes()
	// Create a mock validator to sign the vote
	tmvalidator := tmtypes.NewMockPVWithParams(tmprivkey, false, false)
	err := tmvalidator.SignVote(m.State.ChainID, v)
	if err != nil {
		return nil, err
	}
	// Update the vote with the signature
	vote.Signature = v.Signature
	pubKey := tmprivkey.PubKey()
	voteSignBytes := tmtypes.VoteSignBytes(m.State.ChainID, v)
	if !pubKey.VerifySignature(voteSignBytes, vote.Signature) {
		return nil, fmt.Errorf("wrong signature")
	}
	return vote.Signature, nil
}

// GetPreviousBlockHashes returns the hash of the last block and the commit for the last block
// to be used as the previous block hash and commit for the next block
func (m *Manager) GetPreviousBlockHashes(forHeight uint64) (lastHeaderHash [32]byte, lastCommit *types.Commit, err error) {
	lastHeaderHash, lastCommit, err = getHeaderHashAndCommit(m.Store, forHeight-1) // prev height = forHeight - 1
	if err != nil {
		if !m.State.IsGenesis() { // allow prevBlock not to be found only on genesis
			return [32]byte{}, nil, fmt.Errorf("load prev block: %w: %w", err, ErrNonRecoverable)
		}
		lastHeaderHash = [32]byte{}
		lastCommit = &types.Commit{}
	}
	return lastHeaderHash, lastCommit, nil
}

// getHeaderHashAndCommit returns the Header Hash and Commit for a given height
func getHeaderHashAndCommit(store store.Store, height uint64) ([32]byte, *types.Commit, error) {
	lastCommit, err := store.LoadCommit(height)
	if err != nil {
		return [32]byte{}, nil, fmt.Errorf("load commit: height: %d: %w", height, err)
	}
	lastBlock, err := store.LoadBlock(height)
	if err != nil {
		return [32]byte{}, nil, fmt.Errorf("load block after load commit: height: %d: %w", height, err)
	}
	return lastBlock.Header.Hash(), lastCommit, nil
}<|MERGE_RESOLUTION|>--- conflicted
+++ resolved
@@ -7,21 +7,23 @@
 	"time"
 
 	"github.com/dymensionxyz/gerr-cosmos/gerrc"
+
+	"github.com/dymensionxyz/dymint/node/events"
+	"github.com/dymensionxyz/dymint/store"
+	uevent "github.com/dymensionxyz/dymint/utils/event"
+
 	tmed25519 "github.com/tendermint/tendermint/crypto/ed25519"
 	cmtproto "github.com/tendermint/tendermint/proto/tendermint/types"
 	tmtypes "github.com/tendermint/tendermint/types"
 	tmtime "github.com/tendermint/tendermint/types/time"
 
-	"github.com/dymensionxyz/dymint/node/events"
-	"github.com/dymensionxyz/dymint/store"
 	"github.com/dymensionxyz/dymint/types"
-	uevent "github.com/dymensionxyz/dymint/utils/event"
 )
 
 // ProduceBlockLoop is calling publishBlock in a loop as long as we're synced.
 // A signal will be sent to the bytesProduced channel for each block produced
 // In this way it's possible to pause block production by not consuming the channel
-func (m *Manager) ProduceBlockLoop(ctx context.Context, bytesProducedC chan int, sequencerSetUpdates <-chan []types.Sequencer) error {
+func (m *Manager) ProduceBlockLoop(ctx context.Context, bytesProducedC chan int) error {
 	m.logger.Info("Started block producer loop.")
 
 	ticker := time.NewTicker(m.Conf.BlockTime)
@@ -37,15 +39,6 @@
 		select {
 		case <-ctx.Done():
 			return nil
-
-		case update := <-sequencerSetUpdates:
-			err := m.HandleSequencerSetUpdate(update)
-			if err != nil {
-				// occurs on serialization issues and shouldn't happen in practice
-				uevent.MustPublish(ctx, m.Pubsub, &events.DataHealthStatus{Error: err}, events.HealthStatusList)
-				return err
-			}
-
 		case <-ticker.C:
 
 			// if empty blocks are configured to be enabled, and one is scheduled...
@@ -155,17 +148,9 @@
 		return nil, nil, fmt.Errorf("load block: height: %d: %w: %w", newHeight, err, ErrNonRecoverable)
 	}
 
-<<<<<<< HEAD
-	var (
-		maxBlockDataSize     = uint64(float64(m.Conf.BatchSubmitBytes) * types.MaxBlockSizeAdjustment)
-		proposerHashForBlock = [32]byte(m.State.Sequencers.ProposerHash())
-	)
-	// if nextProposerInfo is set, we create a last block
-=======
 	maxBlockDataSize := uint64(float64(m.Conf.BatchSubmitBytes) * types.MaxBlockSizeAdjustment)
 	proposerHashForBlock := [32]byte(m.State.GetProposerHash())
 	// if nextProposerHash is set, we create a last block
->>>>>>> 3729a336
 	if nextProposerHash != nil {
 		maxBlockDataSize = 0
 		proposerHashForBlock = *nextProposerHash
