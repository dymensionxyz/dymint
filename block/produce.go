--- conflicted
+++ resolved
@@ -118,16 +118,12 @@
 	return m.produceApplyGossip(ctx, opts)
 }
 
-<<<<<<< HEAD
-func (m *Manager) produceApplyGossip(ctx context.Context, allowEmpty bool, nextProposerHash *[32]byte) (block *types.Block, commit *types.Commit, err error) {
+func (m *Manager) produceApplyGossip(ctx context.Context, opts ProduceBlockOptions) (block *types.Block, commit *types.Commit, err error) {
 	newSequencerSet, err := m.SnapshotSequencerSet()
 	if err != nil {
 		return nil, nil, fmt.Errorf("snapshot sequencer set: %w", err)
 	}
 
-=======
-func (m *Manager) produceApplyGossip(ctx context.Context, opts ProduceBlockOptions) (block *types.Block, commit *types.Commit, err error) {
->>>>>>> 34018b9f
 	// If I'm not the current rollapp proposer, I should not produce a blocks.
 	block, commit, err = m.produceBlock(opts)
 	if err != nil {
@@ -145,7 +141,6 @@
 	return block, commit, nil
 }
 
-<<<<<<< HEAD
 // SnapshotSequencerSet loads two versions of the sequencer set:
 //   - the one that was used for the last block (from the store)
 //   - and the most recent one (from the manager memory)
@@ -178,10 +173,7 @@
 	return allSequencers, nil
 }
 
-func (m *Manager) produceBlock(allowEmpty bool, nextProposerHash *[32]byte) (*types.Block, *types.Commit, error) {
-=======
 func (m *Manager) produceBlock(opts ProduceBlockOptions) (*types.Block, *types.Commit, error) {
->>>>>>> 34018b9f
 	newHeight := m.State.NextHeight()
 	lastHeaderHash, lastCommit, err := m.GetPreviousBlockHashes(newHeight)
 	if err != nil {
