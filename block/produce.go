package block

import (
	"context"
	"errors"
	"fmt"
	"time"

	"github.com/dymensionxyz/dymint/node/events"
	uevent "github.com/dymensionxyz/dymint/utils/event"

	"github.com/dymensionxyz/dymint/store"

	"github.com/dymensionxyz/dymint/types"
	tmed25519 "github.com/tendermint/tendermint/crypto/ed25519"
	cmtproto "github.com/tendermint/tendermint/proto/tendermint/types"
	tmtypes "github.com/tendermint/tendermint/types"
	tmtime "github.com/tendermint/tendermint/types/time"
)

// ProduceBlockLoop is calling publishBlock in a loop as long as we're synced.
func (m *Manager) ProduceBlockLoop(ctx context.Context) {
	m.logger.Debug("Started produce loop")
	produceEmptyBlock := true // Allow the initial block to be empty

	// Main ticker for block production
	ticker := time.NewTicker(m.Conf.BlockTime)
	defer ticker.Stop()

	// Timer for empty blockss
	var emptyBlocksTimer <-chan time.Time
	resetEmptyBlocksTimer := func() {}
	// Setup ticker for empty blocks if enabled
	if 0 < m.Conf.EmptyBlocksMaxTime {
		t := time.NewTimer(m.Conf.EmptyBlocksMaxTime)
		emptyBlocksTimer = t.C
		resetEmptyBlocksTimer = func() {
			produceEmptyBlock = false
			t.Reset(m.Conf.EmptyBlocksMaxTime)
		}
		defer t.Stop()
	}

	// Timer for block progression to support IBC transfers
	forceCreationTimer := time.NewTimer(5 * time.Second) //TODO: change to own constant
	defer forceCreationTimer.Stop()
	forceCreationTimer.Stop() // Don't start it initially
	resetForceCreationTimer := func(lastBlockEmpty bool) {
		if lastBlockEmpty {
			forceCreationTimer.Stop()
		} else {
			forceCreationTimer.Reset(5 * time.Second)
		}
	}

	for {
		select {
		case <-ctx.Done(): // Context canceled
			return
		case <-forceCreationTimer.C: // Force block creation
			produceEmptyBlock = true
		case <-emptyBlocksTimer: // Empty blocks timeout
			produceEmptyBlock = true
			m.logger.Debug(fmt.Sprintf("no transactions, producing empty block: elapsed: %.2f", m.Conf.EmptyBlocksMaxTime.Seconds()))
		// Produce block
		case <-ticker.C:
			block, _, err := m.ProduceAndGossipBlock(ctx, produceEmptyBlock)
			if errors.Is(err, context.Canceled) {
				m.logger.Error("produce and gossip: context canceled", "error", err)
				return
			}
			if errors.Is(err, types.ErrSkippedEmptyBlock) {
				continue
			}
			if errors.Is(err, ErrNonRecoverable) {
				m.logger.Error("produce and gossip: non-recoverable", "error", err) // TODO: flush? or don't log at all?
				panic(fmt.Errorf("produce and gossip block: %w", err))
			}
			if err != nil {
				m.logger.Error("produce and gossip: uncategorized, assuming recoverable", "error", err)
				continue
			}
			resetEmptyBlocksTimer()
			isLastBlockEmpty := len(block.Data.Txs) == 0
			resetForceCreationTimer(isLastBlockEmpty)

			// Check if we should submit the accumulated data
			if m.shouldSubmitBatch() {
				select {
				case m.ShouldSubmitBatchCh <- true:
					m.logger.Info("new batch accumulated, signal sent to submit the batch")
				default:
					m.logger.Error("new batch accumulated, but channel is full, stopping block production until the signal is consumed")
					// emit unhealthy event for the node
					evt := &events.DataHealthStatus{Error: fmt.Errorf("submission channel is full")}
					uevent.MustPublish(ctx, m.Pubsub, evt, events.HealthStatusList)
					// wait for the signal to be consumed
					m.ShouldSubmitBatchCh <- true
					m.logger.Info("resumed block production")
					// emit healthy event for the node
					evt = &events.DataHealthStatus{Error: nil}
					uevent.MustPublish(ctx, m.Pubsub, evt, events.HealthStatusList)
				}
<<<<<<< HEAD
				m.AccumulatedProducedSize = 0
=======
				m.produceBlockMutex.Lock()
				m.AccumulatedProducedSize.Store(0)
				m.produceBlockMutex.Unlock()
>>>>>>> b1c0131b
			}
		}
	}
}

func (m *Manager) ProduceAndGossipBlock(ctx context.Context, allowEmpty bool) (*types.Block, *types.Commit, error) {
	block, commit, err := m.produceBlock(allowEmpty)
	if err != nil {
		return nil, nil, fmt.Errorf("produce block: %w", err)
	}

	if err := m.gossipBlock(ctx, *block, *commit); err != nil {
		return nil, nil, fmt.Errorf("gossip block: %w", err)
	}

	return block, commit, nil
}

func (m *Manager) updateAccumulatedSize(size uint64) {
	curr := m.AccumulatedProducedSize.Load()
	_ = m.AccumulatedProducedSize.CompareAndSwap(curr, curr+size)
}

// check if we should submit the accumulated data
func (m *Manager) shouldSubmitBatch() bool {
	// Check if accumulated size is greater than the max size
	// TODO: allow some tolerance for block size (aim for BlockBatchMaxSize +- 10%)
	return m.AccumulatedProducedSize.Load() > m.Conf.BlockBatchMaxSizeBytes
}

func (m *Manager) produceBlock(allowEmpty bool) (*types.Block, *types.Commit, error) {
	var (
		lastCommit     *types.Commit
		lastHeaderHash [32]byte
		newHeight      uint64
		err            error
	)

	if m.LastState.IsGenesis() {
		newHeight = uint64(m.LastState.InitialHeight)
		lastCommit = &types.Commit{}
		m.LastState.BaseHeight = newHeight
		if ok := m.Store.SetBase(newHeight); !ok {
			return nil, nil, fmt.Errorf("store set base: %d", newHeight)
		}
	} else {
		height := m.Store.Height()
		newHeight = height + 1
		lastCommit, err = m.Store.LoadCommit(height)
		if err != nil {
			return nil, nil, fmt.Errorf("load commit: height: %d: %w: %w", height, err, ErrNonRecoverable)
		}
		lastBlock, err := m.Store.LoadBlock(height)
		if err != nil {
			return nil, nil, fmt.Errorf("load block after load commit: height: %d: %w: %w", height, err, ErrNonRecoverable)
		}
		lastHeaderHash = lastBlock.Header.Hash()
	}

	var block *types.Block
	var commit *types.Commit
	// Check if there's an already stored block and commit at a newer height
	// If there is use that instead of creating a new block
	pendingBlock, err := m.Store.LoadBlock(newHeight)
	if err == nil {
		// Using an existing block
		block = pendingBlock
		commit, err = m.Store.LoadCommit(newHeight)
		if err != nil {
			return nil, nil, fmt.Errorf("load commit after load block: height: %d: %w: %w", newHeight, err, ErrNonRecoverable)
		}
		m.logger.Info("using pending block", "height", newHeight)
	} else if !errors.Is(err, store.ErrKeyNotFound) {
		return nil, nil, fmt.Errorf("load block: height: %d: %w: %w", newHeight, err, ErrNonRecoverable)
	} else {
		block = m.Executor.CreateBlock(newHeight, lastCommit, lastHeaderHash, m.LastState, m.Conf.BlockBatchMaxSizeBytes)
		if !allowEmpty && len(block.Data.Txs) == 0 {
			return nil, nil, fmt.Errorf("%w: %w", types.ErrSkippedEmptyBlock, ErrRecoverable)
		}

		abciHeaderPb := types.ToABCIHeaderPB(&block.Header)
		abciHeaderBytes, err := abciHeaderPb.Marshal()
		if err != nil {
			return nil, nil, fmt.Errorf("marshal abci header: %w: %w", err, ErrNonRecoverable)
		}
		proposerAddress := block.Header.ProposerAddress
		sign, err := m.ProposerKey.Sign(abciHeaderBytes)
		if err != nil {
			return nil, nil, fmt.Errorf("sign abci header: %w: %w", err, ErrNonRecoverable)
		}
		voteTimestamp := tmtime.Now()
		tmSignature, err := m.createTMSignature(block, proposerAddress, voteTimestamp)
		if err != nil {
			return nil, nil, fmt.Errorf("create tm signature: %w: %w", err, ErrNonRecoverable)
		}
		commit = &types.Commit{
			Height:     block.Header.Height,
			HeaderHash: block.Header.Hash(),
			Signatures: []types.Signature{sign},
			TMSignature: tmtypes.CommitSig{
				BlockIDFlag:      2,
				ValidatorAddress: proposerAddress,
				Timestamp:        voteTimestamp,
				Signature:        tmSignature,
			},
		}
	}

	if err := m.applyBlock(block, commit, blockMetaData{source: producedBlock}); err != nil {
		return nil, nil, fmt.Errorf("apply block: %w: %w", err, ErrNonRecoverable)
	}

	size := uint64(block.ToProto().Size() + commit.ToProto().Size())
	m.updateAccumulatedSize(size)

	m.logger.Info("block created", "height", newHeight, "num_tx", len(block.Data.Txs), "accumulated_size", m.AccumulatedProducedSize.Load())
	types.RollappBlockSizeBytesGauge.Set(float64(len(block.Data.Txs)))
	types.RollappBlockSizeTxsGauge.Set(float64(len(block.Data.Txs)))
	types.RollappHeightGauge.Set(float64(newHeight))
	return block, commit, nil
}

func (m *Manager) createTMSignature(block *types.Block, proposerAddress []byte, voteTimestamp time.Time) ([]byte, error) {
	headerHash := block.Header.Hash()
	vote := tmtypes.Vote{
		Type:      cmtproto.PrecommitType,
		Height:    int64(block.Header.Height),
		Round:     0,
		Timestamp: voteTimestamp,
		BlockID: tmtypes.BlockID{Hash: headerHash[:], PartSetHeader: tmtypes.PartSetHeader{
			Total: 1,
			Hash:  headerHash[:],
		}},
		ValidatorAddress: proposerAddress,
		ValidatorIndex:   0,
	}
	v := vote.ToProto()
	// convert libp2p key to tm key
	raw_key, _ := m.ProposerKey.Raw()
	tmprivkey := tmed25519.PrivKey(raw_key)
	tmprivkey.PubKey().Bytes()
	// Create a mock validator to sign the vote
	tmvalidator := tmtypes.NewMockPVWithParams(tmprivkey, false, false)
	err := tmvalidator.SignVote(m.LastState.ChainID, v)
	if err != nil {
		return nil, err
	}
	// Update the vote with the signature
	vote.Signature = v.Signature
	pubKey := tmprivkey.PubKey()
	voteSignBytes := tmtypes.VoteSignBytes(m.LastState.ChainID, v)
	if !pubKey.VerifySignature(voteSignBytes, vote.Signature) {
		return nil, fmt.Errorf("wrong signature")
	}
	return vote.Signature, nil
}<|MERGE_RESOLUTION|>--- conflicted
+++ resolved
@@ -101,13 +101,7 @@
 					evt = &events.DataHealthStatus{Error: nil}
 					uevent.MustPublish(ctx, m.Pubsub, evt, events.HealthStatusList)
 				}
-<<<<<<< HEAD
-				m.AccumulatedProducedSize = 0
-=======
-				m.produceBlockMutex.Lock()
 				m.AccumulatedProducedSize.Store(0)
-				m.produceBlockMutex.Unlock()
->>>>>>> b1c0131b
 			}
 		}
 	}
