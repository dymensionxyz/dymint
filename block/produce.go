--- conflicted
+++ resolved
@@ -73,12 +73,8 @@
 				shouldProduceBlocks = <-m.nodeHealthErrorHandler.shouldProduceBlocksCh
 			}
 			if didPause {
-				m.logger.Info("resumed block resumed")
-			}
-<<<<<<< HEAD
-=======
-			m.logger.Info("resumed block production")
->>>>>>> 848085f7
+				m.logger.Info("resumed block production")
+			}
 		}
 	}
 }
