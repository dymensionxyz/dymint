--- conflicted
+++ resolved
@@ -162,11 +162,7 @@
 		proposerHashForBlock = *nextProposerHash
 	}
 
-<<<<<<< HEAD
-	block = m.Executor.CreateBlock(newHeight, lastCommit, lastHeaderHash, proposerHashForBlock, m.State, maxBlockDataSize)
-=======
 	block = m.Executor.CreateBlock(newHeight, lastCommit, lastHeaderHash, proposerHashForBlock, m.State, maxBlockDataSize, false)
->>>>>>> b3aeca17
 	if !allowEmpty && len(block.Data.Txs) == 0 {
 		return nil, nil, fmt.Errorf("%w: %w", types.ErrEmptyBlock, ErrRecoverable)
 	}
