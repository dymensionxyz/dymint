--- conflicted
+++ resolved
@@ -82,11 +82,7 @@
 				return nil
 			case bytesProducedC <- bytesProducedN:
 			default:
-<<<<<<< HEAD
-				evt := &events.DataHealthStatus{Error: fmt.Errorf("Block production paused. Time between last block produced and last block submitted higher than max skew time %s: %w", m.Conf.MaxSkewTime, gerrc.ErrResourceExhausted)}
-=======
 				evt := &events.DataHealthStatus{Error: fmt.Errorf("Block production paused. Time between last block produced and last block submitted higher than max skew time: %s last block in settlement time: %s %w", m.Conf.MaxSkewTime, time.Unix(0, m.LastBlockTimeInSettlement.Load()), gerrc.ErrResourceExhausted)}
->>>>>>> 526924f8
 				uevent.MustPublish(ctx, m.Pubsub, evt, events.HealthStatusList)
 				m.logger.Error("Pausing block production until new batch is submitted.", "Batch skew time", m.GetBatchSkewTime(), "Max batch skew time", m.Conf.MaxSkewTime, "Last block in settlement time", time.Unix(0, m.LastBlockTimeInSettlement.Load()))
 				select {
