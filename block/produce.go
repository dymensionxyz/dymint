--- conflicted
+++ resolved
@@ -6,15 +6,8 @@
 	"fmt"
 	"time"
 
-<<<<<<< HEAD
-	"cosmossdk.io/errors"
-	stderrors "errors"
-	abciconv "github.com/dymensionxyz/dymint/conv/abci"
-	"github.com/dymensionxyz/dymint/settlement"
-=======
 	"github.com/dymensionxyz/dymint/store"
 
->>>>>>> 6361f974
 	"github.com/dymensionxyz/dymint/types"
 	tmed25519 "github.com/tendermint/tendermint/crypto/ed25519"
 	cmtproto "github.com/tendermint/tendermint/proto/tendermint/types"
@@ -22,41 +15,7 @@
 	tmtime "github.com/tendermint/tendermint/types/time"
 )
 
-<<<<<<< HEAD
-// waitForSync enforces the aggregator to be synced before it can produce blocks.
-// It requires the retriveBlockLoop to be running.
-func (m *Manager) waitForSync(ctx context.Context) error {
-	resultRetrieveBatch, err := m.getLatestBatchFromSL(ctx)
-	// Set the syncTarget according to the result
-	if stderrors.Is(err, settlement.ErrBatchNotFound) {
-		// Since we requested the latest batch and got batch not found it means
-		// the SL still hasn't got any batches for this chain.
-		m.logger.Info("No batches for chain found in SL. Start writing first batch")
-		atomic.StoreUint64(&m.syncTarget, uint64(m.genesis.InitialHeight-1))
-		return nil
-	} else if err != nil {
-		m.logger.Error("wait for sync: failed to retrieve batch from SL", "err", err)
-		return err
-	} else {
-		m.updateSyncParams(ctx, resultRetrieveBatch.EndHeight)
-	}
-	// Wait until isSynced is true and then call the PublishBlockLoop
-	m.isSyncedCond.L.Lock()
-	// Wait until we're synced and that we have got the latest batch (if we didn't, m.syncTarget == 0)
-	// before we start publishing blocks
-	for m.store.Height() < atomic.LoadUint64(&m.syncTarget) {
-		m.logger.Info("Waiting for sync", "current height", m.store.Height(), "syncTarget", atomic.LoadUint64(&m.syncTarget))
-		m.isSyncedCond.Wait()
-	}
-	m.isSyncedCond.L.Unlock()
-	m.logger.Info("Synced, Starting to produce", "current height", m.store.Height(), "syncTarget", atomic.LoadUint64(&m.syncTarget))
-	return nil
-}
-
-// ProduceBlockLoop is calling publishBlock in a loop as long as wer'e synced.
-=======
 // ProduceBlockLoop is calling publishBlock in a loop as long as we're synced.
->>>>>>> 6361f974
 func (m *Manager) ProduceBlockLoop(ctx context.Context) {
 	m.logger.Debug("Started produce loop")
 
@@ -210,18 +169,13 @@
 		}
 	}
 
-<<<<<<< HEAD
-	if err := m.applyBlock(ctx, block, commit, blockMetaData{source: producedBlock}); err != nil {
-		return err
+	if err := m.applyBlock(block, commit, blockMetaData{source: producedBlock}); err != nil {
+		return nil, nil, fmt.Errorf("apply block: %w: %w", err, ErrNonRecoverable)
 	}
 
 	// Gossip postponed after execution so we'll have the ISRs
 	if err := m.gossipBlock(ctx, *block, *commit); err != nil {
 		return err
-=======
-	if err := m.applyBlock(block, commit, blockMetaData{source: producedBlock}); err != nil {
-		return nil, nil, fmt.Errorf("apply block: %w: %w", err, ErrNonRecoverable)
->>>>>>> 6361f974
 	}
 
 	m.logger.Info("block created", "height", newHeight, "num_tx", len(block.Data.Txs))
