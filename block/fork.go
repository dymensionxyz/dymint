--- conflicted
+++ resolved
@@ -272,7 +272,6 @@
 	}
 
 	return nil
-<<<<<<< HEAD
 }
 
 func isDRSFaulty(drs uint32, faultyDRS []uint32) bool {
@@ -282,6 +281,4 @@
 		}
 	}
 	return false
-=======
->>>>>>> cbb4b09d
 }