package block

import (
	"context"
	"errors"
	"fmt"
	"time"

	authtypes "github.com/cosmos/cosmos-sdk/x/auth/types"
	"github.com/gogo/protobuf/proto"

<<<<<<< HEAD
	"github.com/dymensionxyz/gerr-cosmos/gerrc"

=======
	sequencers "github.com/dymensionxyz/dymension-rdk/x/sequencers/types"
>>>>>>> 526619b0
	"github.com/dymensionxyz/dymint/types"

	"github.com/dymensionxyz/dymint/version"
)

const (
	ForkMonitorInterval = 15 * time.Second
	ForkMessage         = "rollapp fork detected. please rollback to height previous to rollapp_revision_start_height."
)

// MonitorForkUpdateLoop monitors the hub for fork updates in a loop
func (m *Manager) MonitorForkUpdateLoop(ctx context.Context) error {
	// if instruction already exists no need to check for fork update
	if types.InstructionExists(m.RootDir) {
		return nil
	}

	ticker := time.NewTicker(ForkMonitorInterval) // TODO make this configurable
	defer ticker.Stop()

	for {
		if err := m.checkForkUpdate(ctx, ForkMessage); err != nil {
			m.logger.Error("Check for update.", err)
		}
		select {
		case <-ctx.Done():
			return ctx.Err()
		case <-ticker.C:
		}
	}
}

// checkForkUpdate checks if the hub has a fork update
func (m *Manager) checkForkUpdate(ctx context.Context, msg string) error {
	rollapp, err := m.SLClient.GetRollapp()
	if err != nil {
		return err
	}

	if m.shouldStopNode(rollapp, m.State.GetRevision()) {
		err = m.createInstruction(rollapp)
		if err != nil {
			return err
		}

<<<<<<< HEAD
		revision := rollapp.LatestRevision()
		m.freezeNode(ctx, fmt.Errorf("fork update detected: local_block_height: %d rollapp_revision_start_height: %d local_revision: %d rollapp_revision: %d", m.State.Height(), revision.StartHeight, lastBlock.GetRevision(), revision.Number))
=======
		m.freezeNode(ctx, fmt.Errorf("%s  local_block_height: %d rollapp_revision_start_height: %d local_revision: %d rollapp_revision: %d", msg, m.State.Height(), rollapp.RevisionStartHeight, m.State.GetRevision(), rollapp.Revision))
>>>>>>> 526619b0
	}

	return nil
}

// createInstruction writes file to disk with fork information
func (m *Manager) createInstruction(rollapp *types.Rollapp) error {
	obsoleteDrs, err := m.SLClient.GetObsoleteDrs()
	if err != nil {
		return err
	}

	revision := rollapp.LatestRevision()
	instruction := types.Instruction{
		Revision:            revision.Number,
		RevisionStartHeight: revision.StartHeight,
		FaultyDRS:           obsoleteDrs,
	}

	err = types.PersistInstructionToDisk(m.RootDir, instruction)
	if err != nil {
		return err
	}

	return nil
}

// shouldStopNode determines if a rollapp node should be stopped based on revision criteria.
//
// This method checks two conditions to decide if a node should be stopped:
// 1. If the next state height is greater than or equal to the rollapp's revision start height.
// 2. If the block's app version (equivalent to revision) is less than the rollapp's revision
<<<<<<< HEAD
func (m *Manager) shouldStopNode(rollapp *types.Rollapp, block *types.Block) bool {
	blockRevision := block.GetRevision()
	rollappRevision := rollapp.LatestRevision()
	if m.State.NextHeight() >= rollappRevision.StartHeight && blockRevision < rollappRevision.Number {
=======
func (m *Manager) shouldStopNode(rollapp *types.Rollapp, revision uint64) bool {
	if m.State.NextHeight() >= rollapp.RevisionStartHeight && revision < rollapp.Revision {
>>>>>>> 526619b0
		return true
	}
	return false
}

// forkNeeded returns true if the fork file exists
func (m *Manager) forkNeeded() (types.Instruction, bool) {
	if instruction, err := types.LoadInstructionFromDisk(m.RootDir); err == nil {
		return instruction, true
	}

	return types.Instruction{}, false
}

// doFork creates fork blocks and submits a new batch with them
func (m *Manager) doFork(instruction types.Instruction) error {
	// if fork (two) blocks are not produced and applied yet, produce them
	if m.State.Height() < instruction.RevisionStartHeight+1 {
		// add consensus msgs for upgrade DRS only if current DRS is obsolete
		consensusMsgs, err := m.prepareDRSUpgradeMessages(instruction.FaultyDRS)
		if err != nil {
			panic(fmt.Sprintf("prepare DRS upgrade messages: %v", err))
		}
		// add consensus msg to bump the account sequences in all fork cases
		consensusMsgs = append(consensusMsgs, &sequencers.MsgBumpAccountSequences{Authority: authtypes.NewModuleAddress("sequencers").String()})

		// create fork blocks
		err = m.createForkBlocks(instruction, consensusMsgs)
		if err != nil {
			panic(fmt.Sprintf("validate existing blocks: %v", err))
		}
	}

	// submit fork batch including two fork blocks
	if err := m.submitForkBatch(instruction.RevisionStartHeight); err != nil {
		panic(fmt.Sprintf("ensure batch exists: %v", err))
	}

	return nil
}

// prepareDRSUpgradeMessages prepares consensus messages for DRS upgrades.
// It performs version validation and generates the necessary upgrade messages for the sequencer.
//
// The function implements the following logic:
//   - If no faulty DRS version is provided (faultyDRS is nil), returns no messages
//   - Validates the current DRS version against the potentially faulty version
//   - Generates an upgrade message with the current valid DRS version
func (m *Manager) prepareDRSUpgradeMessages(obsoleteDRS []uint32) ([]proto.Message, error) {
<<<<<<< HEAD
=======
	drsVersion, err := version.GetDRSVersion()
	if err != nil {
		return nil, err
	}

>>>>>>> 526619b0
	for _, drs := range obsoleteDRS {
		if drs == drsVersion {
			return nil, gerrc.ErrCancelled.Wrapf("obsolete DRS version: %d", drs)
		}
	}

	return []proto.Message{
		&sequencers.MsgUpgradeDRS{
			Authority:  authtypes.NewModuleAddress("sequencers").String(),
			DrsVersion: uint64(drsVersion),
		},
	}, nil
}

// create the first two blocks of the new revision
// the first one should have a cons message(s)
// both should not have tx's
func (m *Manager) createForkBlocks(instruction types.Instruction, consensusMsgs []proto.Message) error {
	nextHeight := m.State.NextHeight()

	//	Revise already created fork blocks
	for h := instruction.RevisionStartHeight; h < nextHeight; h++ {
		b, err := m.Store.LoadBlock(h)
		if err != nil {
			return gerrc.ErrInternal.Wrapf("load stored blocks: %d", h)
		}

		if 0 < len(b.Data.Txs) {
			return gerrc.ErrInternal.Wrapf("fork block has tx: %d", h)
		}

		if (h == instruction.RevisionStartHeight) != (0 < len(b.Data.ConsensusMessages)) {
			return gerrc.ErrInternal.Wrapf("fork block has wrong num cons messages: %d", h)
		}
	}

	// create two empty blocks including consensus msgs in the first one
	for h := nextHeight; h < instruction.RevisionStartHeight+2; h++ {
		if h == instruction.RevisionStartHeight {
			m.Executor.AddConsensusMsgs(consensusMsgs...)
		}
		zero := uint64(0)
		if _, _, err := m.ProduceApplyGossipBlock(context.Background(), ProduceBlockOptions{
			AllowEmpty:       true,
			MaxData:          &zero,
			NextProposerHash: nil,
		}); err != nil {
			return fmt.Errorf("produce apply gossip: h: %d : %w", h, err)
		}
	}

	return nil
}

// submitForkBatch verifies and, if necessary, creates a batch at the specified height.
// This function is critical for maintaining batch consistency in the blockchain while
// preventing duplicate batch submissions.
//
// The function performs the following operations:
//  1. Checks for an existing batch at the specified height via SLClient
//  2. If no batch exists, creates and submits a new one
func (m *Manager) submitForkBatch(height uint64) error {
	resp, err := m.SLClient.GetBatchAtHeight(height)
	if err != nil && !errors.Is(err, gerrc.ErrNotFound) {
		return fmt.Errorf("getting batch at height: %v", err)
	}

	if resp != nil {
		return nil
	}

	if _, err = m.CreateAndSubmitBatch(m.Conf.BatchSubmitBytes, false); err != nil {
		return fmt.Errorf("creating and submitting batch: %v", err)
	}

	return nil
}

// updateStateWhenFork updates dymint state in case fork is detected
func (m *Manager) updateStateWhenFork() error {
	// in case fork is detected dymint state needs to be updated
	if instruction, forkNeeded := m.forkNeeded(); forkNeeded {
		// Set proposer to nil to force updating it from SL
		m.State.SetProposer(nil)
		// Upgrade revision on state
		state := m.State
		state.RevisionStartHeight = instruction.RevisionStartHeight
		// this is necessary to pass ValidateConfigWithRollappParams when DRS upgrade is required
		if instruction.RevisionStartHeight == m.State.NextHeight() {
			state.SetRevision(instruction.Revision)
			drsVersion, err := version.GetDRSVersion()
			if err != nil {
				return err
			}
			state.RollappParams.DrsVersion = drsVersion
		}
		m.State = state
	}
	return nil
}

// forkFromInstruction checks if fork is needed, reading instruction file, and performs fork actions
func (m *Manager) forkFromInstruction() error {
	// if instruction file exists proposer needs to do fork actions (if settlement height is higher than revision height it is considered fork already happened and no need to do anything)
	instruction, forkNeeded := m.forkNeeded()
	if !forkNeeded {
		return nil
	}
	if m.RunMode == RunModeProposer {
		m.State.SetRevision(instruction.Revision)
		if m.LastSettlementHeight.Load() < instruction.RevisionStartHeight {
			err := m.doFork(instruction)
			if err != nil {
				return err
			}
		}
	}
	err := types.DeleteInstructionFromDisk(m.RootDir)
	if err != nil {
		return fmt.Errorf("deleting instruction file: %w", err)
	}
	return nil
}<|MERGE_RESOLUTION|>--- conflicted
+++ resolved
@@ -9,12 +9,9 @@
 	authtypes "github.com/cosmos/cosmos-sdk/x/auth/types"
 	"github.com/gogo/protobuf/proto"
 
-<<<<<<< HEAD
 	"github.com/dymensionxyz/gerr-cosmos/gerrc"
 
-=======
 	sequencers "github.com/dymensionxyz/dymension-rdk/x/sequencers/types"
->>>>>>> 526619b0
 	"github.com/dymensionxyz/dymint/types"
 
 	"github.com/dymensionxyz/dymint/version"
@@ -60,12 +57,7 @@
 			return err
 		}
 
-<<<<<<< HEAD
-		revision := rollapp.LatestRevision()
-		m.freezeNode(ctx, fmt.Errorf("fork update detected: local_block_height: %d rollapp_revision_start_height: %d local_revision: %d rollapp_revision: %d", m.State.Height(), revision.StartHeight, lastBlock.GetRevision(), revision.Number))
-=======
-		m.freezeNode(ctx, fmt.Errorf("%s  local_block_height: %d rollapp_revision_start_height: %d local_revision: %d rollapp_revision: %d", msg, m.State.Height(), rollapp.RevisionStartHeight, m.State.GetRevision(), rollapp.Revision))
->>>>>>> 526619b0
+		m.freezeNode(ctx, fmt.Errorf("%s  local_block_height: %d rollapp_revision_start_height: %d local_revision: %d rollapp_revision: %d", msg, m.State.Height(), rollapp.LatestRevision().StartHeight, m.State.GetRevision(), rollapp.LatestRevision().Number))
 	}
 
 	return nil
@@ -98,15 +90,8 @@
 // This method checks two conditions to decide if a node should be stopped:
 // 1. If the next state height is greater than or equal to the rollapp's revision start height.
 // 2. If the block's app version (equivalent to revision) is less than the rollapp's revision
-<<<<<<< HEAD
-func (m *Manager) shouldStopNode(rollapp *types.Rollapp, block *types.Block) bool {
-	blockRevision := block.GetRevision()
-	rollappRevision := rollapp.LatestRevision()
-	if m.State.NextHeight() >= rollappRevision.StartHeight && blockRevision < rollappRevision.Number {
-=======
 func (m *Manager) shouldStopNode(rollapp *types.Rollapp, revision uint64) bool {
-	if m.State.NextHeight() >= rollapp.RevisionStartHeight && revision < rollapp.Revision {
->>>>>>> 526619b0
+	if m.State.NextHeight() >= rollapp.LatestRevision().StartHeight && revision < rollapp.LatestRevision().Number {
 		return true
 	}
 	return false
@@ -156,14 +141,11 @@
 //   - Validates the current DRS version against the potentially faulty version
 //   - Generates an upgrade message with the current valid DRS version
 func (m *Manager) prepareDRSUpgradeMessages(obsoleteDRS []uint32) ([]proto.Message, error) {
-<<<<<<< HEAD
-=======
 	drsVersion, err := version.GetDRSVersion()
 	if err != nil {
 		return nil, err
 	}
 
->>>>>>> 526619b0
 	for _, drs := range obsoleteDRS {
 		if drs == drsVersion {
 			return nil, gerrc.ErrCancelled.Wrapf("obsolete DRS version: %d", drs)
