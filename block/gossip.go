package block

import (
	"context"
	"fmt"

	"github.com/tendermint/tendermint/libs/pubsub"

	"github.com/dymensionxyz/dymint/p2p"
	"github.com/dymensionxyz/dymint/types"
)

// onNewGossipedBlock will take a block and apply it
func (m *Manager) onNewGossipedBlock(event pubsub.Message) {
	eventData, _ := event.Data().(p2p.GossipedBlock)
	block := eventData.Block
	commit := eventData.Commit
	m.retrieverMu.Lock() // needed to protect blockCache access
	height := block.Header.Height
	// It is not strictly necessary to return early, for correctness, but doing so helps us avoid mutex pressure and unnecessary repeated attempts to apply cached blocks
	if m.blockCache.HasBlockInCache(height) {
		m.retrieverMu.Unlock()
		return
	}

<<<<<<< HEAD
	m.UpdateTargetHeight(block.Header.Height)

	m.logger.Debug("Received new block via gossip.", "block height", block.Header.Height, "store height", m.State.Height(), "n cachedBlocks", len(m.blockCache))
=======
	types.LastReceivedP2PHeightGauge.Set(float64(height))

	m.logger.Debug("Received new block via gossip.", "block height", height, "store height", m.State.Height(), "n cachedBlocks", m.blockCache.Size())
>>>>>>> 9e3201de

	nextHeight := m.State.NextHeight()
	if height >= nextHeight {
		m.blockCache.AddBlockToCache(height, &block, &commit)
	}
	m.retrieverMu.Unlock() // have to give this up as it's locked again in attempt apply, and we're not re-entrant

	err := m.attemptApplyCachedBlocks()
	if err != nil {
		m.logger.Error("Applying cached blocks.", "err", err)
	}
}

func (m *Manager) gossipBlock(ctx context.Context, block types.Block, commit types.Commit) error {
	gossipedBlock := p2p.GossipedBlock{Block: block, Commit: commit}
	gossipedBlockBytes, err := gossipedBlock.MarshalBinary()
	if err != nil {
		return fmt.Errorf("marshal binary: %w: %w", err, ErrNonRecoverable)
	}
	if err := m.p2pClient.GossipBlock(ctx, gossipedBlockBytes); err != nil {
		// Although this boils down to publishing on a topic, we don't want to speculate too much on what
		// could cause that to fail, so we assume recoverable.
		return fmt.Errorf("p2p gossip block: %w: %w", err, ErrRecoverable)
	}
	return nil
}<|MERGE_RESOLUTION|>--- conflicted
+++ resolved
@@ -23,15 +23,10 @@
 		return
 	}
 
-<<<<<<< HEAD
-	m.UpdateTargetHeight(block.Header.Height)
-
-	m.logger.Debug("Received new block via gossip.", "block height", block.Header.Height, "store height", m.State.Height(), "n cachedBlocks", len(m.blockCache))
-=======
+	m.UpdateTargetHeight(height)
 	types.LastReceivedP2PHeightGauge.Set(float64(height))
 
 	m.logger.Debug("Received new block via gossip.", "block height", height, "store height", m.State.Height(), "n cachedBlocks", m.blockCache.Size())
->>>>>>> 9e3201de
 
 	nextHeight := m.State.NextHeight()
 	if height >= nextHeight {
