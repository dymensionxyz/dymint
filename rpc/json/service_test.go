package json

import (
	"bytes"
	"context"
	"crypto/rand"
	"encoding/hex"
	"encoding/json"
	"fmt"
	"net/http"
	"net/http/httptest"
	"net/url"
	"strings"
	"testing"
	"time"

	"github.com/stretchr/testify/assert"
	"github.com/stretchr/testify/mock"
	"github.com/stretchr/testify/require"

	"github.com/gorilla/rpc/v2/json2"
	"github.com/libp2p/go-libp2p/core/crypto"
	abci "github.com/tendermint/tendermint/abci/types"
	"github.com/tendermint/tendermint/libs/log"
	"github.com/tendermint/tendermint/proxy"
	"github.com/tendermint/tendermint/types"

	"github.com/dymensionxyz/dymint/config"
	"github.com/dymensionxyz/dymint/mempool"
	tmmocks "github.com/dymensionxyz/dymint/mocks/github.com/tendermint/tendermint/abci/types"

	"github.com/dymensionxyz/dymint/node"
	"github.com/dymensionxyz/dymint/rpc/client"
	"github.com/dymensionxyz/dymint/settlement"
)

func TestHandlerMapping(t *testing.T) {
	assert := assert.New(t)
	require := require.New(t)

	_, local := getRPC(t)
	handler, err := GetHTTPHandler(local, log.TestingLogger())
	require.NoError(err)

	jsonReq, err := json2.EncodeClientRequest("health", &healthArgs{})
	require.NoError(err)

	req := httptest.NewRequest(http.MethodPost, "/", bytes.NewReader(jsonReq))
	resp := httptest.NewRecorder()
	handler.ServeHTTP(resp, req)

	assert.Equal(http.StatusOK, resp.Code)
}

func TestREST(t *testing.T) {
	assert := assert.New(t)
	require := require.New(t)

	txSearchParams := url.Values{}
	txSearchParams.Set("query", "message.sender='cosmos1njr26e02fjcq3schxstv458a3w5szp678h23dh'")
	txSearchParams.Set("prove", "true")
	txSearchParams.Set("page", "1")
	txSearchParams.Set("per_page", "10")
	txSearchParams.Set("order_by", "asc")

	cases := []struct {
		name         string
		uri          string
		httpCode     int
		jsonrpcCode  int
		bodyContains string
	}{
		{"invalid/malformed request", "/block?so{}wrong!", http.StatusOK, int(json2.E_INVALID_REQ), ``},
		{"invalid/missing param", "/block", http.StatusOK, int(json2.E_INVALID_REQ), `missing param 'height'`},
		{"valid/no params", "/abci_info", http.StatusOK, -1, `"last_block_height":"345"`},
		// to keep test simple, allow returning application error in following case
		{"valid/int param", "/block?height=321", http.StatusOK, int(json2.E_INTERNAL), "load hash from index"}, // TODO: use errors.Is instead of strcmp
		{"invalid/int param", "/block?height=foo", http.StatusOK, int(json2.E_PARSE), "parse param 'height'"},  // TODO: use errors.Is instead of strcmp
		{
			"valid/bool int string params",
			"/tx_search?" + txSearchParams.Encode(),
			http.StatusOK, -1, `"total_count":"0"`,
		},
		{
			"invalid/bool int string params",
			"/tx_search?" + strings.Replace(txSearchParams.Encode(), "true", "blue", 1),
			http.StatusOK, int(json2.E_PARSE), "parse param 'prove'", // TODO: use errors.Is instead of strcmp
		},
		{"valid/hex param", "/check_tx?tx=DEADBEEF", http.StatusOK, -1, `"gas_used":"1000"`},
		{"invalid/hex param", "/check_tx?tx=QWERTY", http.StatusOK, int(json2.E_PARSE), "parse param 'tx'"}, // TODO: use errors.Is instead of strcmp
	}

	_, local := getRPC(t)
	handler, err := GetHTTPHandler(local, log.TestingLogger())
	require.NoError(err)

	for _, c := range cases {
		t.Run(c.name, func(t *testing.T) {
			req := httptest.NewRequest(http.MethodPost, c.uri, nil)
			resp := httptest.NewRecorder()
			handler.ServeHTTP(resp, req)

			assert.Equal(c.httpCode, resp.Code)
			s := resp.Body.String()
			assert.NotEmpty(s)
			fmt.Print(s)
			assert.Contains(s, c.bodyContains)
			var jsonResp response
			assert.NoError(json.Unmarshal([]byte(s), &jsonResp))
			if c.jsonrpcCode != -1 {
				require.NotNil(jsonResp.Error)
				assert.EqualValues(c.jsonrpcCode, jsonResp.Error.Code)
			}
			t.Log(s)
		})
	}
}

func TestEmptyRequest(t *testing.T) {
	assert := assert.New(t)
	require := require.New(t)

	_, local := getRPC(t)
	handler, err := GetHTTPHandler(local, log.TestingLogger())
	require.NoError(err)

	req := httptest.NewRequest(http.MethodGet, "/", nil)
	resp := httptest.NewRecorder()
	handler.ServeHTTP(resp, req)

	assert.Equal(http.StatusOK, resp.Code)
}

func TestStringyRequest(t *testing.T) {
	assert := assert.New(t)
	require := require.New(t)

	_, local := getRPC(t)
	handler, err := GetHTTPHandler(local, log.TestingLogger())
	require.NoError(err)

	// `starport chain faucet ...` generates broken JSON (ints are "quoted" as strings)
	brokenJSON := `{"jsonrpc":"2.0","id":0,"method":"tx_search","params":{"order_by":"","page":"1","per_page":"1000","prove":true,"query":"message.sender='cosmos1njr26e02fjcq3schxstv458a3w5szp678h23dh' AND transfer.recipient='cosmos1e0ajth0s847kqcu2ssnhut32fsrptf94fqnfzx'"}}`

	respJSON := `{"jsonrpc":"2.0","result":{"txs":[],"total_count":"0"},"id":0}` + "\n"

	req := httptest.NewRequest(http.MethodGet, "/", strings.NewReader(brokenJSON))
	resp := httptest.NewRecorder()
	handler.ServeHTTP(resp, req)

	assert.Equal(http.StatusOK, resp.Code)
	assert.Equal(respJSON, resp.Body.String())
}

func TestSubscription(t *testing.T) {
	assert := assert.New(t)
	require := require.New(t)

	const (
		query        = "message.sender='cosmos1njr26e02fjcq3schxstv458a3w5szp678h23dh'"
		query2       = "message.sender!='cosmos1njr26e02fjcq3schxstv458a3w5szp678h23dh'"
		invalidQuery = "message.sender='broken"
	)
	subscribeReq, err := json2.EncodeClientRequest("subscribe", &subscribeArgs{
		Query: query,
	})
	require.NoError(err)
	require.NotEmpty(subscribeReq)

	subscribeReq2, err := json2.EncodeClientRequest("subscribe", &subscribeArgs{
		Query: query2,
	})
	require.NoError(err)
	require.NotEmpty(subscribeReq2)

	invalidSubscribeReq, err := json2.EncodeClientRequest("subscribe", &subscribeArgs{
		Query: invalidQuery,
	})
	require.NoError(err)
	require.NotEmpty(invalidSubscribeReq)

	unsubscribeReq, err := json2.EncodeClientRequest("unsubscribe", &unsubscribeArgs{
		Query: query,
	})
	require.NoError(err)
	require.NotEmpty(unsubscribeReq)

	unsubscribeAllReq, err := json2.EncodeClientRequest("unsubscribe_all", &unsubscribeAllArgs{})
	require.NoError(err)
	require.NotEmpty(unsubscribeAllReq)

	_, local := getRPC(t)
	handler, err := GetHTTPHandler(local, log.TestingLogger())
	require.NoError(err)

	var jsonResp response

	// test valid subscription
	req := httptest.NewRequest(http.MethodGet, "/", bytes.NewReader(subscribeReq))
	resp := httptest.NewRecorder()
	handler.ServeHTTP(resp, req)
	assert.Equal(http.StatusOK, resp.Code)
	jsonResp = response{}
	assert.NoError(json.Unmarshal(resp.Body.Bytes(), &jsonResp))
	assert.Nil(jsonResp.Error)

	// test valid subscription with second query
	req = httptest.NewRequest(http.MethodGet, "/", bytes.NewReader(subscribeReq2))
	resp = httptest.NewRecorder()
	handler.ServeHTTP(resp, req)
	assert.Equal(http.StatusOK, resp.Code)
	jsonResp = response{}
	assert.NoError(json.Unmarshal(resp.Body.Bytes(), &jsonResp))
	assert.Nil(jsonResp.Error)

	// test subscription with invalid query
	req = httptest.NewRequest(http.MethodGet, "/", bytes.NewReader(invalidSubscribeReq))
	resp = httptest.NewRecorder()
	handler.ServeHTTP(resp, req)
	assert.Equal(http.StatusOK, resp.Code)
	jsonResp = response{}
	assert.NoError(json.Unmarshal(resp.Body.Bytes(), &jsonResp))
	require.NotNil(jsonResp.Error)
	assert.Contains(jsonResp.Error.Message, "parse query") // TODO: use errors.Is

	// test valid, but duplicate subscription
	req = httptest.NewRequest(http.MethodGet, "/", bytes.NewReader(subscribeReq))
	resp = httptest.NewRecorder()
	handler.ServeHTTP(resp, req)
	assert.Equal(http.StatusOK, resp.Code)
	jsonResp = response{}
	assert.NoError(json.Unmarshal(resp.Body.Bytes(), &jsonResp))
	require.NotNil(jsonResp.Error)
	assert.Contains(jsonResp.Error.Message, "already subscribed")

	// test unsubscribing
	req = httptest.NewRequest(http.MethodGet, "/", bytes.NewReader(unsubscribeReq))
	resp = httptest.NewRecorder()
	handler.ServeHTTP(resp, req)
	assert.Equal(http.StatusOK, resp.Code)
	jsonResp = response{}
	assert.NoError(json.Unmarshal(resp.Body.Bytes(), &jsonResp))
	assert.Nil(jsonResp.Error)

	// test unsubscribing again
	req = httptest.NewRequest(http.MethodGet, "/", bytes.NewReader(unsubscribeReq))
	resp = httptest.NewRecorder()
	handler.ServeHTTP(resp, req)
	assert.Equal(http.StatusOK, resp.Code)
	jsonResp = response{}
	assert.NoError(json.Unmarshal(resp.Body.Bytes(), &jsonResp))
	require.NotNil(jsonResp.Error)
	assert.Contains(jsonResp.Error.Message, "subscription not found")

	// test unsubscribe all
	req = httptest.NewRequest(http.MethodGet, "/", bytes.NewReader(unsubscribeAllReq))
	resp = httptest.NewRecorder()
	handler.ServeHTTP(resp, req)
	assert.Equal(http.StatusOK, resp.Code)
	jsonResp = response{}
	assert.NoError(json.Unmarshal(resp.Body.Bytes(), &jsonResp))
	assert.Nil(jsonResp.Error)

	// test unsubscribing all again
	req = httptest.NewRequest(http.MethodGet, "/", bytes.NewReader(unsubscribeAllReq))
	resp = httptest.NewRecorder()
	handler.ServeHTTP(resp, req)
	assert.Equal(http.StatusOK, resp.Code)
	jsonResp = response{}
	assert.NoError(json.Unmarshal(resp.Body.Bytes(), &jsonResp))
	require.NotNil(jsonResp.Error)
	assert.Contains(jsonResp.Error.Message, "subscription not found")
}

// getRPC returns a mock ABCI application and a local client. (sequencer-mode)
func getRPC(t *testing.T) (*tmmocks.MockApplication, *client.Client) {
	t.Helper()
	require := require.New(t)
	app := &tmmocks.MockApplication{}
	app.On("InitChain", mock.Anything).Return(abci.ResponseInitChain{})
	app.On("BeginBlock", mock.Anything).Return(abci.ResponseBeginBlock{})
	app.On("EndBlock", mock.Anything).Return(abci.ResponseEndBlock{})
	app.On("Commit", mock.Anything).Return(abci.ResponseCommit{})
	app.On("CheckTx", mock.Anything).Return(abci.ResponseCheckTx{
		GasWanted: 1000,
		GasUsed:   1000,
	})
	app.On("Info", mock.Anything).Return(abci.ResponseInfo{
		Data:             "mock",
		Version:          "mock",
		AppVersion:       123,
		LastBlockHeight:  345,
		LastBlockAppHash: nil,
	})
	key, _, _ := crypto.GenerateEd25519Key(rand.Reader)
	signingKey, proposerPubKey, _ := crypto.GenerateEd25519Key(rand.Reader)
	proposerPubKeyBytes, err := proposerPubKey.Raw()
	require.NoError(err)

	rollappID := "rollapp_1234-1"

	config := config.NodeConfig{
		DALayer: "mock", SettlementLayer: "mock",
		BlockManagerConfig: config.BlockManagerConfig{
<<<<<<< HEAD
			BlockTime:              1 * time.Second,
			MaxIdleTime:            0,
			MaxSupportedBatchSkew:  10,
			BatchSubmitMaxTime:     30 * time.Minute,
			BlockBatchMaxSizeBytes: 1000,
=======
			BlockTime:          1 * time.Second,
			MaxIdleTime:        0,
			MaxBatchSkew:       10,
			BatchSubmitMaxTime: 30 * time.Minute,
			BatchMaxSizeBytes:  1000,
>>>>>>> 242acb7f
		},
		SettlementConfig: settlement.Config{
			ProposerPubKey: hex.EncodeToString(proposerPubKeyBytes),
			RollappID:      rollappID,
		},
		P2PConfig: config.P2PConfig{
			ListenAddress:      config.DefaultListenAddress,
			GossipSubCacheSize: 50,
			BootstrapRetryTime: 30 * time.Second,
		},
	}
	node, err := node.NewNode(
		context.Background(),
		config,
		key,
		signingKey,
		proxy.NewLocalClientCreator(app),
		&types.GenesisDoc{ChainID: rollappID},
		log.TestingLogger(),
		mempool.NopMetrics(),
	)
	require.NoError(err)
	require.NotNil(node)

	err = node.Start()
	require.NoError(err)

	local := client.NewClient(node)
	require.NotNil(local)

	return app, local
}<|MERGE_RESOLUTION|>--- conflicted
+++ resolved
@@ -302,19 +302,11 @@
 	config := config.NodeConfig{
 		DALayer: "mock", SettlementLayer: "mock",
 		BlockManagerConfig: config.BlockManagerConfig{
-<<<<<<< HEAD
-			BlockTime:              1 * time.Second,
-			MaxIdleTime:            0,
-			MaxSupportedBatchSkew:  10,
-			BatchSubmitMaxTime:     30 * time.Minute,
-			BlockBatchMaxSizeBytes: 1000,
-=======
 			BlockTime:          1 * time.Second,
 			MaxIdleTime:        0,
 			MaxBatchSkew:       10,
 			BatchSubmitMaxTime: 30 * time.Minute,
 			BatchMaxSizeBytes:  1000,
->>>>>>> 242acb7f
 		},
 		SettlementConfig: settlement.Config{
 			ProposerPubKey: hex.EncodeToString(proposerPubKeyBytes),
