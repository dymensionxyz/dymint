package json

import (
	"bytes"
	"context"
	"crypto/rand"
	"encoding/hex"
	"encoding/json"
	"fmt"
	"net/http"
	"net/http/httptest"
	"net/url"
	"strings"
	"testing"
	"time"

	"github.com/stretchr/testify/assert"
	"github.com/stretchr/testify/mock"
	"github.com/stretchr/testify/require"

	"github.com/gorilla/rpc/v2/json2"
	"github.com/libp2p/go-libp2p/core/crypto"

	abci "github.com/tendermint/tendermint/abci/types"
	"github.com/tendermint/tendermint/libs/log"
	"github.com/tendermint/tendermint/proxy"
	"github.com/tendermint/tendermint/types"

	"github.com/dymensionxyz/dymint/config"
	"github.com/dymensionxyz/dymint/mempool"
	tmmocks "github.com/dymensionxyz/dymint/mocks/github.com/tendermint/tendermint/abci/types"

	"github.com/dymensionxyz/dymint/node"
	"github.com/dymensionxyz/dymint/rpc/client"
	"github.com/dymensionxyz/dymint/settlement"
)

func TestHandlerMapping(t *testing.T) {
	assert := assert.New(t)
	require := require.New(t)

	_, local := getRPC(t)
	handler, err := GetHTTPHandler(local, log.TestingLogger())
	require.NoError(err)

	jsonReq, err := json2.EncodeClientRequest("health", &healthArgs{})
	require.NoError(err)

	req := httptest.NewRequest(http.MethodPost, "/", bytes.NewReader(jsonReq))
	resp := httptest.NewRecorder()
	handler.ServeHTTP(resp, req)

	assert.Equal(http.StatusOK, resp.Code)
}

func TestREST(t *testing.T) {
	assert := assert.New(t)
	require := require.New(t)

	txSearchParams := url.Values{}
	txSearchParams.Set("query", "message.sender='cosmos1njr26e02fjcq3schxstv458a3w5szp678h23dh'")
	txSearchParams.Set("prove", "true")
	txSearchParams.Set("page", "1")
	txSearchParams.Set("per_page", "10")
	txSearchParams.Set("order_by", "asc")

	cases := []struct {
		name         string
		uri          string
		httpCode     int
		jsonrpcCode  int
		bodyContains string
	}{
		{"invalid/malformed request", "/block?so{}wrong!", http.StatusOK, int(json2.E_INVALID_REQ), ``},
		{"invalid/missing param", "/block", http.StatusOK, int(json2.E_INVALID_REQ), `missing param 'height'`},
		{"valid/no params", "/abci_info", http.StatusOK, -1, `"last_block_height":"345"`},
		// to keep test simple, allow returning application error in following case
		{"valid/int param", "/block?height=321", http.StatusOK, int(json2.E_INTERNAL), "load hash from index"}, // TODO: use errors.Is instead of strcmp
		{"invalid/int param", "/block?height=foo", http.StatusOK, int(json2.E_PARSE), "parse param 'height'"},  // TODO: use errors.Is instead of strcmp
		{
			"valid/bool int string params",
			"/tx_search?" + txSearchParams.Encode(),
			http.StatusOK, -1, `"total_count":"0"`,
		},
		{
			"invalid/bool int string params",
			"/tx_search?" + strings.Replace(txSearchParams.Encode(), "true", "blue", 1),
			http.StatusOK, int(json2.E_PARSE), "parse param 'prove'", // TODO: use errors.Is instead of strcmp
		},
		{"valid/hex param", "/check_tx?tx=DEADBEEF", http.StatusOK, -1, `"gas_used":"1000"`},
		{"invalid/hex param", "/check_tx?tx=QWERTY", http.StatusOK, int(json2.E_PARSE), "parse param 'tx'"}, // TODO: use errors.Is instead of strcmp
	}

	_, local := getRPC(t)
	handler, err := GetHTTPHandler(local, log.TestingLogger())
	require.NoError(err)

	for _, c := range cases {
		t.Run(c.name, func(t *testing.T) {
			req := httptest.NewRequest(http.MethodPost, c.uri, nil)
			resp := httptest.NewRecorder()
			handler.ServeHTTP(resp, req)

			assert.Equal(c.httpCode, resp.Code)
			s := resp.Body.String()
			assert.NotEmpty(s)
			fmt.Print(s)
			assert.Contains(s, c.bodyContains)
			var jsonResp response
			assert.NoError(json.Unmarshal([]byte(s), &jsonResp))
			if c.jsonrpcCode != -1 {
				require.NotNil(jsonResp.Error)
				assert.EqualValues(c.jsonrpcCode, jsonResp.Error.Code)
			}
			t.Log(s)
		})
	}
}

func TestEmptyRequest(t *testing.T) {
	assert := assert.New(t)
	require := require.New(t)

	_, local := getRPC(t)
	handler, err := GetHTTPHandler(local, log.TestingLogger())
	require.NoError(err)

	req := httptest.NewRequest(http.MethodGet, "/", nil)
	resp := httptest.NewRecorder()
	handler.ServeHTTP(resp, req)

	assert.Equal(http.StatusOK, resp.Code)
}

func TestStringyRequest(t *testing.T) {
	assert := assert.New(t)
	require := require.New(t)

	_, local := getRPC(t)
	handler, err := GetHTTPHandler(local, log.TestingLogger())
	require.NoError(err)

	// `starport chain faucet ...` generates broken JSON (ints are "quoted" as strings)
	brokenJSON := `{"jsonrpc":"2.0","id":0,"method":"tx_search","params":{"order_by":"","page":"1","per_page":"1000","prove":true,"query":"message.sender='cosmos1njr26e02fjcq3schxstv458a3w5szp678h23dh' AND transfer.recipient='cosmos1e0ajth0s847kqcu2ssnhut32fsrptf94fqnfzx'"}}`

	respJSON := `{"jsonrpc":"2.0","result":{"txs":[],"total_count":"0"},"id":0}` + "\n"

	req := httptest.NewRequest(http.MethodGet, "/", strings.NewReader(brokenJSON))
	resp := httptest.NewRecorder()
	handler.ServeHTTP(resp, req)

	assert.Equal(http.StatusOK, resp.Code)
	assert.Equal(respJSON, resp.Body.String())
}

func TestSubscription(t *testing.T) {
	assert := assert.New(t)
	require := require.New(t)

	const (
		query        = "message.sender='cosmos1njr26e02fjcq3schxstv458a3w5szp678h23dh'"
		query2       = "message.sender!='cosmos1njr26e02fjcq3schxstv458a3w5szp678h23dh'"
		invalidQuery = "message.sender='broken"
	)
	subscribeReq, err := json2.EncodeClientRequest("subscribe", &subscribeArgs{
		Query: query,
	})
	require.NoError(err)
	require.NotEmpty(subscribeReq)

	subscribeReq2, err := json2.EncodeClientRequest("subscribe", &subscribeArgs{
		Query: query2,
	})
	require.NoError(err)
	require.NotEmpty(subscribeReq2)

	invalidSubscribeReq, err := json2.EncodeClientRequest("subscribe", &subscribeArgs{
		Query: invalidQuery,
	})
	require.NoError(err)
	require.NotEmpty(invalidSubscribeReq)

	unsubscribeReq, err := json2.EncodeClientRequest("unsubscribe", &unsubscribeArgs{
		Query: query,
	})
	require.NoError(err)
	require.NotEmpty(unsubscribeReq)

	unsubscribeAllReq, err := json2.EncodeClientRequest("unsubscribe_all", &unsubscribeAllArgs{})
	require.NoError(err)
	require.NotEmpty(unsubscribeAllReq)

	_, local := getRPC(t)
	handler, err := GetHTTPHandler(local, log.TestingLogger())
	require.NoError(err)

	var jsonResp response

	// test valid subscription
	req := httptest.NewRequest(http.MethodGet, "/", bytes.NewReader(subscribeReq))
	resp := httptest.NewRecorder()
	handler.ServeHTTP(resp, req)
	assert.Equal(http.StatusOK, resp.Code)
	jsonResp = response{}
	assert.NoError(json.Unmarshal(resp.Body.Bytes(), &jsonResp))
	assert.Nil(jsonResp.Error)

	// test valid subscription with second query
	req = httptest.NewRequest(http.MethodGet, "/", bytes.NewReader(subscribeReq2))
	resp = httptest.NewRecorder()
	handler.ServeHTTP(resp, req)
	assert.Equal(http.StatusOK, resp.Code)
	jsonResp = response{}
	assert.NoError(json.Unmarshal(resp.Body.Bytes(), &jsonResp))
	assert.Nil(jsonResp.Error)

	// test subscription with invalid query
	req = httptest.NewRequest(http.MethodGet, "/", bytes.NewReader(invalidSubscribeReq))
	resp = httptest.NewRecorder()
	handler.ServeHTTP(resp, req)
	assert.Equal(http.StatusOK, resp.Code)
	jsonResp = response{}
	assert.NoError(json.Unmarshal(resp.Body.Bytes(), &jsonResp))
	require.NotNil(jsonResp.Error)
	assert.Contains(jsonResp.Error.Message, "parse query") // TODO: use errors.Is

	// test valid, but duplicate subscription
	req = httptest.NewRequest(http.MethodGet, "/", bytes.NewReader(subscribeReq))
	resp = httptest.NewRecorder()
	handler.ServeHTTP(resp, req)
	assert.Equal(http.StatusOK, resp.Code)
	jsonResp = response{}
	assert.NoError(json.Unmarshal(resp.Body.Bytes(), &jsonResp))
	require.NotNil(jsonResp.Error)
	assert.Contains(jsonResp.Error.Message, "already subscribed")

	// test unsubscribing
	req = httptest.NewRequest(http.MethodGet, "/", bytes.NewReader(unsubscribeReq))
	resp = httptest.NewRecorder()
	handler.ServeHTTP(resp, req)
	assert.Equal(http.StatusOK, resp.Code)
	jsonResp = response{}
	assert.NoError(json.Unmarshal(resp.Body.Bytes(), &jsonResp))
	assert.Nil(jsonResp.Error)

	// test unsubscribing again
	req = httptest.NewRequest(http.MethodGet, "/", bytes.NewReader(unsubscribeReq))
	resp = httptest.NewRecorder()
	handler.ServeHTTP(resp, req)
	assert.Equal(http.StatusOK, resp.Code)
	jsonResp = response{}
	assert.NoError(json.Unmarshal(resp.Body.Bytes(), &jsonResp))
	require.NotNil(jsonResp.Error)
	assert.Contains(jsonResp.Error.Message, "subscription not found")

	// test unsubscribe all
	req = httptest.NewRequest(http.MethodGet, "/", bytes.NewReader(unsubscribeAllReq))
	resp = httptest.NewRecorder()
	handler.ServeHTTP(resp, req)
	assert.Equal(http.StatusOK, resp.Code)
	jsonResp = response{}
	assert.NoError(json.Unmarshal(resp.Body.Bytes(), &jsonResp))
	assert.Nil(jsonResp.Error)

	// test unsubscribing all again
	req = httptest.NewRequest(http.MethodGet, "/", bytes.NewReader(unsubscribeAllReq))
	resp = httptest.NewRecorder()
	handler.ServeHTTP(resp, req)
	assert.Equal(http.StatusOK, resp.Code)
	jsonResp = response{}
	assert.NoError(json.Unmarshal(resp.Body.Bytes(), &jsonResp))
	require.NotNil(jsonResp.Error)
	assert.Contains(jsonResp.Error.Message, "subscription not found")
}

// getRPC returns a mock ABCI application and a local client. (sequencer-mode)
func getRPC(t *testing.T) (*tmmocks.MockApplication, *client.Client) {
	t.Helper()
	require := require.New(t)
	app := &tmmocks.MockApplication{}
	app.On("InitChain", mock.Anything).Return(abci.ResponseInitChain{})
	app.On("BeginBlock", mock.Anything).Return(abci.ResponseBeginBlock{})
	app.On("EndBlock", mock.Anything).Return(abci.ResponseEndBlock{
		RollappParamUpdates: &abci.RollappParams{
			Da:         "mock",
			DrsVersion: 0,
		},
		ConsensusParamUpdates: &abci.ConsensusParams{
			Block: &abci.BlockParams{
				MaxGas:   100,
				MaxBytes: 100,
			},
		},
	})
	app.On("Commit", mock.Anything).Return(abci.ResponseCommit{})
	app.On("CheckTx", mock.Anything).Return(abci.ResponseCheckTx{
		GasWanted: 1000,
		GasUsed:   1000,
	})
	app.On("Info", mock.Anything).Return(abci.ResponseInfo{
		Data:             "mock",
		Version:          "mock",
		AppVersion:       123,
		LastBlockHeight:  345,
		LastBlockAppHash: nil,
	})
	key, _, _ := crypto.GenerateEd25519Key(rand.Reader)
	signingKey, proposerPubKey, _ := crypto.GenerateEd25519Key(rand.Reader)
	proposerPubKeyBytes, err := proposerPubKey.Raw()
	require.NoError(err)

	rollappID := "rollapp_1234-1"

	config := config.NodeConfig{
		SettlementLayer: "mock",
		BlockManagerConfig: config.BlockManagerConfig{
<<<<<<< HEAD
			BlockTime:        1 * time.Second,
			MaxIdleTime:      0,
			MaxBatchSkewTime: 24 * time.Hour,
			BatchSubmitTime:  30 * time.Minute,
			BatchSubmitBytes: 1000,
=======
			BlockTime:                  1 * time.Second,
			MaxIdleTime:                0,
			BatchSkew:                  10,
			BatchSubmitTime:            30 * time.Minute,
			BatchSubmitBytes:           1000,
			SequencerSetUpdateInterval: config.DefaultSequencerSetUpdateInterval,
>>>>>>> 82f60ade
		},
		SettlementConfig: settlement.Config{
			ProposerPubKey: hex.EncodeToString(proposerPubKeyBytes),
		},
		P2PConfig: config.P2PConfig{
			ListenAddress:                config.DefaultListenAddress,
			GossipSubCacheSize:           50,
			BootstrapRetryTime:           30 * time.Second,
			BlockSyncRequestIntervalTime: 30 * time.Second,
		},
	}
	node, err := node.NewNode(
		context.Background(),
		config,
		key,
		signingKey,
		proxy.NewLocalClientCreator(app),
		&types.GenesisDoc{ChainID: rollappID, AppState: []byte("{\"rollappparams\": {\"params\": {\"da\": \"mock\",\"version\": 1}}}")},
		"",
		log.TestingLogger(),
		mempool.NopMetrics(),
	)
	require.NoError(err)
	require.NotNil(node)

	err = node.Start()
	require.NoError(err)

	local := client.NewClient(node)
	require.NotNil(local)

	return app, local
}<|MERGE_RESOLUTION|>--- conflicted
+++ resolved
@@ -314,20 +314,12 @@
 	config := config.NodeConfig{
 		SettlementLayer: "mock",
 		BlockManagerConfig: config.BlockManagerConfig{
-<<<<<<< HEAD
-			BlockTime:        1 * time.Second,
-			MaxIdleTime:      0,
-			MaxBatchSkewTime: 24 * time.Hour,
-			BatchSubmitTime:  30 * time.Minute,
-			BatchSubmitBytes: 1000,
-=======
 			BlockTime:                  1 * time.Second,
 			MaxIdleTime:                0,
-			BatchSkew:                  10,
+			MaxBatchSkewTime:           24 * time.Hour,
 			BatchSubmitTime:            30 * time.Minute,
 			BatchSubmitBytes:           1000,
 			SequencerSetUpdateInterval: config.DefaultSequencerSetUpdateInterval,
->>>>>>> 82f60ade
 		},
 		SettlementConfig: settlement.Config{
 			ProposerPubKey: hex.EncodeToString(proposerPubKeyBytes),
