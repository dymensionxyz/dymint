--- conflicted
+++ resolved
@@ -15,13 +15,6 @@
 
 	"github.com/dymensionxyz/dymint/rpc/client"
 	"github.com/dymensionxyz/dymint/types"
-<<<<<<< HEAD
-)
-
-// GetHTTPHandler returns handler configured to serve Tendermint-compatible RPC.
-func GetHTTPHandler(l *client.Client, logger types.Logger) (http.Handler, error) {
-	return newHandler(newService(l, logger), json2.NewCodec(), logger), nil
-=======
 )
 
 const (
@@ -40,7 +33,6 @@
 	return func(s *service) {
 		s.subscribeBufferSize = size
 	}
->>>>>>> d71f4e2e
 }
 
 type method struct {
@@ -65,17 +57,11 @@
 	client  *client.Client
 	methods map[string]*method
 	logger  types.Logger
-<<<<<<< HEAD
-}
-
-func newService(c *client.Client, l types.Logger) *service {
-=======
 
 	subscribeBufferSize int
 }
 
 func newService(c *client.Client, l types.Logger, opts ...option) *service {
->>>>>>> d71f4e2e
 	s := service{
 		client:              c,
 		logger:              l,
