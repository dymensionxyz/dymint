package rpc

import (
	"context"
	"errors"
	"net"
	"net/http"
	"strings"
	"time"

	"github.com/rs/cors"
	"github.com/tendermint/tendermint/config"
	"github.com/tendermint/tendermint/libs/log"
	"github.com/tendermint/tendermint/libs/pubsub"
	"github.com/tendermint/tendermint/libs/service"
	rpcclient "github.com/tendermint/tendermint/rpc/client"
	"golang.org/x/net/netutil"

	"github.com/dymensionxyz/dymint/node"
	"github.com/dymensionxyz/dymint/node/events"
	"github.com/dymensionxyz/dymint/rpc/client"
	"github.com/dymensionxyz/dymint/rpc/json"
	"github.com/dymensionxyz/dymint/rpc/middleware"
	"github.com/dymensionxyz/dymint/rpc/sharedtypes"
	"github.com/dymensionxyz/dymint/utils"
)

const (
	ReadHeaderTimeout = 5 * time.Second
)

// Server handles HTTP and JSON-RPC requests, exposing Tendermint-compatible API.
type Server struct {
	*service.BaseService

	config       *config.RPCConfig
	client       *client.Client
	node         *node.Node
	healthStatus sharedtypes.HealthStatus
	listener     net.Listener
	timeout      time.Duration

	server http.Server
}

const (
	// DefaultServerTimeout is the default global timeout for the server.
	defaultServerTimeout = 15 * time.Second
)

// Option is a function that configures the Server.
type Option func(*Server)

// WithListener is an option that sets the listener.
func WithListener(listener net.Listener) Option {
	return func(d *Server) {
		d.listener = listener
	}
}

// WithTimeout is an option that sets the global timeout for the server.
func WithTimeout(timeout time.Duration) Option {
	return func(d *Server) {
		d.timeout = timeout
	}
}

// NewServer creates new instance of Server with given configuration.
func NewServer(node *node.Node, config *config.RPCConfig, logger log.Logger, options ...Option) *Server {
	srv := &Server{
		config: config,
		client: client.NewClient(node),
		node:   node,
		healthStatus: sharedtypes.HealthStatus{
			IsHealthy: true,
			Error:     nil,
		},
		timeout: defaultServerTimeout,
	}
	srv.BaseService = service.NewBaseService(logger, "RPC", srv)

	// Apply options
	for _, option := range options {
		option(srv)
	}
	return srv
}

// Client returns a Tendermint-compatible rpc Client instance.
//
// This method is called in cosmos-sdk.
func (s *Server) Client() rpcclient.Client {
	return s.client
}

func (s *Server) PubSubServer() *pubsub.Server {
	return s.node.PubSubServer()
}

// OnStart is called when Server is started (see service.BaseService for details).
func (s *Server) OnStart() error {
	go s.eventListener()
	return s.startRPC()
}

// OnStop is called when Server is stopped (see service.BaseService for details).
func (s *Server) OnStop() {
	ctx, cancel := context.WithTimeout(context.Background(), s.timeout)
	defer cancel()
	if err := s.server.Shutdown(ctx); err != nil {
		s.Logger.Error("while shutting down RPC server", "error", err)
	}
}

// EventListener registers events to callbacks.
func (s *Server) eventListener() {
	go utils.SubscribeAndHandleEvents(
		context.Background(),
		s.PubSubServer(),
		"RPCNodeHealthStatusHandler",
		events.EventQueryHealthStatus,
		s.healthStatusEventCallback,
		s.Logger,
	)
}

// healthStatusEventCallback is a callback function that handles health status events.
func (s *Server) healthStatusEventCallback(event pubsub.Message) {
	eventData := event.Data().(*events.EventDataHealthStatus)
	s.Logger.Info("Received health status event", "eventData", eventData)
	s.healthStatus.Set(eventData.Healthy, eventData.Error)
}

func (s *Server) startRPC() error {
	if s.config.ListenAddress == "" {
		s.Logger.Info("Listen address not specified - RPC will not be exposed")
		return nil
	}
	parts := strings.SplitN(s.config.ListenAddress, "://", 2)
	if len(parts) != 2 {
		return errors.New("invalid RPC listen address: expecting tcp://host:port")
	}
	proto := parts[0]
	addr := parts[1]

	var listener net.Listener
	if s.listener == nil {
		var err error
		listener, err = net.Listen(proto, addr)
		if err != nil {
			return err
		}
	} else {
		listener = s.listener
	}

	if s.config.MaxOpenConnections != 0 {
		s.Logger.Debug("limiting number of connections", "limit", s.config.MaxOpenConnections)
		listener = netutil.LimitListener(listener, s.config.MaxOpenConnections)
	}

	handler, err := json.GetHTTPHandler(s.client, s.Logger)
	if err != nil {
		return err
	}

	if s.config.IsCorsEnabled() {
		s.Logger.Debug("CORS enabled",
			"origins", s.config.CORSAllowedOrigins,
			"methods", s.config.CORSAllowedMethods,
			"headers", s.config.CORSAllowedHeaders,
		)
		c := cors.New(cors.Options{
			AllowedOrigins: s.config.CORSAllowedOrigins,
			AllowedMethods: s.config.CORSAllowedMethods,
			AllowedHeaders: s.config.CORSAllowedHeaders,
		})
		handler = c.Handler(handler)
	}

	// Apply Middleware
	reg := middleware.GetRegistry()
	reg.Register(
		middleware.NewStatusMiddleware(&s.healthStatus),
	)
	middlewareClient := middleware.NewClient(*reg, s.Logger.With("module", "rpc/middleware"))
	handler = middlewareClient.Handle(handler)
	// Set a global timeout
	handlerWithTimeout := http.TimeoutHandler(handler, s.timeout, "Server Timeout")

	// Start HTTP server
	go func() {
		err := s.serve(listener, handlerWithTimeout)
		if !errors.Is(err, http.ErrServerClosed) {
			s.Logger.Error("while serving HTTP", "error", err)
		}
	}()

	return nil
}

func (s *Server) serve(listener net.Listener, handler http.Handler) error {
	s.Logger.Info("serving HTTP", "listen address", listener.Addr())
<<<<<<< HEAD
	s.server = http.Server{
		Handler:           handler,
		ReadHeaderTimeout: ReadHeaderTimeout,
	}
=======
	s.server = http.Server{Handler: handler} // #nosec
>>>>>>> cefca7aa
	if s.config.TLSCertFile != "" && s.config.TLSKeyFile != "" {
		return s.server.ServeTLS(listener, s.config.CertFile(), s.config.KeyFile())
	}
	return s.server.Serve(listener)
}<|MERGE_RESOLUTION|>--- conflicted
+++ resolved
@@ -25,10 +25,6 @@
 	"github.com/dymensionxyz/dymint/utils"
 )
 
-const (
-	ReadHeaderTimeout = 5 * time.Second
-)
-
 // Server handles HTTP and JSON-RPC requests, exposing Tendermint-compatible API.
 type Server struct {
 	*service.BaseService
@@ -44,8 +40,11 @@
 }
 
 const (
-	// DefaultServerTimeout is the default global timeout for the server.
+	// defaultServerTimeout is the time limit for handling HTTP requests.
 	defaultServerTimeout = 15 * time.Second
+
+	// ReadHeaderTimeout is the timeout for reading the request headers.
+	ReadHeaderTimeout = 5 * time.Second
 )
 
 // Option is a function that configures the Server.
@@ -201,14 +200,10 @@
 
 func (s *Server) serve(listener net.Listener, handler http.Handler) error {
 	s.Logger.Info("serving HTTP", "listen address", listener.Addr())
-<<<<<<< HEAD
 	s.server = http.Server{
 		Handler:           handler,
 		ReadHeaderTimeout: ReadHeaderTimeout,
 	}
-=======
-	s.server = http.Server{Handler: handler} // #nosec
->>>>>>> cefca7aa
 	if s.config.TLSCertFile != "" && s.config.TLSKeyFile != "" {
 		return s.server.ServeTLS(listener, s.config.CertFile(), s.config.KeyFile())
 	}
