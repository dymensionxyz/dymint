package rpc

import (
	"context"
	"errors"
	"net"
	"net/http"
	"strings"
	"sync"
	"time"

	"github.com/dymensionxyz/dymint/utilevent"

	"github.com/rs/cors"
	"github.com/tendermint/tendermint/config"
	"github.com/tendermint/tendermint/libs/log"
	"github.com/tendermint/tendermint/libs/pubsub"
	"github.com/tendermint/tendermint/libs/service"
	rpcclient "github.com/tendermint/tendermint/rpc/client"
	"golang.org/x/net/netutil"

	"github.com/dymensionxyz/dymint/node"
	"github.com/dymensionxyz/dymint/node/events"
	"github.com/dymensionxyz/dymint/rpc/client"
	"github.com/dymensionxyz/dymint/rpc/json"
	"github.com/dymensionxyz/dymint/rpc/middleware"
)

// Server handles HTTP and JSON-RPC requests, exposing Tendermint-compatible API.
type Server struct {
	*service.BaseService

<<<<<<< HEAD
	config   *config.RPCConfig
	client   *client.Client
	node     *node.Node
	listener net.Listener
	ctx      context.Context
=======
	config       *config.RPCConfig
	client       *client.Client
	node         *node.Node
	healthStatus sharedtypes.HealthStatus
	listener     net.Listener
	timeout      time.Duration
>>>>>>> df192a99

	server http.Server

	health   error
	healthMU sync.RWMutex
}

const (
	// DefaultServerTimeout is the default global timeout for the server.
	defaultServerTimeout = 15 * time.Second
)

// Option is a function that configures the Server.
type Option func(*Server)

// WithListener is an option that sets the listener.
func WithListener(listener net.Listener) Option {
	return func(d *Server) {
		d.listener = listener
	}
}

// WithTimeout is an option that sets the global timeout for the server.
func WithTimeout(timeout time.Duration) Option {
	return func(d *Server) {
		d.timeout = timeout
	}
}

// NewServer creates new instance of Server with given configuration.
func NewServer(node *node.Node, config *config.RPCConfig, logger log.Logger, options ...Option) *Server {
	srv := &Server{
		config: config,
		client: client.NewClient(node),
		node:   node,
<<<<<<< HEAD
		ctx:    context.Background(),
=======
		healthStatus: sharedtypes.HealthStatus{
			IsHealthy: true,
			Error:     nil,
		},
		timeout: defaultServerTimeout,
>>>>>>> df192a99
	}
	srv.BaseService = service.NewBaseService(logger, "RPC", srv)

	// Apply options
	for _, option := range options {
		option(srv)
	}
	return srv
}

// Client returns a Tendermint-compatible rpc Client instance.
//
// This method is called in cosmos-sdk.
func (s *Server) Client() rpcclient.Client {
	return s.client
}

func (s *Server) PubSubServer() *pubsub.Server {
	return s.node.PubSubServer()
}

// OnStart is called when Server is started (see service.BaseService for details).
func (s *Server) OnStart() error {
	s.startEventListener()
	return s.startRPC()
}

// OnStop is called when Server is stopped (see service.BaseService for details).
func (s *Server) OnStop() {
	ctx, cancel := context.WithTimeout(context.Background(), s.timeout)
	defer cancel()
	if err := s.server.Shutdown(ctx); err != nil {
		s.Logger.Error("while shutting down RPC server", "error", err)
	}
}

<<<<<<< HEAD
// startEventListener registers events to callbacks.
func (s *Server) startEventListener() {
	go utilevent.MustSubscribe(s.ctx, s.PubSubServer(), "RPCNodeHealthStatusHandler", events.QueryHealthStatus, s.onNodeHealthUpdate, s.Logger)
}

// onNodeHealthUpdate is a callback function that handles health status events from the node.
func (s *Server) onNodeHealthUpdate(event pubsub.Message) {
	eventData := event.Data().(*events.DataHealthStatus)
	if eventData.Error != nil {
		s.Logger.Error("node is unhealthy: got error health check from sublayer", "error", eventData.Error)
	}
	s.healthMU.Lock()
	defer s.healthMU.Unlock()
	s.health = eventData.Error
=======
// EventListener registers events to callbacks.
func (s *Server) eventListener() {
	go utils.SubscribeAndHandleEvents(
		context.Background(),
		s.PubSubServer(),
		"RPCNodeHealthStatusHandler",
		events.EventQueryHealthStatus,
		s.healthStatusEventCallback,
		s.Logger,
	)
>>>>>>> df192a99
}

func (s *Server) getHealthStatus() error {
	s.healthMU.RLock()
	defer s.healthMU.RUnlock()

	return s.health
}

func (s *Server) startRPC() error {
	if s.config.ListenAddress == "" {
		s.Logger.Info("Listen address not specified - RPC will not be exposed")
		return nil
	}
	parts := strings.SplitN(s.config.ListenAddress, "://", 2)
	if len(parts) != 2 {
		return errors.New("invalid RPC listen address: expecting tcp://host:port")
	}
	proto := parts[0]
	addr := parts[1]

	var listener net.Listener
	if s.listener == nil {
		var err error
		listener, err = net.Listen(proto, addr)
		if err != nil {
			return err
		}
	} else {
		listener = s.listener
	}

	if s.config.MaxOpenConnections != 0 {
		s.Logger.Debug("limiting number of connections", "limit", s.config.MaxOpenConnections)
		listener = netutil.LimitListener(listener, s.config.MaxOpenConnections)
	}

	handler, err := json.GetHTTPHandler(s.client, s.Logger)
	if err != nil {
		return err
	}

	if s.config.IsCorsEnabled() {
		s.Logger.Debug("CORS enabled",
			"origins", s.config.CORSAllowedOrigins,
			"methods", s.config.CORSAllowedMethods,
			"headers", s.config.CORSAllowedHeaders,
		)
		c := cors.New(cors.Options{
			AllowedOrigins: s.config.CORSAllowedOrigins,
			AllowedMethods: s.config.CORSAllowedMethods,
			AllowedHeaders: s.config.CORSAllowedHeaders,
		})
		handler = c.Handler(handler)
	}

	// Apply Middleware
	reg := middleware.GetRegistry()
	reg.Register(middleware.Status{Err: s.getHealthStatus})
	middlewareClient := middleware.NewClient(*reg, s.Logger.With("module", "rpc/middleware"))
	handler = middlewareClient.Handle(handler)
	// Set a global timeout
	handlerWithTimeout := http.TimeoutHandler(handler, s.timeout, "Server Timeout")

	// Start HTTP server
	go func() {
		err := s.serve(listener, handlerWithTimeout)
		if !errors.Is(err, http.ErrServerClosed) {
			s.Logger.Error("while serving HTTP", "error", err)
		}
	}()

	return nil
}

func (s *Server) serve(listener net.Listener, handler http.Handler) error {
	s.Logger.Info("serving HTTP", "listen address", listener.Addr())
	s.server = http.Server{Handler: handler} // #nosec
	if s.config.TLSCertFile != "" && s.config.TLSKeyFile != "" {
		return s.server.ServeTLS(listener, s.config.CertFile(), s.config.KeyFile())
	}
	return s.server.Serve(listener)
}<|MERGE_RESOLUTION|>--- conflicted
+++ resolved
@@ -30,20 +30,11 @@
 type Server struct {
 	*service.BaseService
 
-<<<<<<< HEAD
 	config   *config.RPCConfig
 	client   *client.Client
 	node     *node.Node
 	listener net.Listener
-	ctx      context.Context
-=======
-	config       *config.RPCConfig
-	client       *client.Client
-	node         *node.Node
-	healthStatus sharedtypes.HealthStatus
-	listener     net.Listener
-	timeout      time.Duration
->>>>>>> df192a99
+	timeout  time.Duration
 
 	server http.Server
 
@@ -76,18 +67,10 @@
 // NewServer creates new instance of Server with given configuration.
 func NewServer(node *node.Node, config *config.RPCConfig, logger log.Logger, options ...Option) *Server {
 	srv := &Server{
-		config: config,
-		client: client.NewClient(node),
-		node:   node,
-<<<<<<< HEAD
-		ctx:    context.Background(),
-=======
-		healthStatus: sharedtypes.HealthStatus{
-			IsHealthy: true,
-			Error:     nil,
-		},
+		config:  config,
+		client:  client.NewClient(node),
+		node:    node,
 		timeout: defaultServerTimeout,
->>>>>>> df192a99
 	}
 	srv.BaseService = service.NewBaseService(logger, "RPC", srv)
 
@@ -124,7 +107,6 @@
 	}
 }
 
-<<<<<<< HEAD
 // startEventListener registers events to callbacks.
 func (s *Server) startEventListener() {
 	go utilevent.MustSubscribe(s.ctx, s.PubSubServer(), "RPCNodeHealthStatusHandler", events.QueryHealthStatus, s.onNodeHealthUpdate, s.Logger)
@@ -139,18 +121,6 @@
 	s.healthMU.Lock()
 	defer s.healthMU.Unlock()
 	s.health = eventData.Error
-=======
-// EventListener registers events to callbacks.
-func (s *Server) eventListener() {
-	go utils.SubscribeAndHandleEvents(
-		context.Background(),
-		s.PubSubServer(),
-		"RPCNodeHealthStatusHandler",
-		events.EventQueryHealthStatus,
-		s.healthStatusEventCallback,
-		s.Logger,
-	)
->>>>>>> df192a99
 }
 
 func (s *Server) getHealthStatus() error {
