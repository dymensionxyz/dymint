package client_test

import (
	"context"
	crand "crypto/rand"
	"encoding/hex"
	"fmt"
	"math/rand"
	"testing"
	"time"

	tmcfg "github.com/tendermint/tendermint/config"

	"github.com/stretchr/testify/assert"
	"github.com/stretchr/testify/mock"
	"github.com/stretchr/testify/require"

	"github.com/libp2p/go-libp2p/core/crypto"
	"github.com/libp2p/go-libp2p/core/peer"
	abci "github.com/tendermint/tendermint/abci/types"
	tmcrypto "github.com/tendermint/tendermint/crypto"
	"github.com/tendermint/tendermint/crypto/ed25519"
	"github.com/tendermint/tendermint/crypto/encoding"
	"github.com/tendermint/tendermint/libs/bytes"
	"github.com/tendermint/tendermint/libs/log"
	tmproto "github.com/tendermint/tendermint/proto/tendermint/types"
	"github.com/tendermint/tendermint/proxy"
	tmtypes "github.com/tendermint/tendermint/types"

	"github.com/dymensionxyz/dymint/config"
	"github.com/dymensionxyz/dymint/mempool"
	tmmocks "github.com/dymensionxyz/dymint/mocks/github.com/tendermint/tendermint/abci/types"
	"github.com/dymensionxyz/dymint/node"
	"github.com/dymensionxyz/dymint/rpc/client"
	"github.com/dymensionxyz/dymint/settlement"
	"github.com/dymensionxyz/dymint/testutil"
	"github.com/dymensionxyz/dymint/types"
)

var expectedInfo = abci.ResponseInfo{
	Version:         "v0.0.1",
	AppVersion:      1,
	LastBlockHeight: 0,
}

var mockTxProcessingTime = 10 * time.Millisecond

func TestConnectionGetters(t *testing.T) {
	assert := assert.New(t)

	_, rpc := getRPC(t)
	assert.NotNil(rpc.Consensus())
	assert.NotNil(rpc.Mempool())
	assert.NotNil(rpc.Snapshot())
	assert.NotNil(rpc.Query())
}

func TestInfo(t *testing.T) {
	assert := assert.New(t)

	mockApp, rpc := getRPC(t)
	mockApp.On("Info", mock.Anything).Return(expectedInfo)

	info, err := rpc.ABCIInfo(context.Background())
	assert.NoError(err)
	assert.Equal(expectedInfo, info.Response)
}

func TestCheckTx(t *testing.T) {
	assert := assert.New(t)

	expectedTx := []byte("tx data")

	mockApp, rpc := getRPC(t)
	mockApp.On("CheckTx", abci.RequestCheckTx{Tx: expectedTx}).Once().Return(abci.ResponseCheckTx{})

	res, err := rpc.CheckTx(context.Background(), expectedTx)
	assert.NoError(err)
	assert.NotNil(res)
	mockApp.AssertExpectations(t)
}

func TestGenesisChunked(t *testing.T) {
	assert := assert.New(t)
	rollappID := "rollapp_1234-1"

	genDoc := &tmtypes.GenesisDoc{
		ChainID:       rollappID,
		InitialHeight: int64(1),
		AppHash:       []byte("test hash"),
		Validators: []tmtypes.GenesisValidator{
			{Address: bytes.HexBytes{}, Name: "test", Power: 1, PubKey: ed25519.GenPrivKey().PubKey()},
		},
	}

	mockApp := &tmmocks.MockApplication{}
	mockApp.On("InitChain", mock.Anything).Return(abci.ResponseInitChain{})
	mockApp.On("Info", mock.Anything).Return(expectedInfo)
	privKey, _, _ := crypto.GenerateEd25519Key(crand.Reader)
	signingKey, _, _ := crypto.GenerateEd25519Key(crand.Reader)

	config := config.NodeConfig{
		RootDir: "",
		DBPath:  "",
		P2PConfig: config.P2PConfig{
			ListenAddress:           config.DefaultListenAddress,
			BootstrapNodes:          "",
			GossipedBlocksCacheSize: 50,
<<<<<<< HEAD
			BootstrapTime:           30 * time.Second,
=======
			BootstrapRetryTime:      30 * time.Second,
>>>>>>> 70d94604
		},
		RPC: config.RPCConfig{},
		BlockManagerConfig: config.BlockManagerConfig{
			BlockTime:              100 * time.Millisecond,
			BatchSubmitMaxTime:     60 * time.Second,
			BlockBatchMaxSizeBytes: 1000,
			MaxSupportedBatchSkew:  10,
		},
		DALayer:         "mock",
		DAConfig:        "",
		SettlementLayer: "mock",
		SettlementConfig: settlement.Config{
			RollappID: rollappID,
		},
	}
	n, err := node.NewNode(
		context.Background(),
		config,
		privKey,
		signingKey,
		proxy.NewLocalClientCreator(mockApp),
		genDoc,
		log.TestingLogger(),
		mempool.NopMetrics(),
	)
	require.NoError(t, err)

	rpc := client.NewClient(n)

	var expectedID uint = 2
	gc, err := rpc.GenesisChunked(context.Background(), expectedID)
	assert.Error(err)
	assert.Nil(gc)

	err = n.Start()
	require.NoError(t, err)

	expectedID = 0
	gc2, err := rpc.GenesisChunked(context.Background(), expectedID)
	gotID := gc2.ChunkNumber
	assert.NoError(err)
	assert.NotNil(gc2)
	assert.Equal(int(expectedID), gotID)

	gc3, err := rpc.GenesisChunked(context.Background(), 5)
	assert.Error(err)
	assert.Nil(gc3)
}

func TestBroadcastTxAsync(t *testing.T) {
	assert := assert.New(t)

	expectedTx := []byte("tx data")

	mockApp, rpc, node := getRPCAndNode(t)
	mockApp.On("CheckTx", abci.RequestCheckTx{Tx: expectedTx}).Return(abci.ResponseCheckTx{})
	mockApp.On("InitChain", mock.Anything).Return(abci.ResponseInitChain{})

	err := node.Start()
	require.NoError(t, err)

	res, err := rpc.BroadcastTxAsync(context.Background(), expectedTx)
	assert.NoError(err)
	assert.NotNil(res)
	assert.Empty(res.Code)
	assert.Empty(res.Data)
	assert.Empty(res.Log)
	assert.Empty(res.Codespace)
	assert.NotEmpty(res.Hash)
	mockApp.AssertExpectations(t)

	err = node.Stop()
	require.NoError(t, err)
}

func TestBroadcastTxSync(t *testing.T) {
	assert := assert.New(t)

	expectedTx := []byte("tx data")
	expectedResponse := abci.ResponseCheckTx{
		Code:      1,
		Data:      []byte("data"),
		Log:       "log",
		Info:      "info",
		GasWanted: 0,
		GasUsed:   0,
		Events:    nil,
		Codespace: "space",
	}

	mockApp, rpc, node := getRPCAndNode(t)
	mockApp.On("InitChain", mock.Anything).Return(abci.ResponseInitChain{})

	err := node.Start()
	require.NoError(t, err)

	mockApp.On("CheckTx", abci.RequestCheckTx{Tx: expectedTx}).Return(expectedResponse)

	res, err := rpc.BroadcastTxSync(context.Background(), expectedTx)
	assert.NoError(err)
	assert.NotNil(res)
	assert.Equal(expectedResponse.Code, res.Code)
	assert.Equal(bytes.HexBytes(expectedResponse.Data), res.Data)
	assert.Equal(expectedResponse.Log, res.Log)
	assert.Equal(expectedResponse.Codespace, res.Codespace)
	assert.NotEmpty(res.Hash)
	mockApp.AssertExpectations(t)

	err = node.Stop()
	require.NoError(t, err)
}

func TestBroadcastTxCommit(t *testing.T) {
	assert := assert.New(t)
	require := require.New(t)

	expectedTx := []byte("tx data")
	expectedCheckResp := abci.ResponseCheckTx{
		Code:      abci.CodeTypeOK,
		Data:      []byte("data"),
		Log:       "log",
		Info:      "info",
		GasWanted: 0,
		GasUsed:   0,
		Events:    nil,
		Codespace: "space",
	}
	expectedDeliverResp := abci.ResponseDeliverTx{
		Code:      0,
		Data:      []byte("foo"),
		Log:       "bar",
		Info:      "baz",
		GasWanted: 100,
		GasUsed:   10,
		Events:    nil,
		Codespace: "space",
	}

	mockApp, rpc, node := getRPCAndNode(t)
	mockApp.On("BeginBlock", mock.Anything).Return(abci.ResponseBeginBlock{})
	mockApp.BeginBlock(abci.RequestBeginBlock{})
	mockApp.On("CheckTx", abci.RequestCheckTx{Tx: expectedTx}).Return(expectedCheckResp)
	mockApp.On("InitChain", mock.Anything).Return(abci.ResponseInitChain{})
	// in order to broadcast, the node must be started
	err := node.Start()
	require.NoError(err)

	go func() {
		time.Sleep(mockTxProcessingTime)
		err := node.EventBus().PublishEventTx(tmtypes.EventDataTx{TxResult: abci.TxResult{
			Height: 1,
			Index:  0,
			Tx:     expectedTx,
			Result: expectedDeliverResp,
		}})
		require.NoError(err)
	}()

	res, err := rpc.BroadcastTxCommit(context.Background(), expectedTx)
	assert.NoError(err)
	require.NotNil(res)
	assert.Equal(expectedCheckResp, res.CheckTx)
	assert.Equal(expectedDeliverResp, res.DeliverTx)
	mockApp.AssertExpectations(t)

	err = node.Stop()
	require.NoError(err)
}

func TestGetBlock(t *testing.T) {
	assert := assert.New(t)
	require := require.New(t)

	mockApp, rpc, node := getRPCAndNode(t)
	mockApp.On("BeginBlock", mock.Anything).Return(abci.ResponseBeginBlock{})
	mockApp.On("CheckTx", mock.Anything).Return(abci.ResponseCheckTx{})
	mockApp.On("EndBlock", mock.Anything).Return(abci.ResponseEndBlock{})
	mockApp.On("Commit", mock.Anything).Return(abci.ResponseCommit{})
	mockApp.On("InitChain", mock.Anything).Return(abci.ResponseInitChain{})

	err := node.Start()
	require.NoError(err)

	block := getRandomBlock(1, 10)
	_, err = node.Store.SaveBlock(block, &types.Commit{}, nil)
	node.BlockManager.State.SetHeight(block.Header.Height)
	require.NoError(err)

	blockResp, err := rpc.Block(context.Background(), nil)
	require.NoError(err)
	require.NotNil(blockResp)
	assert.NotNil(blockResp.Block)

	err = node.Stop()
	require.NoError(err)
}

func TestGetCommit(t *testing.T) {
	require := require.New(t)
	assert := assert.New(t)
	mockApp, rpc, node := getRPCAndNode(t)

	mockApp.On("BeginBlock", mock.Anything).Return(abci.ResponseBeginBlock{})
	mockApp.On("Commit", mock.Anything).Return(abci.ResponseCommit{})
	mockApp.On("InitChain", mock.Anything).Return(abci.ResponseInitChain{})

	blocks := []*types.Block{getRandomBlock(1, 5), getRandomBlock(2, 6), getRandomBlock(3, 8), getRandomBlock(4, 10)}

	err := node.Start()
	require.NoError(err)

	for _, b := range blocks {
		_, err = node.Store.SaveBlock(b, &types.Commit{Height: b.Header.Height}, nil)
		node.BlockManager.State.SetHeight(b.Header.Height)
		require.NoError(err)
	}
	t.Run("Fetch all commits", func(t *testing.T) {
		for _, b := range blocks {
			h := int64(b.Header.Height)
			commit, err := rpc.Commit(context.Background(), &h)
			require.NoError(err)
			require.NotNil(commit)
			assert.Equal(b.Header.Height, uint64(commit.Height))
		}
	})

	t.Run("Fetch commit for nil height", func(t *testing.T) {
		commit, err := rpc.Commit(context.Background(), nil)
		require.NoError(err)
		require.NotNil(commit)
		assert.Equal(blocks[3].Header.Height, uint64(commit.Height))
	})

	err = node.Stop()
	require.NoError(err)
}

func TestBlockSearch(t *testing.T) {
	require := require.New(t)
	assert := assert.New(t)
	mockApp, rpc, node := getRPCAndNode(t)

	mockApp.On("BeginBlock", mock.Anything).Return(abci.ResponseBeginBlock{})
	mockApp.On("Commit", mock.Anything).Return(abci.ResponseCommit{})

	heights := []int64{1, 2, 3, 4, 5, 6, 7, 8, 9, 10}
	for _, h := range heights {
		block := getRandomBlock(uint64(h), 5)
		_, err := node.Store.SaveBlock(block, &types.Commit{
			Height:     uint64(h),
			HeaderHash: block.Header.Hash(),
		}, nil)
		require.NoError(err)
	}
	indexBlocks(t, node, heights)

	tests := []struct {
		query      string
		page       int
		perPage    int
		totalCount int
		orderBy    string
	}{
		{
			query:      "block.height >= 1 AND end_event.foo <= 5",
			page:       1,
			perPage:    5,
			totalCount: 5,
			orderBy:    "asc",
		},
		{
			query:      "block.height >= 2 AND end_event.foo <= 10",
			page:       1,
			perPage:    3,
			totalCount: 9,
			orderBy:    "desc",
		},
		{
			query:      "begin_event.proposer = 'FCAA001' AND end_event.foo <= 5",
			page:       1,
			perPage:    5,
			totalCount: 5,
			orderBy:    "asc",
		},
	}

	for _, test := range tests {
		test := test
		t.Run(test.query, func(t *testing.T) {
			result, err := rpc.BlockSearch(context.Background(), test.query, &test.page, &test.perPage, test.orderBy)
			require.NoError(err)
			assert.Equal(test.totalCount, result.TotalCount)
			assert.Len(result.Blocks, test.perPage)
		})

	}
}

func TestGetBlockByHash(t *testing.T) {
	assert := assert.New(t)
	require := require.New(t)

	mockApp, rpc, node := getRPCAndNode(t)
	mockApp.On("BeginBlock", mock.Anything).Return(abci.ResponseBeginBlock{})
	mockApp.On("CheckTx", mock.Anything).Return(abci.ResponseCheckTx{})
	mockApp.On("EndBlock", mock.Anything).Return(abci.ResponseEndBlock{})
	mockApp.On("Commit", mock.Anything).Return(abci.ResponseCommit{})
	mockApp.On("Info", mock.Anything).Return(abci.ResponseInfo{LastBlockHeight: 0, LastBlockAppHash: []byte{0}})
	mockApp.On("InitChain", mock.Anything).Return(abci.ResponseInitChain{})

	err := node.Start()
	require.NoError(err)

	block := getRandomBlock(1, 10)
	_, err = node.Store.SaveBlock(block, &types.Commit{}, nil)
	require.NoError(err)
	abciBlock, err := types.ToABCIBlock(block)
	require.NoError(err)

	height := int64(block.Header.Height)
	retrievedBlock, err := rpc.Block(context.Background(), &height)
	require.NoError(err)
	require.NotNil(retrievedBlock)
	assert.Equal(abciBlock, retrievedBlock.Block)
	assert.Equal(abciBlock.Hash(), retrievedBlock.Block.Header.Hash())

	blockHash := block.Header.Hash()
	blockResp, err := rpc.BlockByHash(context.Background(), blockHash[:])
	require.NoError(err)
	require.NotNil(blockResp)

	assert.NotNil(blockResp.Block)

	err = node.Stop()
	require.NoError(err)
}

func TestTx(t *testing.T) {
	assert := assert.New(t)
	require := require.New(t)

	mockApp, rpc, node := getRPCAndNodeSequencer(t)

	require.NotNil(rpc)
	mockApp.On("BeginBlock", mock.Anything).Return(abci.ResponseBeginBlock{})
	mockApp.On("EndBlock", mock.Anything).Return(abci.ResponseEndBlock{})
	mockApp.On("Commit", mock.Anything).Return(abci.ResponseCommit{})
	mockApp.On("DeliverTx", mock.Anything).Return(abci.ResponseDeliverTx{})
	mockApp.On("CheckTx", mock.Anything).Return(abci.ResponseCheckTx{})
	mockApp.On("Info", mock.Anything).Return(abci.ResponseInfo{LastBlockHeight: 0, LastBlockAppHash: []byte{0}})
	mockApp.On("InitChain", mock.Anything).Return(abci.ResponseInitChain{})

	err := node.Start()
	require.NoError(err)

	tx1 := tmtypes.Tx("tx1")
	res, err := rpc.BroadcastTxSync(context.Background(), tx1)
	assert.NoError(err)
	assert.NotNil(res)

	time.Sleep(1 * time.Second)

	resTx, errTx := rpc.Tx(context.Background(), res.Hash, true)
	assert.NotNil(resTx)
	assert.NoError(errTx)
	assert.EqualValues(tx1, resTx.Tx)
	assert.EqualValues(res.Hash, resTx.Hash)

	tx2 := tmtypes.Tx("tx2")
	resTx, errTx = rpc.Tx(context.Background(), tx2.Hash(), true)
	assert.Nil(resTx)
	assert.Error(errTx)
}

func TestUnconfirmedTxs(t *testing.T) {
	tx1 := tmtypes.Tx("tx1")
	tx2 := tmtypes.Tx("another tx")

	cases := []struct {
		name               string
		txs                []tmtypes.Tx
		expectedCount      int
		expectedTotal      int
		expectedTotalBytes int
	}{
		{"no txs", nil, 0, 0, 0},
		{"one tx", []tmtypes.Tx{tx1}, 1, 1, len(tx1)},
		{"two txs", []tmtypes.Tx{tx1, tx2}, 2, 2, len(tx1) + len(tx2)},
	}

	for _, c := range cases {
		t.Run(c.name, func(t *testing.T) {
			assert := assert.New(t)
			require := require.New(t)

			mockApp, rpc, node := getRPCAndNode(t)
			mockApp.On("BeginBlock", mock.Anything).Return(abci.ResponseBeginBlock{})
			mockApp.On("CheckTx", mock.Anything).Return(abci.ResponseCheckTx{})
			mockApp.On("InitChain", mock.Anything).Return(abci.ResponseInitChain{})

			err := node.Start()
			require.NoError(err)

			for _, tx := range c.txs {
				res, err := rpc.BroadcastTxAsync(context.Background(), tx)
				assert.NoError(err)
				assert.NotNil(res)
			}

			numRes, err := rpc.NumUnconfirmedTxs(context.Background())
			assert.NoError(err)
			assert.NotNil(numRes)
			assert.EqualValues(c.expectedCount, numRes.Count)
			assert.EqualValues(c.expectedTotal, numRes.Total)
			assert.EqualValues(c.expectedTotalBytes, numRes.TotalBytes)

			limit := -1
			txRes, err := rpc.UnconfirmedTxs(context.Background(), &limit)
			assert.NoError(err)
			assert.NotNil(txRes)
			assert.EqualValues(c.expectedCount, txRes.Count)
			assert.EqualValues(c.expectedTotal, txRes.Total)
			assert.EqualValues(c.expectedTotalBytes, txRes.TotalBytes)
			assert.Len(txRes.Txs, c.expectedCount)
		})
	}
}

func TestUnconfirmedTxsLimit(t *testing.T) {
	t.Skip("Test disabled because of known bug")
	// there's a bug in mempool implementation - count should be 1
	// TODO(tzdybal): uncomment after resolving https://github.com/dymensionxyz/dymint/issues/191

	assert := assert.New(t)
	require := require.New(t)

	mockApp, rpc, node := getRPCAndNode(t)
	mockApp.On("BeginBlock", mock.Anything).Return(abci.ResponseBeginBlock{})
	mockApp.On("CheckTx", mock.Anything).Return(abci.ResponseCheckTx{})

	err := node.Start()
	require.NoError(err)

	tx1 := tmtypes.Tx("tx1")
	tx2 := tmtypes.Tx("another tx")

	res, err := rpc.BroadcastTxAsync(context.Background(), tx1)
	assert.NoError(err)
	assert.NotNil(res)

	res, err = rpc.BroadcastTxAsync(context.Background(), tx2)
	assert.NoError(err)
	assert.NotNil(res)

	limit := 1
	txRes, err := rpc.UnconfirmedTxs(context.Background(), &limit)
	assert.NoError(err)
	assert.NotNil(txRes)
	assert.EqualValues(1, txRes.Count)
	assert.EqualValues(2, txRes.Total)
	assert.EqualValues(len(tx1)+len(tx2), txRes.TotalBytes)
	assert.Len(txRes.Txs, limit)
	assert.Contains(txRes.Txs, tx1)
	assert.NotContains(txRes.Txs, tx2)
}

func TestConsensusState(t *testing.T) {
	assert := assert.New(t)
	require := require.New(t)

	_, rpc := getRPC(t)
	require.NotNil(rpc)

	resp1, err := rpc.ConsensusState(context.Background())
	assert.Nil(resp1)
	assert.ErrorIs(err, client.ErrConsensusStateNotAvailable)

	resp2, err := rpc.DumpConsensusState(context.Background())
	assert.Nil(resp2)
	assert.ErrorIs(err, client.ErrConsensusStateNotAvailable)
}

func TestBlockchainInfo(t *testing.T) {
	require := require.New(t)
	assert := assert.New(t)
	mockApp, rpc, node := getRPCAndNode(t)
	mockApp.On("BeginBlock", mock.Anything).Return(abci.ResponseBeginBlock{})
	mockApp.On("Commit", mock.Anything).Return(abci.ResponseCommit{})

	heights := []int64{1, 2, 3, 4, 5, 6, 7, 8, 9, 10}
	for _, h := range heights {
		block := getRandomBlock(uint64(h), 5)
		_, err := node.Store.SaveBlock(block, &types.Commit{
			Height:     uint64(h),
			HeaderHash: block.Header.Hash(),
		}, nil)
		require.NoError(err)
		node.BlockManager.State.SetHeight(block.Header.Height)
	}

	tests := []struct {
		desc string
		min  int64
		max  int64
		exp  []*tmtypes.BlockMeta
		err  bool
	}{
		{
			desc: "min = 1 and max = 5",
			min:  1,
			max:  5,
			exp:  []*tmtypes.BlockMeta{getBlockMeta(node, 1), getBlockMeta(node, 5)},
			err:  false,
		}, {
			desc: "min height is 0",
			min:  0,
			max:  10,
			exp:  []*tmtypes.BlockMeta{getBlockMeta(node, 1), getBlockMeta(node, 10)},
			err:  false,
		}, {
			desc: "max height is out of range",
			min:  0,
			max:  15,
			exp:  []*tmtypes.BlockMeta{getBlockMeta(node, 1), getBlockMeta(node, 10)},
			err:  false,
		}, {
			desc: "negative min height",
			min:  -1,
			max:  11,
			exp:  nil,
			err:  true,
		}, {
			desc: "negative max height",
			min:  1,
			max:  -1,
			exp:  nil,
			err:  true,
		},
	}

	for _, test := range tests {
		t.Run(test.desc, func(t *testing.T) {
			result, err := rpc.BlockchainInfo(context.Background(), test.min, test.max)
			if test.err {
				require.Error(err)
			} else {
				require.NoError(err)
				assert.Equal(result.LastHeight, heights[9])
				assert.Contains(result.BlockMetas, test.exp[0])
				assert.Contains(result.BlockMetas, test.exp[1])
			}
		})
	}
}

func TestValidatorSetHandling(t *testing.T) {
	assert := assert.New(t)
	require := require.New(t)
	app := &tmmocks.MockApplication{}
	app.On("InitChain", mock.Anything).Return(abci.ResponseInitChain{})
	app.On("CheckTx", mock.Anything).Return(abci.ResponseCheckTx{})
	app.On("BeginBlock", mock.Anything).Return(abci.ResponseBeginBlock{})
	app.On("Commit", mock.Anything).Return(abci.ResponseCommit{})
	app.On("Info", mock.Anything).Return(abci.ResponseInfo{LastBlockHeight: 0, LastBlockAppHash: []byte{0}})

	key, _, _ := crypto.GenerateEd25519Key(crand.Reader)
	signingKey, proposerPubKey, err := crypto.GenerateEd25519Key(crand.Reader)
	require.NoError(err)

	proposerPubKeyBytes, err := proposerPubKey.Raw()
	require.NoError(err)

	vKeys := make([]tmcrypto.PrivKey, 1)
	genesisValidators := make([]tmtypes.GenesisValidator, len(vKeys))
	for i := 0; i < len(vKeys); i++ {
		vKeys[i] = ed25519.GenPrivKey()
		genesisValidators[i] = tmtypes.GenesisValidator{Address: vKeys[i].PubKey().Address(), PubKey: vKeys[i].PubKey(), Power: int64(i + 100), Name: "one"}
	}

	pbValKey, err := encoding.PubKeyToProto(vKeys[0].PubKey())
	require.NoError(err)

	waitCh := make(chan interface{})

	app.On("EndBlock", mock.Anything).Return(abci.ResponseEndBlock{}).Times(2)
	app.On("EndBlock", mock.Anything).Return(abci.ResponseEndBlock{ValidatorUpdates: []abci.ValidatorUpdate{{PubKey: pbValKey, Power: 0}}}).Once()
	app.On("EndBlock", mock.Anything).Return(abci.ResponseEndBlock{}).Once()
	app.On("EndBlock", mock.Anything).Return(abci.ResponseEndBlock{ValidatorUpdates: []abci.ValidatorUpdate{{PubKey: pbValKey, Power: 100}}}).Once()
	app.On("EndBlock", mock.Anything).Return(abci.ResponseEndBlock{}).Run(func(args mock.Arguments) {
		waitCh <- nil
	})
	rollappID := "rollapp_1234-1"

	nodeConfig := config.NodeConfig{
		DALayer:         "mock",
		SettlementLayer: "mock",
		P2PConfig: config.P2PConfig{
			ListenAddress:           config.DefaultListenAddress,
			BootstrapNodes:          "",
			GossipedBlocksCacheSize: 50,
<<<<<<< HEAD
			BootstrapTime:           30 * time.Second,
=======
			BootstrapRetryTime:      30 * time.Second,
>>>>>>> 70d94604
		},
		BlockManagerConfig: config.BlockManagerConfig{
			BlockTime:              10 * time.Millisecond,
			BatchSubmitMaxTime:     60 * time.Second,
			BlockBatchMaxSizeBytes: 1000,
			MaxSupportedBatchSkew:  10,
		},
		SettlementConfig: settlement.Config{
			ProposerPubKey: hex.EncodeToString(proposerPubKeyBytes),
			RollappID:      rollappID,
		},
	}

	node, err := node.NewNode(
		context.Background(),
		nodeConfig,
		key,
		signingKey,
		proxy.NewLocalClientCreator(app),
		&tmtypes.GenesisDoc{ChainID: rollappID},
		log.TestingLogger(),
		mempool.NopMetrics(),
	)
	require.NoError(err)
	require.NotNil(node)

	rpc := client.NewClient(node)
	require.NotNil(rpc)

	err = node.Start()
	require.NoError(err)

	<-waitCh

	// validator set isn't updated through ABCI anymore
	for h := int64(1); h <= 5; h++ {
		vals, err := rpc.Validators(context.Background(), &h, nil, nil)
		assert.NoError(err)
		assert.NotNil(vals)
		assert.EqualValues(len(genesisValidators), vals.Total)
		assert.Len(vals.Validators, len(genesisValidators))
		assert.EqualValues(vals.BlockHeight, h)
	}

	// check for "latest block"
	vals, err := rpc.Validators(context.Background(), nil, nil, nil)
	assert.NoError(err)
	assert.NotNil(vals)
	assert.EqualValues(len(genesisValidators), vals.Total)
	assert.Len(vals.Validators, len(genesisValidators))
	assert.GreaterOrEqual(vals.BlockHeight, int64(5))
}

// copy-pasted from store/store_test.go
func getRandomBlock(height uint64, nTxs int) *types.Block {
	block := &types.Block{
		Header: types.Header{
			Height:          height,
			Version:         types.Version{Block: testutil.BlockVersion},
			ProposerAddress: getRandomBytes(20),
		},
		Data: types.Data{
			Txs: make(types.Txs, nTxs),
			IntermediateStateRoots: types.IntermediateStateRoots{
				RawRootsList: make([][]byte, nTxs),
			},
		},
	}
	copy(block.Header.AppHash[:], getRandomBytes(32))

	for i := 0; i < nTxs; i++ {
		block.Data.Txs[i] = getRandomTx()
		block.Data.IntermediateStateRoots.RawRootsList[i] = getRandomBytes(32)
	}

	// TODO(tzdybal): see https://github.com/dymensionxyz/dymint/issues/143
	if nTxs == 0 {
		block.Data.Txs = nil
		block.Data.IntermediateStateRoots.RawRootsList = nil
	}

	tmprotoLC, err := tmtypes.CommitFromProto(&tmproto.Commit{})
	if err != nil {
		return nil
	}
	copy(block.Header.LastCommitHash[:], tmprotoLC.Hash())

	return block
}

func getRandomTx() types.Tx {
	size := rand.Int()%100 + 100
	return types.Tx(getRandomBytes(size))
}

func getRandomBytes(n int) []byte {
	data := make([]byte, n)
	_, _ = crand.Read(data)
	return data
}

func getBlockMeta(node *node.Node, n int64) *tmtypes.BlockMeta {
	b, err := node.Store.LoadBlock(uint64(n))
	if err != nil {
		return nil
	}
	bmeta, err := types.ToABCIBlockMeta(b)
	if err != nil {
		return nil
	}

	return bmeta
}

// getRPC returns a mock application and a new RPC client (non-sequencer mode)
func getRPC(t *testing.T) (*tmmocks.MockApplication, *client.Client) {
	app, rpc, _ := getRPCAndNode(t)
	return app, rpc
}

func getRPCAndNode(t *testing.T) (*tmmocks.MockApplication, *client.Client, *node.Node) {
	return getRPCInternal(t, false)
}

func getRPCAndNodeSequencer(t *testing.T) (*tmmocks.MockApplication, *client.Client, *node.Node) {
	return getRPCInternal(t, true)
}

// getRPC returns a mock application and a new RPC client (non-sequencer mode)
func getRPCInternal(t *testing.T, sequencer bool) (*tmmocks.MockApplication, *client.Client, *node.Node) {
	t.Helper()
	require := require.New(t)
	app := &tmmocks.MockApplication{}
	app.On("Info", mock.Anything).Return(expectedInfo)
	key, _, _ := crypto.GenerateEd25519Key(crand.Reader)
	localKey, _, err := crypto.GenerateEd25519Key(crand.Reader)
	require.NoError(err)

	slSeqKey, pubkey, err := crypto.GenerateEd25519Key(crand.Reader)
	pubkeyBytes, _ := pubkey.Raw()
	proposerKey := hex.EncodeToString(pubkeyBytes)
	require.NoError(err)

	if sequencer {
		localKey = slSeqKey
	}

	rollappID := "rollapp_1234-1"

	config := config.NodeConfig{
		RootDir: "",
		DBPath:  "",
		P2PConfig: config.P2PConfig{
			ListenAddress:           config.DefaultListenAddress,
			BootstrapNodes:          "",
			GossipedBlocksCacheSize: 50,
<<<<<<< HEAD
			BootstrapTime:           30 * time.Second,
=======
			BootstrapRetryTime:      30 * time.Second,
>>>>>>> 70d94604
		},
		RPC:           config.RPCConfig{},
		MempoolConfig: *tmcfg.DefaultMempoolConfig(),
		BlockManagerConfig: config.BlockManagerConfig{
			BlockTime:              100 * time.Millisecond,
			BatchSubmitMaxTime:     60 * time.Second,
			BlockBatchMaxSizeBytes: 1000,
			MaxSupportedBatchSkew:  10,
		},
		DALayer:         "mock",
		DAConfig:        "",
		SettlementLayer: "mock",
		SettlementConfig: settlement.Config{
			ProposerPubKey: proposerKey,
			RollappID:      rollappID,
		},
	}
	node, err := node.NewNode(
		context.Background(),
		config,
		key,
		localKey, // this is where sequencer mode is set. if same key as in settlement.Config, it's sequencer
		proxy.NewLocalClientCreator(app),
		&tmtypes.GenesisDoc{ChainID: rollappID},
		log.TestingLogger(),
		mempool.NopMetrics(),
	)
	require.NoError(err)
	require.NotNil(node)

	rpc := client.NewClient(node)
	require.NotNil(rpc)

	return app, rpc, node
}

// From state/indexer/block/kv/kv_test
func indexBlocks(t *testing.T, node *node.Node, heights []int64) {
	t.Helper()

	for _, h := range heights {
		require.NoError(t, node.BlockIndexer.Index(tmtypes.EventDataNewBlockHeader{
			Header: tmtypes.Header{Height: h},
			ResultBeginBlock: abci.ResponseBeginBlock{
				Events: []abci.Event{
					{
						Type: "begin_event",
						Attributes: []abci.EventAttribute{
							{
								Key:   []byte("proposer"),
								Value: []byte("FCAA001"),
								Index: true,
							},
						},
					},
				},
			},
			ResultEndBlock: abci.ResponseEndBlock{
				Events: []abci.Event{
					{
						Type: "end_event",
						Attributes: []abci.EventAttribute{
							{
								Key:   []byte("foo"),
								Value: []byte(fmt.Sprintf("%d", h)),
								Index: true,
							},
						},
					},
				},
			},
		}))
	}
}

func TestMempool2Nodes(t *testing.T) {
	assert := assert.New(t)
	require := require.New(t)

	app := &tmmocks.MockApplication{}
	app.On("InitChain", mock.Anything).Return(abci.ResponseInitChain{})
	app.On("BeginBlock", mock.Anything).Return(abci.ResponseBeginBlock{})
	app.On("CheckTx", abci.RequestCheckTx{Tx: []byte("bad")}).Return(abci.ResponseCheckTx{Code: 1})
	app.On("CheckTx", abci.RequestCheckTx{Tx: []byte("good")}).Return(abci.ResponseCheckTx{Code: 0})
	app.On("Info", mock.Anything).Return(expectedInfo)

	key1, _, _ := crypto.GenerateEd25519Key(crand.Reader)
	key2, _, _ := crypto.GenerateEd25519Key(crand.Reader)
	signingKey1, _, _ := crypto.GenerateEd25519Key(crand.Reader)
	signingKey2, _, _ := crypto.GenerateEd25519Key(crand.Reader)
	_, proposerPubkey, _ := crypto.GenerateEd25519Key(crand.Reader)
	proposerPK, err := proposerPubkey.Raw()
	require.NoError(err)

	id1, err := peer.IDFromPrivateKey(key1)
	require.NoError(err)

	rollappID := "rollapp_1234-1"

	node1, err := node.NewNode(context.Background(), config.NodeConfig{
		DALayer:         "mock",
		SettlementLayer: "mock",
		SettlementConfig: settlement.Config{
			ProposerPubKey: hex.EncodeToString(proposerPK),
			RollappID:      rollappID,
		},
		P2PConfig: config.P2PConfig{
			ListenAddress:           "/ip4/127.0.0.1/tcp/9001",
			BootstrapNodes:          "",
			GossipedBlocksCacheSize: 50,
<<<<<<< HEAD
			BootstrapTime:           30 * time.Second,
=======
			BootstrapRetryTime:      30 * time.Second,
>>>>>>> 70d94604
		},
		BlockManagerConfig: config.BlockManagerConfig{
			BlockTime:              100 * time.Millisecond,
			BatchSubmitMaxTime:     60 * time.Second,
			BlockBatchMaxSizeBytes: 1000,
			MaxSupportedBatchSkew:  10,
		},
		MempoolConfig: *tmcfg.DefaultMempoolConfig(),
	}, key1, signingKey1, proxy.NewLocalClientCreator(app), &tmtypes.GenesisDoc{ChainID: rollappID}, log.TestingLogger(), mempool.NopMetrics())
	require.NoError(err)
	require.NotNil(node1)

	node2, err := node.NewNode(context.Background(), config.NodeConfig{
		DALayer:         "mock",
		SettlementLayer: "mock",
		SettlementConfig: settlement.Config{
			ProposerPubKey: hex.EncodeToString(proposerPK),
			RollappID:      rollappID,
		},
		BlockManagerConfig: config.BlockManagerConfig{
			BlockTime:              100 * time.Millisecond,
			BatchSubmitMaxTime:     60 * time.Second,
			BlockBatchMaxSizeBytes: 1000,
			MaxSupportedBatchSkew:  10,
		},
		P2PConfig: config.P2PConfig{
			ListenAddress:           "/ip4/127.0.0.1/tcp/9002",
			BootstrapNodes:          "/ip4/127.0.0.1/tcp/9001/p2p/" + id1.String(),
<<<<<<< HEAD
			BootstrapTime:           30 * time.Second,
=======
			BootstrapRetryTime:      30 * time.Second,
>>>>>>> 70d94604
			GossipedBlocksCacheSize: 50,
		},
		MempoolConfig: *tmcfg.DefaultMempoolConfig(),
	}, key2, signingKey2, proxy.NewLocalClientCreator(app), &tmtypes.GenesisDoc{ChainID: rollappID}, log.TestingLogger(), mempool.NopMetrics())
	require.NoError(err)
	require.NotNil(node1)

	err = node1.Start()
	require.NoError(err)

	err = node2.Start()
	require.NoError(err)

	time.Sleep(1 * time.Second)

	ctx, cancel := context.WithTimeout(context.Background(), 3*time.Second)
	defer cancel()

	local := client.NewClient(node1)
	require.NotNil(local)

	// broadcast the bad Tx, this should not be propagated or added to the local mempool
	resp, err := local.BroadcastTxSync(ctx, []byte("bad"))
	assert.NoError(err)
	assert.NotNil(resp)
	// broadcast the good Tx, this should be propagated and added to the local mempool
	resp, err = local.BroadcastTxSync(ctx, []byte("good"))
	assert.NoError(err)
	assert.NotNil(resp)
	// broadcast the good Tx again in the same block, this should not be propagated and
	// added to the local mempool
	resp, err = local.BroadcastTxSync(ctx, []byte("good"))
	assert.Error(err)
	assert.Nil(resp)

	txAvailable := node2.Mempool.TxsAvailable()
	select {
	case <-txAvailable:
	case <-ctx.Done():
	}

	assert.Equal(node2.Mempool.SizeBytes(), int64(len("good")))
}<|MERGE_RESOLUTION|>--- conflicted
+++ resolved
@@ -106,11 +106,7 @@
 			ListenAddress:           config.DefaultListenAddress,
 			BootstrapNodes:          "",
 			GossipedBlocksCacheSize: 50,
-<<<<<<< HEAD
-			BootstrapTime:           30 * time.Second,
-=======
 			BootstrapRetryTime:      30 * time.Second,
->>>>>>> 70d94604
 		},
 		RPC: config.RPCConfig{},
 		BlockManagerConfig: config.BlockManagerConfig{
@@ -711,11 +707,7 @@
 			ListenAddress:           config.DefaultListenAddress,
 			BootstrapNodes:          "",
 			GossipedBlocksCacheSize: 50,
-<<<<<<< HEAD
-			BootstrapTime:           30 * time.Second,
-=======
 			BootstrapRetryTime:      30 * time.Second,
->>>>>>> 70d94604
 		},
 		BlockManagerConfig: config.BlockManagerConfig{
 			BlockTime:              10 * time.Millisecond,
@@ -872,11 +864,7 @@
 			ListenAddress:           config.DefaultListenAddress,
 			BootstrapNodes:          "",
 			GossipedBlocksCacheSize: 50,
-<<<<<<< HEAD
-			BootstrapTime:           30 * time.Second,
-=======
 			BootstrapRetryTime:      30 * time.Second,
->>>>>>> 70d94604
 		},
 		RPC:           config.RPCConfig{},
 		MempoolConfig: *tmcfg.DefaultMempoolConfig(),
@@ -987,11 +975,7 @@
 			ListenAddress:           "/ip4/127.0.0.1/tcp/9001",
 			BootstrapNodes:          "",
 			GossipedBlocksCacheSize: 50,
-<<<<<<< HEAD
-			BootstrapTime:           30 * time.Second,
-=======
 			BootstrapRetryTime:      30 * time.Second,
->>>>>>> 70d94604
 		},
 		BlockManagerConfig: config.BlockManagerConfig{
 			BlockTime:              100 * time.Millisecond,
@@ -1020,11 +1004,7 @@
 		P2PConfig: config.P2PConfig{
 			ListenAddress:           "/ip4/127.0.0.1/tcp/9002",
 			BootstrapNodes:          "/ip4/127.0.0.1/tcp/9001/p2p/" + id1.String(),
-<<<<<<< HEAD
-			BootstrapTime:           30 * time.Second,
-=======
 			BootstrapRetryTime:      30 * time.Second,
->>>>>>> 70d94604
 			GossipedBlocksCacheSize: 50,
 		},
 		MempoolConfig: *tmcfg.DefaultMempoolConfig(),
