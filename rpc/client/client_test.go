package client_test

import (
	"context"
	crand "crypto/rand"
	"encoding/hex"
	"fmt"
	"math/rand"
	"testing"
	"time"

	tmcfg "github.com/tendermint/tendermint/config"

	"github.com/stretchr/testify/assert"
	"github.com/stretchr/testify/mock"
	"github.com/stretchr/testify/require"

	"github.com/libp2p/go-libp2p/core/crypto"
	"github.com/libp2p/go-libp2p/core/peer"
	abci "github.com/tendermint/tendermint/abci/types"
	tmcrypto "github.com/tendermint/tendermint/crypto"
	"github.com/tendermint/tendermint/crypto/ed25519"
	"github.com/tendermint/tendermint/crypto/encoding"
	"github.com/tendermint/tendermint/libs/bytes"
	"github.com/tendermint/tendermint/libs/log"
	tmproto "github.com/tendermint/tendermint/proto/tendermint/types"
	"github.com/tendermint/tendermint/proxy"
	tmtypes "github.com/tendermint/tendermint/types"

	"github.com/dymensionxyz/dymint/config"
	"github.com/dymensionxyz/dymint/mempool"
	tmmocks "github.com/dymensionxyz/dymint/mocks/github.com/tendermint/tendermint/abci/types"
	"github.com/dymensionxyz/dymint/node"
	"github.com/dymensionxyz/dymint/rpc/client"
	"github.com/dymensionxyz/dymint/settlement"
	"github.com/dymensionxyz/dymint/testutil"
	"github.com/dymensionxyz/dymint/types"
)

var expectedInfo = abci.ResponseInfo{
	Version:         "v0.0.1",
	AppVersion:      1,
	LastBlockHeight: 0,
}

var mockTxProcessingTime = 10 * time.Millisecond

func TestConnectionGetters(t *testing.T) {
	assert := assert.New(t)

	_, rpc := getRPC(t)
	assert.NotNil(rpc.Consensus())
	assert.NotNil(rpc.Mempool())
	assert.NotNil(rpc.Snapshot())
	assert.NotNil(rpc.Query())
}

func TestInfo(t *testing.T) {
	assert := assert.New(t)

	mockApp, rpc := getRPC(t)
	mockApp.On("Info", mock.Anything).Return(expectedInfo)

	info, err := rpc.ABCIInfo(context.Background())
	assert.NoError(err)
	assert.Equal(expectedInfo, info.Response)
}

func TestCheckTx(t *testing.T) {
	assert := assert.New(t)

	expectedTx := []byte("tx data")

	mockApp, rpc := getRPC(t)
	mockApp.On("CheckTx", abci.RequestCheckTx{Tx: expectedTx}).Once().Return(abci.ResponseCheckTx{})

	res, err := rpc.CheckTx(context.Background(), expectedTx)
	assert.NoError(err)
	assert.NotNil(res)
	mockApp.AssertExpectations(t)
}

func TestGenesisChunked(t *testing.T) {
	assert := assert.New(t)
	rollappID := "rollapp_1234-1"

	genDoc := &tmtypes.GenesisDoc{
		ChainID:       rollappID,
		InitialHeight: int64(1),
		AppHash:       []byte("test hash"),
		Validators: []tmtypes.GenesisValidator{
			{Address: bytes.HexBytes{}, Name: "test", Power: 1, PubKey: ed25519.GenPrivKey().PubKey()},
		},
	}

	mockApp := &tmmocks.MockApplication{}
	mockApp.On("InitChain", mock.Anything).Return(abci.ResponseInitChain{})
	mockApp.On("Info", mock.Anything).Return(expectedInfo)
	privKey, _, _ := crypto.GenerateEd25519Key(crand.Reader)
	signingKey, _, _ := crypto.GenerateEd25519Key(crand.Reader)

	config := config.NodeConfig{
		RootDir: "",
		DBPath:  "",
		P2P:     config.P2PConfig{},
		RPC:     config.RPCConfig{},
		BlockManagerConfig: config.BlockManagerConfig{
			BlockTime:               100 * time.Millisecond,
			BatchSubmitMaxTime:      60 * time.Second,
			BlockBatchMaxSizeBytes:  1000,
			GossipedBlocksCacheSize: 50,
			MaxSupportedBatchSkew:   10,
		},
		BootstrapTime:   30 * time.Second,
		DALayer:         "mock",
		DAConfig:        "",
		SettlementLayer: "mock",
		SettlementConfig: settlement.Config{
			RollappID: rollappID,
		},
	}
	n, err := node.NewNode(
		context.Background(),
		config,
		privKey,
		signingKey,
		proxy.NewLocalClientCreator(mockApp),
		genDoc,
		log.TestingLogger(),
		mempool.NopMetrics(),
	)
	require.NoError(t, err)

	rpc := client.NewClient(n)

	var expectedID uint = 2
	gc, err := rpc.GenesisChunked(context.Background(), expectedID)
	assert.Error(err)
	assert.Nil(gc)

	err = n.Start()
	require.NoError(t, err)

	expectedID = 0
	gc2, err := rpc.GenesisChunked(context.Background(), expectedID)
	gotID := gc2.ChunkNumber
	assert.NoError(err)
	assert.NotNil(gc2)
	assert.Equal(int(expectedID), gotID)

	gc3, err := rpc.GenesisChunked(context.Background(), 5)
	assert.Error(err)
	assert.Nil(gc3)
}

func TestBroadcastTxAsync(t *testing.T) {
	assert := assert.New(t)

	expectedTx := []byte("tx data")

	mockApp, rpc, node := getRPCAndNode(t)
	mockApp.On("CheckTx", abci.RequestCheckTx{Tx: expectedTx}).Return(abci.ResponseCheckTx{})
	mockApp.On("InitChain", mock.Anything).Return(abci.ResponseInitChain{})

	err := node.Start()
	require.NoError(t, err)

	res, err := rpc.BroadcastTxAsync(context.Background(), expectedTx)
	assert.NoError(err)
	assert.NotNil(res)
	assert.Empty(res.Code)
	assert.Empty(res.Data)
	assert.Empty(res.Log)
	assert.Empty(res.Codespace)
	assert.NotEmpty(res.Hash)
	mockApp.AssertExpectations(t)

	err = node.Stop()
	require.NoError(t, err)
}

func TestBroadcastTxSync(t *testing.T) {
	assert := assert.New(t)

	expectedTx := []byte("tx data")
	expectedResponse := abci.ResponseCheckTx{
		Code:      1,
		Data:      []byte("data"),
		Log:       "log",
		Info:      "info",
		GasWanted: 0,
		GasUsed:   0,
		Events:    nil,
		Codespace: "space",
	}

	mockApp, rpc, node := getRPCAndNode(t)
	mockApp.On("InitChain", mock.Anything).Return(abci.ResponseInitChain{})

	err := node.Start()
	require.NoError(t, err)

	mockApp.On("CheckTx", abci.RequestCheckTx{Tx: expectedTx}).Return(expectedResponse)

	res, err := rpc.BroadcastTxSync(context.Background(), expectedTx)
	assert.NoError(err)
	assert.NotNil(res)
	assert.Equal(expectedResponse.Code, res.Code)
	assert.Equal(bytes.HexBytes(expectedResponse.Data), res.Data)
	assert.Equal(expectedResponse.Log, res.Log)
	assert.Equal(expectedResponse.Codespace, res.Codespace)
	assert.NotEmpty(res.Hash)
	mockApp.AssertExpectations(t)

	err = node.Stop()
	require.NoError(t, err)
}

func TestBroadcastTxCommit(t *testing.T) {
	assert := assert.New(t)
	require := require.New(t)

	expectedTx := []byte("tx data")
	expectedCheckResp := abci.ResponseCheckTx{
		Code:      abci.CodeTypeOK,
		Data:      []byte("data"),
		Log:       "log",
		Info:      "info",
		GasWanted: 0,
		GasUsed:   0,
		Events:    nil,
		Codespace: "space",
	}
	expectedDeliverResp := abci.ResponseDeliverTx{
		Code:      0,
		Data:      []byte("foo"),
		Log:       "bar",
		Info:      "baz",
		GasWanted: 100,
		GasUsed:   10,
		Events:    nil,
		Codespace: "space",
	}

	mockApp, rpc, node := getRPCAndNode(t)
	mockApp.On("BeginBlock", mock.Anything).Return(abci.ResponseBeginBlock{})
	mockApp.BeginBlock(abci.RequestBeginBlock{})
	mockApp.On("CheckTx", abci.RequestCheckTx{Tx: expectedTx}).Return(expectedCheckResp)
	mockApp.On("InitChain", mock.Anything).Return(abci.ResponseInitChain{})
	// in order to broadcast, the node must be started
	err := node.Start()
	require.NoError(err)

	go func() {
		time.Sleep(mockTxProcessingTime)
		err := node.EventBus().PublishEventTx(tmtypes.EventDataTx{TxResult: abci.TxResult{
			Height: 1,
			Index:  0,
			Tx:     expectedTx,
			Result: expectedDeliverResp,
		}})
		require.NoError(err)
	}()

	res, err := rpc.BroadcastTxCommit(context.Background(), expectedTx)
	assert.NoError(err)
	require.NotNil(res)
	assert.Equal(expectedCheckResp, res.CheckTx)
	assert.Equal(expectedDeliverResp, res.DeliverTx)
	mockApp.AssertExpectations(t)

	err = node.Stop()
	require.NoError(err)
}

func TestGetBlock(t *testing.T) {
	assert := assert.New(t)
	require := require.New(t)

	mockApp, rpc, node := getRPCAndNode(t)
	mockApp.On("BeginBlock", mock.Anything).Return(abci.ResponseBeginBlock{})
	mockApp.On("CheckTx", mock.Anything).Return(abci.ResponseCheckTx{})
	mockApp.On("EndBlock", mock.Anything).Return(abci.ResponseEndBlock{})
	mockApp.On("Commit", mock.Anything).Return(abci.ResponseCommit{})
	mockApp.On("InitChain", mock.Anything).Return(abci.ResponseInitChain{})

	err := node.Start()
	require.NoError(err)

	block := getRandomBlock(1, 10)
	_, err = node.Store.SaveBlock(block, &types.Commit{}, nil)
	require.NoError(err)

	blockResp, err := rpc.Block(context.Background(), nil)
	require.NoError(err)
	require.NotNil(blockResp)
	assert.NotNil(blockResp.Block)

	err = node.Stop()
	require.NoError(err)
}

func TestGetCommit(t *testing.T) {
	require := require.New(t)
	assert := assert.New(t)
	mockApp, rpc, node := getRPCAndNode(t)

	mockApp.On("BeginBlock", mock.Anything).Return(abci.ResponseBeginBlock{})
	mockApp.On("Commit", mock.Anything).Return(abci.ResponseCommit{})
	mockApp.On("InitChain", mock.Anything).Return(abci.ResponseInitChain{})

	blocks := []*types.Block{getRandomBlock(1, 5), getRandomBlock(2, 6), getRandomBlock(3, 8), getRandomBlock(4, 10)}

	err := node.Start()
	require.NoError(err)

	for _, b := range blocks {
		_, err = node.Store.SaveBlock(b, &types.Commit{Height: b.Header.Height}, nil)
		require.NoError(err)
	}
	t.Run("Fetch all commits", func(t *testing.T) {
		for _, b := range blocks {
			h := int64(b.Header.Height)
			commit, err := rpc.Commit(context.Background(), &h)
			require.NoError(err)
			require.NotNil(commit)
			assert.Equal(b.Header.Height, uint64(commit.Height))
		}
	})

	t.Run("Fetch commit for nil height", func(t *testing.T) {
		commit, err := rpc.Commit(context.Background(), nil)
		require.NoError(err)
		require.NotNil(commit)
		assert.Equal(blocks[3].Header.Height, uint64(commit.Height))
	})

	err = node.Stop()
	require.NoError(err)
}

func TestBlockSearch(t *testing.T) {
	require := require.New(t)
	assert := assert.New(t)
	mockApp, rpc, node := getRPCAndNode(t)

	mockApp.On("BeginBlock", mock.Anything).Return(abci.ResponseBeginBlock{})
	mockApp.On("Commit", mock.Anything).Return(abci.ResponseCommit{})

	heights := []int64{1, 2, 3, 4, 5, 6, 7, 8, 9, 10}
	for _, h := range heights {
		block := getRandomBlock(uint64(h), 5)
		_, err := node.Store.SaveBlock(block, &types.Commit{
			Height:     uint64(h),
			HeaderHash: block.Header.Hash(),
		}, nil)
		require.NoError(err)
	}
	indexBlocks(t, node, heights)

	tests := []struct {
		query      string
		page       int
		perPage    int
		totalCount int
		orderBy    string
	}{
		{
			query:      "block.height >= 1 AND end_event.foo <= 5",
			page:       1,
			perPage:    5,
			totalCount: 5,
			orderBy:    "asc",
		},
		{
			query:      "block.height >= 2 AND end_event.foo <= 10",
			page:       1,
			perPage:    3,
			totalCount: 9,
			orderBy:    "desc",
		},
		{
			query:      "begin_event.proposer = 'FCAA001' AND end_event.foo <= 5",
			page:       1,
			perPage:    5,
			totalCount: 5,
			orderBy:    "asc",
		},
	}

	for _, test := range tests {
		test := test
		t.Run(test.query, func(t *testing.T) {
			result, err := rpc.BlockSearch(context.Background(), test.query, &test.page, &test.perPage, test.orderBy)
			require.NoError(err)
			assert.Equal(test.totalCount, result.TotalCount)
			assert.Len(result.Blocks, test.perPage)
		})

	}
}

func TestGetBlockByHash(t *testing.T) {
	assert := assert.New(t)
	require := require.New(t)

	mockApp, rpc, node := getRPCAndNode(t)
	mockApp.On("BeginBlock", mock.Anything).Return(abci.ResponseBeginBlock{})
	mockApp.On("CheckTx", mock.Anything).Return(abci.ResponseCheckTx{})
	mockApp.On("EndBlock", mock.Anything).Return(abci.ResponseEndBlock{})
	mockApp.On("Commit", mock.Anything).Return(abci.ResponseCommit{})
	mockApp.On("Info", mock.Anything).Return(abci.ResponseInfo{LastBlockHeight: 0, LastBlockAppHash: []byte{0}})
	mockApp.On("InitChain", mock.Anything).Return(abci.ResponseInitChain{})

	err := node.Start()
	require.NoError(err)

	block := getRandomBlock(1, 10)
	_, err = node.Store.SaveBlock(block, &types.Commit{}, nil)
	require.NoError(err)
	abciBlock, err := types.ToABCIBlock(block)
	require.NoError(err)

	height := int64(block.Header.Height)
	retrievedBlock, err := rpc.Block(context.Background(), &height)
	require.NoError(err)
	require.NotNil(retrievedBlock)
	assert.Equal(abciBlock, retrievedBlock.Block)
	assert.Equal(abciBlock.Hash(), retrievedBlock.Block.Header.Hash())

	blockHash := block.Header.Hash()
	blockResp, err := rpc.BlockByHash(context.Background(), blockHash[:])
	require.NoError(err)
	require.NotNil(blockResp)

	assert.NotNil(blockResp.Block)

	err = node.Stop()
	require.NoError(err)
}

func TestTx(t *testing.T) {
	assert := assert.New(t)
	require := require.New(t)

<<<<<<< HEAD
	mockApp := &tmmocks.MockApplication{}
	mockApp.On("InitChain", mock.Anything).Return(abci.ResponseInitChain{})
	mockApp.On("Info", mock.Anything).Return(expectedInfo)
	key, _, _ := crypto.GenerateEd25519Key(crand.Reader)
	signingKey, proposerPubKey, err := crypto.GenerateEd25519Key(crand.Reader)
	require.NoError(err)

	pubKeybytes, err := proposerPubKey.Raw()
	require.NoError(err)
	rollappID := "rollapp_1234-1"

	node, err := node.NewNode(context.Background(), config.NodeConfig{
		DALayer:         "mock",
		SettlementLayer: "mock",
		Aggregator:      true,
		BlockManagerConfig: config.BlockManagerConfig{
			BlockTime:               200 * time.Millisecond,
			BatchSubmitMaxTime:      60 * time.Second,
			BlockBatchMaxSizeBytes:  1000,
			GossipedBlocksCacheSize: 50,
		},
		BootstrapTime: 30 * time.Second,
		SettlementConfig: settlement.Config{
			ProposerPubKey: hex.EncodeToString(pubKeybytes),
			RollappID:      rollappID,
		},
	},
		key, signingKey, proxy.NewLocalClientCreator(mockApp),
		&tmtypes.GenesisDoc{ChainID: rollappID},
		log.TestingLogger(), mempool.NopMetrics())
	require.NoError(err)
	require.NotNil(node)

	rpc := client.NewClient(node)
=======
	mockApp, rpc := getRPCAggregator(t)

>>>>>>> 841056d5
	require.NotNil(rpc)
	mockApp.On("BeginBlock", mock.Anything).Return(abci.ResponseBeginBlock{})
	mockApp.On("EndBlock", mock.Anything).Return(abci.ResponseEndBlock{})
	mockApp.On("Commit", mock.Anything).Return(abci.ResponseCommit{})
	mockApp.On("DeliverTx", mock.Anything).Return(abci.ResponseDeliverTx{})
	mockApp.On("CheckTx", mock.Anything).Return(abci.ResponseCheckTx{})
	mockApp.On("Info", mock.Anything).Return(abci.ResponseInfo{LastBlockHeight: 0, LastBlockAppHash: []byte{0}})
	mockApp.On("InitChain", mock.Anything).Return(abci.ResponseInitChain{})

<<<<<<< HEAD
	err = node.Start()
=======
	err := rpc.node.Start()
>>>>>>> 841056d5
	require.NoError(err)

	tx1 := tmtypes.Tx("tx1")
	res, err := rpc.BroadcastTxSync(context.Background(), tx1)
	assert.NoError(err)
	assert.NotNil(res)

	time.Sleep(1 * time.Second)

	resTx, errTx := rpc.Tx(context.Background(), res.Hash, true)
	assert.NotNil(resTx)
	assert.NoError(errTx)
	assert.EqualValues(tx1, resTx.Tx)
	assert.EqualValues(res.Hash, resTx.Hash)

	tx2 := tmtypes.Tx("tx2")
	resTx, errTx = rpc.Tx(context.Background(), tx2.Hash(), true)
	assert.Nil(resTx)
	assert.Error(errTx)
}

func TestUnconfirmedTxs(t *testing.T) {
	tx1 := tmtypes.Tx("tx1")
	tx2 := tmtypes.Tx("another tx")

	cases := []struct {
		name               string
		txs                []tmtypes.Tx
		expectedCount      int
		expectedTotal      int
		expectedTotalBytes int
	}{
		{"no txs", nil, 0, 0, 0},
		{"one tx", []tmtypes.Tx{tx1}, 1, 1, len(tx1)},
		{"two txs", []tmtypes.Tx{tx1, tx2}, 2, 2, len(tx1) + len(tx2)},
	}

	for _, c := range cases {
		t.Run(c.name, func(t *testing.T) {
			assert := assert.New(t)
			require := require.New(t)

			mockApp, rpc, node := getRPCAndNode(t)
			mockApp.On("BeginBlock", mock.Anything).Return(abci.ResponseBeginBlock{})
			mockApp.On("CheckTx", mock.Anything).Return(abci.ResponseCheckTx{})
			mockApp.On("InitChain", mock.Anything).Return(abci.ResponseInitChain{})

			err := node.Start()
			require.NoError(err)

			for _, tx := range c.txs {
				res, err := rpc.BroadcastTxAsync(context.Background(), tx)
				assert.NoError(err)
				assert.NotNil(res)
			}

			numRes, err := rpc.NumUnconfirmedTxs(context.Background())
			assert.NoError(err)
			assert.NotNil(numRes)
			assert.EqualValues(c.expectedCount, numRes.Count)
			assert.EqualValues(c.expectedTotal, numRes.Total)
			assert.EqualValues(c.expectedTotalBytes, numRes.TotalBytes)

			limit := -1
			txRes, err := rpc.UnconfirmedTxs(context.Background(), &limit)
			assert.NoError(err)
			assert.NotNil(txRes)
			assert.EqualValues(c.expectedCount, txRes.Count)
			assert.EqualValues(c.expectedTotal, txRes.Total)
			assert.EqualValues(c.expectedTotalBytes, txRes.TotalBytes)
			assert.Len(txRes.Txs, c.expectedCount)
		})
	}
}

func TestUnconfirmedTxsLimit(t *testing.T) {
	t.Skip("Test disabled because of known bug")
	// there's a bug in mempool implementation - count should be 1
	// TODO(tzdybal): uncomment after resolving https://github.com/dymensionxyz/dymint/issues/191

	assert := assert.New(t)
	require := require.New(t)

	mockApp, rpc, node := getRPCAndNode(t)
	mockApp.On("BeginBlock", mock.Anything).Return(abci.ResponseBeginBlock{})
	mockApp.On("CheckTx", mock.Anything).Return(abci.ResponseCheckTx{})

	err := node.Start()
	require.NoError(err)

	tx1 := tmtypes.Tx("tx1")
	tx2 := tmtypes.Tx("another tx")

	res, err := rpc.BroadcastTxAsync(context.Background(), tx1)
	assert.NoError(err)
	assert.NotNil(res)

	res, err = rpc.BroadcastTxAsync(context.Background(), tx2)
	assert.NoError(err)
	assert.NotNil(res)

	limit := 1
	txRes, err := rpc.UnconfirmedTxs(context.Background(), &limit)
	assert.NoError(err)
	assert.NotNil(txRes)
	assert.EqualValues(1, txRes.Count)
	assert.EqualValues(2, txRes.Total)
	assert.EqualValues(len(tx1)+len(tx2), txRes.TotalBytes)
	assert.Len(txRes.Txs, limit)
	assert.Contains(txRes.Txs, tx1)
	assert.NotContains(txRes.Txs, tx2)
}

func TestConsensusState(t *testing.T) {
	assert := assert.New(t)
	require := require.New(t)

	_, rpc := getRPC(t)
	require.NotNil(rpc)

	resp1, err := rpc.ConsensusState(context.Background())
	assert.Nil(resp1)
	assert.ErrorIs(err, client.ErrConsensusStateNotAvailable)

	resp2, err := rpc.DumpConsensusState(context.Background())
	assert.Nil(resp2)
	assert.ErrorIs(err, client.ErrConsensusStateNotAvailable)
}

func TestBlockchainInfo(t *testing.T) {
	t.Skip("Test disabled as we need to increase the height of the block manager") //FIXME
	require := require.New(t)
	assert := assert.New(t)
	mockApp, rpc, node := getRPCAndNode(t)
	mockApp.On("BeginBlock", mock.Anything).Return(abci.ResponseBeginBlock{})
	mockApp.On("Commit", mock.Anything).Return(abci.ResponseCommit{})

	heights := []int64{1, 2, 3, 4, 5, 6, 7, 8, 9, 10}
	for _, h := range heights {
		block := getRandomBlock(uint64(h), 5)
		_, err := node.Store.SaveBlock(block, &types.Commit{
			Height:     uint64(h),
			HeaderHash: block.Header.Hash(),
		}, nil)
		require.NoError(err)
	}

	tests := []struct {
		desc string
		min  int64
		max  int64
		exp  []*tmtypes.BlockMeta
		err  bool
	}{
		{
			desc: "min = 1 and max = 5",
			min:  1,
			max:  5,
			exp:  []*tmtypes.BlockMeta{getBlockMeta(node, 1), getBlockMeta(node, 5)},
			err:  false,
		}, {
			desc: "min height is 0",
			min:  0,
			max:  10,
			exp:  []*tmtypes.BlockMeta{getBlockMeta(node, 1), getBlockMeta(node, 10)},
			err:  false,
		}, {
			desc: "max height is out of range",
			min:  0,
			max:  15,
			exp:  []*tmtypes.BlockMeta{getBlockMeta(node, 1), getBlockMeta(node, 10)},
			err:  false,
		}, {
			desc: "negative min height",
			min:  -1,
			max:  11,
			exp:  nil,
			err:  true,
		}, {
			desc: "negative max height",
			min:  1,
			max:  -1,
			exp:  nil,
			err:  true,
		},
	}

	for _, test := range tests {
		t.Run(test.desc, func(t *testing.T) {
			result, err := rpc.BlockchainInfo(context.Background(), test.min, test.max)
			if test.err {
				require.Error(err)
			} else {
				require.NoError(err)
				assert.Equal(result.LastHeight, heights[9])
				assert.Contains(result.BlockMetas, test.exp[0])
				assert.Contains(result.BlockMetas, test.exp[1])
			}
		})
	}
}

func TestValidatorSetHandling(t *testing.T) {
	assert := assert.New(t)
	require := require.New(t)
	app := &tmmocks.MockApplication{}
	app.On("InitChain", mock.Anything).Return(abci.ResponseInitChain{})
	app.On("CheckTx", mock.Anything).Return(abci.ResponseCheckTx{})
	app.On("BeginBlock", mock.Anything).Return(abci.ResponseBeginBlock{})
	app.On("Commit", mock.Anything).Return(abci.ResponseCommit{})
	app.On("Info", mock.Anything).Return(abci.ResponseInfo{LastBlockHeight: 0, LastBlockAppHash: []byte{0}})

	key, _, _ := crypto.GenerateEd25519Key(crand.Reader)
	signingKey, proposerPubKey, err := crypto.GenerateEd25519Key(crand.Reader)
	require.NoError(err)

	proposerPubKeyBytes, err := proposerPubKey.Raw()
	require.NoError(err)

	vKeys := make([]tmcrypto.PrivKey, 1)
	genesisValidators := make([]tmtypes.GenesisValidator, len(vKeys))
	for i := 0; i < len(vKeys); i++ {
		vKeys[i] = ed25519.GenPrivKey()
		genesisValidators[i] = tmtypes.GenesisValidator{Address: vKeys[i].PubKey().Address(), PubKey: vKeys[i].PubKey(), Power: int64(i + 100), Name: "one"}
	}

	pbValKey, err := encoding.PubKeyToProto(vKeys[0].PubKey())
	require.NoError(err)

	waitCh := make(chan interface{})

	app.On("EndBlock", mock.Anything).Return(abci.ResponseEndBlock{}).Times(2)
	app.On("EndBlock", mock.Anything).Return(abci.ResponseEndBlock{ValidatorUpdates: []abci.ValidatorUpdate{{PubKey: pbValKey, Power: 0}}}).Once()
	app.On("EndBlock", mock.Anything).Return(abci.ResponseEndBlock{}).Once()
	app.On("EndBlock", mock.Anything).Return(abci.ResponseEndBlock{ValidatorUpdates: []abci.ValidatorUpdate{{PubKey: pbValKey, Power: 100}}}).Once()
	app.On("EndBlock", mock.Anything).Return(abci.ResponseEndBlock{}).Run(func(args mock.Arguments) {
		waitCh <- nil
	})
	rollappID := "rollapp_1234-1"

	nodeConfig := config.NodeConfig{
		DALayer:         "mock",
		SettlementLayer: "mock",
		BlockManagerConfig: config.BlockManagerConfig{
			BlockTime:               10 * time.Millisecond,
			BatchSubmitMaxTime:      60 * time.Second,
			BlockBatchMaxSizeBytes:  1000,
			GossipedBlocksCacheSize: 50,
			MaxSupportedBatchSkew:   10,
		},
		BootstrapTime: 30 * time.Second,
		SettlementConfig: settlement.Config{
			ProposerPubKey: hex.EncodeToString(proposerPubKeyBytes),
			RollappID:      rollappID,
		},
	}

	node, err := node.NewNode(
		context.Background(),
		nodeConfig,
		key,
		signingKey,
		proxy.NewLocalClientCreator(app),
		&tmtypes.GenesisDoc{ChainID: rollappID},
		log.TestingLogger(),
		mempool.NopMetrics(),
	)
	require.NoError(err)
	require.NotNil(node)

	rpc := client.NewClient(node)
	require.NotNil(rpc)

	err = node.Start()
	require.NoError(err)

	<-waitCh

	// validator set isn't updated through ABCI anymore
	for h := int64(1); h <= 5; h++ {
		vals, err := rpc.Validators(context.Background(), &h, nil, nil)
		assert.NoError(err)
		assert.NotNil(vals)
		assert.EqualValues(len(genesisValidators), vals.Total)
		assert.Len(vals.Validators, len(genesisValidators))
		assert.EqualValues(vals.BlockHeight, h)
	}

	// check for "latest block"
	vals, err := rpc.Validators(context.Background(), nil, nil, nil)
	assert.NoError(err)
	assert.NotNil(vals)
	assert.EqualValues(len(genesisValidators), vals.Total)
	assert.Len(vals.Validators, len(genesisValidators))
	assert.GreaterOrEqual(vals.BlockHeight, int64(5))
}

// copy-pasted from store/store_test.go
func getRandomBlock(height uint64, nTxs int) *types.Block {
	block := &types.Block{
		Header: types.Header{
			Height:          height,
			Version:         types.Version{Block: testutil.BlockVersion},
			ProposerAddress: getRandomBytes(20),
		},
		Data: types.Data{
			Txs: make(types.Txs, nTxs),
			IntermediateStateRoots: types.IntermediateStateRoots{
				RawRootsList: make([][]byte, nTxs),
			},
		},
	}
	copy(block.Header.AppHash[:], getRandomBytes(32))

	for i := 0; i < nTxs; i++ {
		block.Data.Txs[i] = getRandomTx()
		block.Data.IntermediateStateRoots.RawRootsList[i] = getRandomBytes(32)
	}

	// TODO(tzdybal): see https://github.com/dymensionxyz/dymint/issues/143
	if nTxs == 0 {
		block.Data.Txs = nil
		block.Data.IntermediateStateRoots.RawRootsList = nil
	}

	tmprotoLC, err := tmtypes.CommitFromProto(&tmproto.Commit{})
	if err != nil {
		return nil
	}
	copy(block.Header.LastCommitHash[:], tmprotoLC.Hash())

	return block
}

func getRandomTx() types.Tx {
	size := rand.Int()%100 + 100
	return types.Tx(getRandomBytes(size))
}

func getRandomBytes(n int) []byte {
	data := make([]byte, n)
	_, _ = crand.Read(data)
	return data
}

func getBlockMeta(node *node.Node, n int64) *tmtypes.BlockMeta {
	b, err := node.Store.LoadBlock(uint64(n))
	if err != nil {
		return nil
	}
	bmeta, err := types.ToABCIBlockMeta(b)
	if err != nil {
		return nil
	}

	return bmeta
}

<<<<<<< HEAD
func getRPC(t *testing.T) (*tmmocks.MockApplication, *client.Client) {
	app, rpc, _ := getRPCAndNode(t)
	return app, rpc
}

func getRPCAndNode(t *testing.T) (*tmmocks.MockApplication, *client.Client, *node.Node) {
=======
// getRPC returns a mock application and a new RPC client (non-aggregator mode)
func getRPC(t *testing.T) (*tmmocks.MockApplication, *Client) {
	return getRPCInternal(t, false)
}

func getRPCAggregator(t *testing.T) (*tmmocks.MockApplication, *Client) {
	return getRPCInternal(t, true)
}

// getRPC returns a mock application and a new RPC client (non-aggregator mode)
func getRPCInternal(t *testing.T, aggregator bool) (*tmmocks.MockApplication, *Client) {
>>>>>>> 841056d5
	t.Helper()
	require := require.New(t)
	app := &tmmocks.MockApplication{}
	app.On("Info", mock.Anything).Return(expectedInfo)
	key, _, _ := crypto.GenerateEd25519Key(crand.Reader)
	localKey, _, err := crypto.GenerateEd25519Key(crand.Reader)
	require.NoError(err)

	slSeqKey, pubkey, err := crypto.GenerateEd25519Key(crand.Reader)
	pubkeyBytes, _ := pubkey.Raw()
	proposerKey := hex.EncodeToString(pubkeyBytes)
	require.NoError(err)

	if aggregator {
		localKey = slSeqKey
	}

	rollappID := "rollapp_1234-1"

	config := config.NodeConfig{
		RootDir:       "",
		DBPath:        "",
		P2P:           config.P2PConfig{},
		RPC:           config.RPCConfig{},
		MempoolConfig: *tmcfg.DefaultMempoolConfig(),
		BlockManagerConfig: config.BlockManagerConfig{
			BlockTime:               100 * time.Millisecond,
			BatchSubmitMaxTime:      60 * time.Second,
			BlockBatchMaxSizeBytes:  1000,
			GossipedBlocksCacheSize: 50,
			MaxSupportedBatchSkew:   10,
		},
		BootstrapTime:   30 * time.Second,
		DALayer:         "mock",
		DAConfig:        "",
		SettlementLayer: "mock",
		SettlementConfig: settlement.Config{
			ProposerPubKey: proposerKey,
			RollappID:      rollappID,
		},
	}
	node, err := node.NewNode(
		context.Background(),
		config,
		key,
		localKey, // this is where aggregator mode is set. if same key as in settlement.Config, it's aggregator
		proxy.NewLocalClientCreator(app),
		&tmtypes.GenesisDoc{ChainID: rollappID},
		log.TestingLogger(),
		mempool.NopMetrics(),
	)
	require.NoError(err)
	require.NotNil(node)

	rpc := client.NewClient(node)
	require.NotNil(rpc)

	return app, rpc, node
}

// From state/indexer/block/kv/kv_test
func indexBlocks(t *testing.T, node *node.Node, heights []int64) {
	t.Helper()

	for _, h := range heights {
		require.NoError(t, node.BlockIndexer.Index(tmtypes.EventDataNewBlockHeader{
			Header: tmtypes.Header{Height: h},
			ResultBeginBlock: abci.ResponseBeginBlock{
				Events: []abci.Event{
					{
						Type: "begin_event",
						Attributes: []abci.EventAttribute{
							{
								Key:   []byte("proposer"),
								Value: []byte("FCAA001"),
								Index: true,
							},
						},
					},
				},
			},
			ResultEndBlock: abci.ResponseEndBlock{
				Events: []abci.Event{
					{
						Type: "end_event",
						Attributes: []abci.EventAttribute{
							{
								Key:   []byte("foo"),
								Value: []byte(fmt.Sprintf("%d", h)),
								Index: true,
							},
						},
					},
				},
			},
		}))
	}
}

func TestMempool2Nodes(t *testing.T) {
	assert := assert.New(t)
	require := require.New(t)

	app := &tmmocks.MockApplication{}
	app.On("InitChain", mock.Anything).Return(abci.ResponseInitChain{})
	app.On("BeginBlock", mock.Anything).Return(abci.ResponseBeginBlock{})
	app.On("CheckTx", abci.RequestCheckTx{Tx: []byte("bad")}).Return(abci.ResponseCheckTx{Code: 1})
	app.On("CheckTx", abci.RequestCheckTx{Tx: []byte("good")}).Return(abci.ResponseCheckTx{Code: 0})
	app.On("Info", mock.Anything).Return(expectedInfo)

	key1, _, _ := crypto.GenerateEd25519Key(crand.Reader)
	key2, _, _ := crypto.GenerateEd25519Key(crand.Reader)
	signingKey1, _, _ := crypto.GenerateEd25519Key(crand.Reader)
	signingKey2, _, _ := crypto.GenerateEd25519Key(crand.Reader)
	_, proposerPubkey, _ := crypto.GenerateEd25519Key(crand.Reader)
	proposerPK, err := proposerPubkey.Raw()
	require.NoError(err)

	id1, err := peer.IDFromPrivateKey(key1)
	require.NoError(err)

	rollappID := "rollapp_1234-1"

	node1, err := node.NewNode(context.Background(), config.NodeConfig{
		DALayer:         "mock",
		SettlementLayer: "mock",
		SettlementConfig: settlement.Config{
			ProposerPubKey: hex.EncodeToString(proposerPK),
			RollappID:      rollappID,
		},
		BlockManagerConfig: config.BlockManagerConfig{
			BlockTime:               100 * time.Millisecond,
			BatchSubmitMaxTime:      60 * time.Second,
			BlockBatchMaxSizeBytes:  1000,
			GossipedBlocksCacheSize: 50,
			MaxSupportedBatchSkew:   10,
		},
		BootstrapTime: 30 * time.Second,
		P2P: config.P2PConfig{
			ListenAddress: "/ip4/127.0.0.1/tcp/9001",
		},
		MempoolConfig: *tmcfg.DefaultMempoolConfig(),
	}, key1, signingKey1, proxy.NewLocalClientCreator(app), &tmtypes.GenesisDoc{ChainID: rollappID}, log.TestingLogger(), mempool.NopMetrics())
	require.NoError(err)
	require.NotNil(node1)

	node2, err := node.NewNode(context.Background(), config.NodeConfig{
		DALayer:         "mock",
		SettlementLayer: "mock",
		SettlementConfig: settlement.Config{
			ProposerPubKey: hex.EncodeToString(proposerPK),
			RollappID:      rollappID,
		},
		BlockManagerConfig: config.BlockManagerConfig{
			BlockTime:               100 * time.Millisecond,
			BatchSubmitMaxTime:      60 * time.Second,
			BlockBatchMaxSizeBytes:  1000,
			GossipedBlocksCacheSize: 50,
			MaxSupportedBatchSkew:   10,
		},
		BootstrapTime: 30 * time.Second,
		P2P: config.P2PConfig{
			ListenAddress: "/ip4/127.0.0.1/tcp/9002",
			Seeds:         "/ip4/127.0.0.1/tcp/9001/p2p/" + id1.String(),
		},
		MempoolConfig: *tmcfg.DefaultMempoolConfig(),
	}, key2, signingKey2, proxy.NewLocalClientCreator(app), &tmtypes.GenesisDoc{ChainID: rollappID}, log.TestingLogger(), mempool.NopMetrics())
	require.NoError(err)
	require.NotNil(node1)

	err = node1.Start()
	require.NoError(err)

	err = node2.Start()
	require.NoError(err)

	time.Sleep(1 * time.Second)

	ctx, cancel := context.WithTimeout(context.Background(), 3*time.Second)
	defer cancel()

	local := client.NewClient(node1)
	require.NotNil(local)

	// broadcast the bad Tx, this should not be propagated or added to the local mempool
	resp, err := local.BroadcastTxSync(ctx, []byte("bad"))
	assert.NoError(err)
	assert.NotNil(resp)
	// broadcast the good Tx, this should be propagated and added to the local mempool
	resp, err = local.BroadcastTxSync(ctx, []byte("good"))
	assert.NoError(err)
	assert.NotNil(resp)
	// broadcast the good Tx again in the same block, this should not be propagated and
	// added to the local mempool
	resp, err = local.BroadcastTxSync(ctx, []byte("good"))
	assert.Error(err)
	assert.Nil(resp)

	txAvailable := node2.Mempool.TxsAvailable()
	select {
	case <-txAvailable:
	case <-ctx.Done():
	}

	assert.Equal(node2.Mempool.SizeBytes(), int64(len("good")))
}<|MERGE_RESOLUTION|>--- conflicted
+++ resolved
@@ -443,45 +443,8 @@
 	assert := assert.New(t)
 	require := require.New(t)
 
-<<<<<<< HEAD
-	mockApp := &tmmocks.MockApplication{}
-	mockApp.On("InitChain", mock.Anything).Return(abci.ResponseInitChain{})
-	mockApp.On("Info", mock.Anything).Return(expectedInfo)
-	key, _, _ := crypto.GenerateEd25519Key(crand.Reader)
-	signingKey, proposerPubKey, err := crypto.GenerateEd25519Key(crand.Reader)
-	require.NoError(err)
-
-	pubKeybytes, err := proposerPubKey.Raw()
-	require.NoError(err)
-	rollappID := "rollapp_1234-1"
-
-	node, err := node.NewNode(context.Background(), config.NodeConfig{
-		DALayer:         "mock",
-		SettlementLayer: "mock",
-		Aggregator:      true,
-		BlockManagerConfig: config.BlockManagerConfig{
-			BlockTime:               200 * time.Millisecond,
-			BatchSubmitMaxTime:      60 * time.Second,
-			BlockBatchMaxSizeBytes:  1000,
-			GossipedBlocksCacheSize: 50,
-		},
-		BootstrapTime: 30 * time.Second,
-		SettlementConfig: settlement.Config{
-			ProposerPubKey: hex.EncodeToString(pubKeybytes),
-			RollappID:      rollappID,
-		},
-	},
-		key, signingKey, proxy.NewLocalClientCreator(mockApp),
-		&tmtypes.GenesisDoc{ChainID: rollappID},
-		log.TestingLogger(), mempool.NopMetrics())
-	require.NoError(err)
-	require.NotNil(node)
-
-	rpc := client.NewClient(node)
-=======
-	mockApp, rpc := getRPCAggregator(t)
-
->>>>>>> 841056d5
+	mockApp, rpc, node := getRPCAndNodeAggregator(t)
+
 	require.NotNil(rpc)
 	mockApp.On("BeginBlock", mock.Anything).Return(abci.ResponseBeginBlock{})
 	mockApp.On("EndBlock", mock.Anything).Return(abci.ResponseEndBlock{})
@@ -491,11 +454,7 @@
 	mockApp.On("Info", mock.Anything).Return(abci.ResponseInfo{LastBlockHeight: 0, LastBlockAppHash: []byte{0}})
 	mockApp.On("InitChain", mock.Anything).Return(abci.ResponseInitChain{})
 
-<<<<<<< HEAD
-	err = node.Start()
-=======
-	err := rpc.node.Start()
->>>>>>> 841056d5
+	err := node.Start()
 	require.NoError(err)
 
 	tx1 := tmtypes.Tx("tx1")
@@ -854,26 +813,22 @@
 	return bmeta
 }
 
-<<<<<<< HEAD
+// getRPC returns a mock application and a new RPC client (non-aggregator mode)
 func getRPC(t *testing.T) (*tmmocks.MockApplication, *client.Client) {
 	app, rpc, _ := getRPCAndNode(t)
 	return app, rpc
 }
 
 func getRPCAndNode(t *testing.T) (*tmmocks.MockApplication, *client.Client, *node.Node) {
-=======
+	return getRPCInternal(t, false)
+}
+
+func getRPCAndNodeAggregator(t *testing.T) (*tmmocks.MockApplication, *client.Client, *node.Node) {
+	return getRPCInternal(t, true)
+}
+
 // getRPC returns a mock application and a new RPC client (non-aggregator mode)
-func getRPC(t *testing.T) (*tmmocks.MockApplication, *Client) {
-	return getRPCInternal(t, false)
-}
-
-func getRPCAggregator(t *testing.T) (*tmmocks.MockApplication, *Client) {
-	return getRPCInternal(t, true)
-}
-
-// getRPC returns a mock application and a new RPC client (non-aggregator mode)
-func getRPCInternal(t *testing.T, aggregator bool) (*tmmocks.MockApplication, *Client) {
->>>>>>> 841056d5
+func getRPCInternal(t *testing.T, aggregator bool) (*tmmocks.MockApplication, *client.Client, *node.Node) {
 	t.Helper()
 	require := require.New(t)
 	app := &tmmocks.MockApplication{}
