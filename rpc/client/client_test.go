--- conflicted
+++ resolved
@@ -442,42 +442,7 @@
 	assert := assert.New(t)
 	require := require.New(t)
 
-<<<<<<< HEAD
-	mockApp, rpc := getRPC(t, withAggregator())
-=======
-	mockApp := &tmmocks.MockApplication{}
-	mockApp.On("InitChain", mock.Anything).Return(abci.ResponseInitChain{})
-	mockApp.On("Info", mock.Anything).Return(expectedInfo)
-	key, _, _ := crypto.GenerateEd25519Key(crand.Reader)
-	signingKey, proposerPubKey, err := crypto.GenerateEd25519Key(crand.Reader)
-	require.NoError(err)
-
-	pubKeybytes, err := proposerPubKey.Raw()
-	require.NoError(err)
-	rollappID := "rollapp_1234-1"
-
-	node, err := node.NewNode(context.Background(), config.NodeConfig{
-		DALayer:         "mock",
-		SettlementLayer: "mock",
-		BlockManagerConfig: config.BlockManagerConfig{
-			BlockTime:               200 * time.Millisecond,
-			BatchSubmitMaxTime:      60 * time.Second,
-			BlockBatchMaxSizeBytes:  1000,
-			GossipedBlocksCacheSize: 50,
-			MaxSupportedBatchSkew:   10,
-		},
-		BootstrapTime: 30 * time.Second,
-		SettlementConfig: settlement.Config{
-			ProposerPubKey: hex.EncodeToString(pubKeybytes),
-			RollappID:      rollappID,
-		},
-	},
-		key, signingKey, proxy.NewLocalClientCreator(mockApp),
-		&tmtypes.GenesisDoc{ChainID: rollappID},
-		log.TestingLogger(), mempool.NopMetrics())
-	require.NoError(err)
-	require.NotNil(node)
->>>>>>> 146a110d
+	mockApp, rpc := getRPCAggregator(t)
 
 	require.NotNil(rpc)
 	mockApp.On("BeginBlock", mock.Anything).Return(abci.ResponseBeginBlock{})
@@ -847,24 +812,17 @@
 	return bmeta
 }
 
-<<<<<<< HEAD
-type getRPCOpts struct {
-	aggregator bool
-}
-
-type getRPCOption func(*getRPCOpts)
-
-func withAggregator() getRPCOption {
-	return func(o *getRPCOpts) {
-		o.aggregator = true
-	}
-}
-
-func getRPC(t *testing.T, options ...getRPCOption) (*tmmocks.MockApplication, *Client) {
-=======
 // getRPC returns a mock application and a new RPC client (non-aggregator mode)
 func getRPC(t *testing.T) (*tmmocks.MockApplication, *Client) {
->>>>>>> 146a110d
+	return getRPCInternal(t, false)
+}
+
+func getRPCAggregator(t *testing.T) (*tmmocks.MockApplication, *Client) {
+	return getRPCInternal(t, true)
+}
+
+// getRPC returns a mock application and a new RPC client (non-aggregator mode)
+func getRPCInternal(t *testing.T, aggregator bool) (*tmmocks.MockApplication, *Client) {
 	t.Helper()
 	require := require.New(t)
 	app := &tmmocks.MockApplication{}
@@ -873,32 +831,23 @@
 	localKey, _, err := crypto.GenerateEd25519Key(crand.Reader)
 	require.NoError(err)
 
-	_, pubkey, err := crypto.GenerateEd25519Key(crand.Reader)
+	slSeqKey, pubkey, err := crypto.GenerateEd25519Key(crand.Reader)
 	pubkeyBytes, _ := pubkey.Raw()
 	proposerKey := hex.EncodeToString(pubkeyBytes)
 	require.NoError(err)
 
+	if aggregator {
+		localKey = slSeqKey
+	}
+
 	rollappID := "rollapp_1234-1"
 
-	opts := getRPCOpts{}
-	for _, o := range options {
-		o(&opts)
-	}
-
 	config := config.NodeConfig{
-<<<<<<< HEAD
 		RootDir:       "",
 		DBPath:        "",
 		P2P:           config.P2PConfig{},
 		RPC:           config.RPCConfig{},
 		MempoolConfig: *tmcfg.DefaultMempoolConfig(),
-		Aggregator:    opts.aggregator,
-=======
-		RootDir: "",
-		DBPath:  "",
-		P2P:     config.P2PConfig{},
-		RPC:     config.RPCConfig{},
->>>>>>> 146a110d
 		BlockManagerConfig: config.BlockManagerConfig{
 			BlockTime:               100 * time.Millisecond,
 			BatchSubmitMaxTime:      60 * time.Second,
@@ -919,7 +868,7 @@
 		context.Background(),
 		config,
 		key,
-		localKey,
+		localKey, // this is where aggregator mode is set. if same key as in settlement.Config, it's aggregator
 		proxy.NewLocalClientCreator(app),
 		&tmtypes.GenesisDoc{ChainID: rollappID},
 		log.TestingLogger(),
