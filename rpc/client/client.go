package client

import (
	"context"
	"errors"
	"fmt"
	"sort"
	"time"

	"github.com/dymensionxyz/dymint/version"

	sdkerrors "cosmossdk.io/errors"

	abci "github.com/tendermint/tendermint/abci/types"
	"github.com/tendermint/tendermint/config"
	tmbytes "github.com/tendermint/tendermint/libs/bytes"
	tmmath "github.com/tendermint/tendermint/libs/math"
	tmpubsub "github.com/tendermint/tendermint/libs/pubsub"
	tmquery "github.com/tendermint/tendermint/libs/pubsub/query"
	"github.com/tendermint/tendermint/p2p"
	tmproto "github.com/tendermint/tendermint/proto/tendermint/types"
	"github.com/tendermint/tendermint/proxy"
	rpcclient "github.com/tendermint/tendermint/rpc/client"
	ctypes "github.com/tendermint/tendermint/rpc/core/types"
	"github.com/tendermint/tendermint/types"
	tm_version "github.com/tendermint/tendermint/version"

	abciconv "github.com/dymensionxyz/dymint/conv/abci"
	"github.com/dymensionxyz/dymint/mempool"
	"github.com/dymensionxyz/dymint/node"
)

const (
	defaultPerPage = 30
	maxPerPage     = 100

	// TODO(tzdybal): make this configurable
	subscribeTimeout = 5 * time.Second
)

// ErrConsensusStateNotAvailable is returned because Dymint doesn't use Tendermint consensus.
var ErrConsensusStateNotAvailable = errors.New("consensus state not available in Dymint")

var _ rpcclient.Client = &Client{}

// Client implements tendermint RPC client interface.
//
// This is the type that is used in communication between cosmos-sdk app and Dymint.
type Client struct {
	*types.EventBus
	config *config.RPCConfig

	node *node.Node
}

// NewClient returns Client working with given node.
func NewClient(node *node.Node) *Client {
	return &Client{
		EventBus: node.EventBus(),
		config:   config.DefaultRPCConfig(),
		node:     node,
	}
}

// ABCIInfo returns basic information about application state.
func (c *Client) ABCIInfo(ctx context.Context) (*ctypes.ResultABCIInfo, error) {
	resInfo, err := c.query().InfoSync(proxy.RequestInfo)
	if err != nil {
		return nil, err
	}
	return &ctypes.ResultABCIInfo{Response: *resInfo}, nil
}

// ABCIQuery queries for data from application.
func (c *Client) ABCIQuery(ctx context.Context, path string, data tmbytes.HexBytes) (*ctypes.ResultABCIQuery, error) {
	return c.ABCIQueryWithOptions(ctx, path, data, rpcclient.DefaultABCIQueryOptions)
}

// ABCIQueryWithOptions queries for data from application.
func (c *Client) ABCIQueryWithOptions(ctx context.Context, path string, data tmbytes.HexBytes, opts rpcclient.ABCIQueryOptions) (*ctypes.ResultABCIQuery, error) {
	resQuery, err := c.query().QuerySync(abci.RequestQuery{
		Path:   path,
		Data:   data,
		Height: opts.Height,
		Prove:  opts.Prove,
	})
	if err != nil {
		return nil, err
	}
	c.Logger.Debug("ABCIQuery", "path", path, "height", resQuery.Height)
	return &ctypes.ResultABCIQuery{Response: *resQuery}, nil
}

// BroadcastTxCommit returns with the responses from CheckTx and DeliverTx.
// More: https://docs.tendermint.com/master/rpc/#/Tx/broadcast_tx_commit
func (c *Client) BroadcastTxCommit(ctx context.Context, tx types.Tx) (*ctypes.ResultBroadcastTxCommit, error) {
	// This implementation corresponds to Tendermints implementation from rpc/core/mempool.go.
	// ctx.RemoteAddr godoc: If neither HTTPReq nor WSConn is set, an empty string is returned.
	// This code is a local client, so we can assume that subscriber is ""
	subscriber := "" // ctx.RemoteAddr()

	if err := c.IsSubscriptionAllowed(subscriber); err != nil {
		return nil, sdkerrors.Wrap(err, "subscription not allowed")
	}

	// Subscribe to tx being committed in block.
	subCtx, cancel := context.WithTimeout(ctx, subscribeTimeout)
	defer cancel()
	q := types.EventQueryTxFor(tx)
	deliverTxSub, err := c.EventBus.Subscribe(subCtx, subscriber, q)
	if err != nil {
<<<<<<< HEAD
		err = fmt.Errorf("failed to subscribe to tx: %w", err)
		c.Logger.Error("on broadcast_tx_commit", "err", err)
=======
		err = fmt.Errorf("subscribe to tx: %w", err)
		c.Logger.Error("Error on broadcast_tx_commit", "err", err)
>>>>>>> f340371d
		return nil, err
	}
	defer func() {
		if err := c.EventBus.Unsubscribe(context.Background(), subscriber, q); err != nil {
			c.Logger.Error("unsubscribing from eventBus", "err", err)
		}
	}()

	// add to mempool and wait for CheckTx result
	checkTxResCh := make(chan *abci.Response, 1)
	err = c.node.Mempool.CheckTx(tx, func(res *abci.Response) {
		select {
		case <-ctx.Done():
		case checkTxResCh <- res:
		}
	}, mempool.TxInfo{})
	if err != nil {
		c.Logger.Error("on broadcastTxCommit", "err", err)
		return nil, fmt.Errorf("on broadcastTxCommit: %v", err)
	}
	select {
	case <-ctx.Done():
		return nil, fmt.Errorf("broadcast confirmation not received: %w", ctx.Err())
	case checkTxResMsg := <-checkTxResCh:
		checkTxRes := checkTxResMsg.GetCheckTx()
		if checkTxRes.Code != abci.CodeTypeOK {
			return &ctypes.ResultBroadcastTxCommit{
				CheckTx:   *checkTxRes,
				DeliverTx: abci.ResponseDeliverTx{},
				Hash:      tx.Hash(),
			}, nil
		}

		// broadcast tx
		err = c.node.P2P.GossipTx(ctx, tx)
		if err != nil {
			return nil, fmt.Errorf("tx added to local mempool but failure to broadcast: %w", err)
		}

		// Wait for the tx to be included in a block or timeout.
		select {
		case msg := <-deliverTxSub.Out(): // The tx was included in a block.
			deliverTxRes := msg.Data().(types.EventDataTx)
			return &ctypes.ResultBroadcastTxCommit{
				CheckTx:   *checkTxRes,
				DeliverTx: deliverTxRes.Result,
				Hash:      tx.Hash(),
				Height:    deliverTxRes.Height,
			}, nil
		case <-deliverTxSub.Cancelled():
			var reason string
			if deliverTxSub.Err() == nil {
				reason = "Dymint exited"
			} else {
				reason = deliverTxSub.Err().Error()
			}
			err = fmt.Errorf("deliverTxSub was cancelled (reason: %s)", reason)
			c.Logger.Error("on broadcastTxCommit", "err", err)
			return &ctypes.ResultBroadcastTxCommit{
				CheckTx:   *checkTxRes,
				DeliverTx: abci.ResponseDeliverTx{},
				Hash:      tx.Hash(),
			}, err
		case <-time.After(c.config.TimeoutBroadcastTxCommit):
			err = errors.New("timed out waiting for tx to be included in a block")
			c.Logger.Error("on broadcastTxCommit", "err", err)
			return &ctypes.ResultBroadcastTxCommit{
				CheckTx:   *checkTxRes,
				DeliverTx: abci.ResponseDeliverTx{},
				Hash:      tx.Hash(),
			}, err
		}
	}
}

// BroadcastTxAsync returns right away, with no response. Does not wait for
// CheckTx nor DeliverTx results.
// More: https://docs.tendermint.com/master/rpc/#/Tx/broadcast_tx_async
func (c *Client) BroadcastTxAsync(ctx context.Context, tx types.Tx) (*ctypes.ResultBroadcastTx, error) {
	err := c.node.Mempool.CheckTx(tx, nil, mempool.TxInfo{})
	if err != nil {
		return nil, err
	}
	// gossipTx optimistically
	err = c.node.P2P.GossipTx(ctx, tx)
	if err != nil {
		return nil, fmt.Errorf("tx added to local mempool but failed to gossip: %w", err)
	}
	return &ctypes.ResultBroadcastTx{Hash: tx.Hash()}, nil
}

// BroadcastTxSync returns with the response from CheckTx. Does not wait for
// DeliverTx result.
// More: https://docs.tendermint.com/master/rpc/#/Tx/broadcast_tx_sync
func (c *Client) BroadcastTxSync(ctx context.Context, tx types.Tx) (*ctypes.ResultBroadcastTx, error) {
	resCh := make(chan *abci.Response, 1)
	err := c.node.Mempool.CheckTx(tx, func(res *abci.Response) {
		resCh <- res
	}, mempool.TxInfo{})
	if err != nil {
		return nil, err
	}
	res := <-resCh
	r := res.GetCheckTx()

	// gossip the transaction if it's in the mempool.
	// Note: we have to do this here because, unlike the tendermint mempool reactor, there
	// is no routine that gossips transactions after they enter the pool
	if r.Code == abci.CodeTypeOK {
		err = c.node.P2P.GossipTx(ctx, tx)
		if err != nil {
			// the transaction must be removed from the mempool if it cannot be gossiped.
			// if this does not occur, then the user will not be able to try again using
			// this node, as the CheckTx call above will return an error indicating that
			// the tx is already in the mempool
			_ = c.node.Mempool.RemoveTxByKey(tx.Key())
			return nil, fmt.Errorf("gossip tx: %w", err)
		}
	}

	return &ctypes.ResultBroadcastTx{
		Code:      r.Code,
		Data:      r.Data,
		Log:       r.Log,
		Codespace: r.Codespace,
		Hash:      tx.Hash(),
	}, nil
}

// Subscribe subscribe given subscriber to a query.
func (c *Client) Subscribe(ctx context.Context, subscriber, query string, outCapacity ...int) (out <-chan ctypes.ResultEvent, err error) {
	q, err := tmquery.New(query)
	if err != nil {
		return nil, fmt.Errorf("parse query: %w", err)
	}

	outCap := 1
	if len(outCapacity) > 0 {
		outCap = outCapacity[0]
	}

	var sub types.Subscription
	if outCap > 0 {
		sub, err = c.EventBus.Subscribe(ctx, subscriber, q, outCap)
	} else {
		sub, err = c.EventBus.SubscribeUnbuffered(ctx, subscriber, q)
	}
	if err != nil {
		return nil, fmt.Errorf("subscribe: %w", err)
	}

	outc := make(chan ctypes.ResultEvent, outCap)
	go c.eventsRoutine(sub, subscriber, q, outc)

	return outc, nil
}

// Unsubscribe unsubscribes given subscriber from a query.
func (c *Client) Unsubscribe(ctx context.Context, subscriber, query string) error {
	q, err := tmquery.New(query)
	if err != nil {
		return fmt.Errorf("parse query: %w", err)
	}
	return c.EventBus.Unsubscribe(ctx, subscriber, q)
}

// Genesis returns entire genesis.
func (c *Client) Genesis(_ context.Context) (*ctypes.ResultGenesis, error) {
	return &ctypes.ResultGenesis{Genesis: c.node.GetGenesis()}, nil
}

// GenesisChunked returns given chunk of genesis.
func (c *Client) GenesisChunked(context context.Context, id uint) (*ctypes.ResultGenesisChunk, error) {
	genChunks, err := c.node.GetGenesisChunks()
	if err != nil {
		return nil, fmt.Errorf("while creating chunks of the genesis document: %w", err)
	}
	if genChunks == nil {
		return nil, fmt.Errorf("service configuration error, genesis chunks are not initialized")
	}

	chunkLen := len(genChunks)
	if chunkLen == 0 {
		return nil, fmt.Errorf("service configuration error, there are no chunks")
	}

	if int(id) > chunkLen-1 {
		return nil, fmt.Errorf("there are %d chunks, %d is invalid", chunkLen-1, id)
	}

	return &ctypes.ResultGenesisChunk{
		TotalChunks: chunkLen,
		ChunkNumber: int(id),
		Data:        genChunks[id],
	}, nil
}

// BlockchainInfo returns ABCI block meta information for given height range.
func (c *Client) BlockchainInfo(ctx context.Context, minHeight, maxHeight int64) (*ctypes.ResultBlockchainInfo, error) {
	const limit int64 = 20

	// Currently blocks are not pruned and are synced linearly so the base height is 0
	minHeight, maxHeight, err := filterMinMax(
		0,
		int64(c.node.Store.Height()),
		minHeight,
		maxHeight,
		limit)
	if err != nil {
		return nil, err
	}
	c.Logger.Debug("BlockchainInfo", "maxHeight", maxHeight, "minHeight", minHeight)

	blocks := make([]*types.BlockMeta, 0, maxHeight-minHeight+1)
	for height := maxHeight; height >= minHeight; height-- {
		block, err := c.node.Store.LoadBlock(uint64(height))
		if err != nil {
			return nil, err
		}
		if block != nil {
			tmblockmeta, err := abciconv.ToABCIBlockMeta(block)
			if err != nil {
				return nil, err
			}
			blocks = append(blocks, tmblockmeta)
		}
	}

	return &ctypes.ResultBlockchainInfo{
		LastHeight: int64(c.node.Store.Height()),
		BlockMetas: blocks,
	}, nil
}

// NetInfo returns basic information about client P2P connections.
func (c *Client) NetInfo(ctx context.Context) (*ctypes.ResultNetInfo, error) {
	res := ctypes.ResultNetInfo{
		Listening: true,
	}
	for _, ma := range c.node.P2P.Addrs() {
		res.Listeners = append(res.Listeners, ma.String())
	}
	peers := c.node.P2P.Peers()
	res.NPeers = len(peers)
	for _, peer := range peers {
		res.Peers = append(res.Peers, ctypes.Peer{
			NodeInfo:         peer.NodeInfo,
			IsOutbound:       peer.IsOutbound,
			ConnectionStatus: peer.ConnectionStatus,
			RemoteIP:         peer.RemoteIP,
		})
	}

	return &res, nil
}

// DumpConsensusState always returns error as there is no consensus state in Dymint.
func (c *Client) DumpConsensusState(ctx context.Context) (*ctypes.ResultDumpConsensusState, error) {
	return nil, ErrConsensusStateNotAvailable
}

// ConsensusState always returns error as there is no consensus state in Dymint.
func (c *Client) ConsensusState(ctx context.Context) (*ctypes.ResultConsensusState, error) {
	return nil, ErrConsensusStateNotAvailable
}

// ConsensusParams returns consensus params at given height.
//
// Currently, consensus params changes are not supported and this method returns params as defined in genesis.
func (c *Client) ConsensusParams(ctx context.Context, height *int64) (*ctypes.ResultConsensusParams, error) {
	// TODO(tzdybal): implement consensus params handling: https://github.com/dymensionxyz/dymint/issues/291
	params := c.node.GetGenesis().ConsensusParams
	return &ctypes.ResultConsensusParams{
		BlockHeight: int64(c.normalizeHeight(height)),
		ConsensusParams: tmproto.ConsensusParams{
			Block: tmproto.BlockParams{
				MaxBytes:   params.Block.MaxBytes,
				MaxGas:     params.Block.MaxGas,
				TimeIotaMs: params.Block.TimeIotaMs,
			},
			Evidence: tmproto.EvidenceParams{
				MaxAgeNumBlocks: params.Evidence.MaxAgeNumBlocks,
				MaxAgeDuration:  params.Evidence.MaxAgeDuration,
				MaxBytes:        params.Evidence.MaxBytes,
			},
			Validator: tmproto.ValidatorParams{
				PubKeyTypes: params.Validator.PubKeyTypes,
			},
			Version: tmproto.VersionParams{
				AppVersion: params.Version.AppVersion,
			},
		},
	}, nil
}

// Health endpoint returns empty value. It can be used to monitor service availability.
func (c *Client) Health(ctx context.Context) (*ctypes.ResultHealth, error) {
	return &ctypes.ResultHealth{}, nil
}

// Block method returns BlockID and block itself for given height.
//
// If height is nil, it returns information about last known block.
func (c *Client) Block(ctx context.Context, height *int64) (*ctypes.ResultBlock, error) {
	heightValue := c.normalizeHeight(height)
	block, err := c.node.Store.LoadBlock(heightValue)
	if err != nil {
		return nil, err
	}
	hash := block.Hash()
	abciBlock, err := abciconv.ToABCIBlock(block)
	if err != nil {
		return nil, err
	}
	return &ctypes.ResultBlock{
		BlockID: types.BlockID{
			Hash: hash[:],
			PartSetHeader: types.PartSetHeader{
				Total: 1,
				Hash:  hash[:],
			},
		},
		Block: abciBlock,
	}, nil
}

// BlockByHash returns BlockID and block itself for given hash.
func (c *Client) BlockByHash(ctx context.Context, hash []byte) (*ctypes.ResultBlock, error) {
	var h [32]byte
	copy(h[:], hash)

	block, err := c.node.Store.LoadBlockByHash(h)
	if err != nil {
		return nil, err
	}

	abciBlock, err := abciconv.ToABCIBlock(block)
	if err != nil {
		return nil, err
	}
	return &ctypes.ResultBlock{
		BlockID: types.BlockID{
			Hash: h[:],
			PartSetHeader: types.PartSetHeader{
				Total: 1,
				Hash:  h[:],
			},
		},
		Block: abciBlock,
	}, nil
}

// BlockResults returns information about transactions, events and updates of validator set and consensus params.
func (c *Client) BlockResults(ctx context.Context, height *int64) (*ctypes.ResultBlockResults, error) {
	var h uint64
	if height == nil {
		h = c.node.Store.Height()
	} else {
		h = uint64(*height)
	}
	resp, err := c.node.Store.LoadBlockResponses(h)
	if err != nil {
		return nil, err
	}

	return &ctypes.ResultBlockResults{
		Height:                int64(h),
		TxsResults:            resp.DeliverTxs,
		BeginBlockEvents:      resp.BeginBlock.Events,
		EndBlockEvents:        resp.EndBlock.Events,
		ValidatorUpdates:      resp.EndBlock.ValidatorUpdates,
		ConsensusParamUpdates: resp.EndBlock.ConsensusParamUpdates,
	}, nil
}

// Commit returns signed header (aka commit) at given height.
func (c *Client) Commit(ctx context.Context, height *int64) (*ctypes.ResultCommit, error) {
	heightValue := c.normalizeHeight(height)
	com, err := c.node.Store.LoadCommit(heightValue)
	if err != nil {
		return nil, err
	}
	b, err := c.node.Store.LoadBlock(heightValue)
	if err != nil {
		return nil, err
	}
	commit := abciconv.ToABCICommit(com, &b.Header)
	block, err := abciconv.ToABCIBlock(b)
	if err != nil {
		return nil, err
	}

	return ctypes.NewResultCommit(&block.Header, commit, true), nil
}

// Validators returns paginated list of validators at given height.
func (c *Client) Validators(ctx context.Context, heightPtr *int64, pagePtr, perPagePtr *int) (*ctypes.ResultValidators, error) {
	height := c.normalizeHeight(heightPtr)
	validators, err := c.node.Store.LoadValidators(height)
	if err != nil {
		return nil, fmt.Errorf("load validators for height %d: %w", height, err)
	}

	totalCount := len(validators.Validators)
	perPage := validatePerPage(perPagePtr)
	page, err := validatePage(pagePtr, perPage, totalCount)
	if err != nil {
		return nil, err
	}

	skipCount := validateSkipCount(page, perPage)
	v := validators.Validators[skipCount : skipCount+tmmath.MinInt(perPage, totalCount-skipCount)]
	return &ctypes.ResultValidators{
		BlockHeight: int64(height),
		Validators:  v,
		Count:       len(v),
		Total:       totalCount,
	}, nil
}

// Tx returns detailed information about transaction identified by its hash.
func (c *Client) Tx(ctx context.Context, hash []byte, prove bool) (*ctypes.ResultTx, error) {
	res, err := c.node.TxIndexer.Get(hash)
	if err != nil {
		return nil, err
	}

	if res == nil {
		return nil, fmt.Errorf("tx (%X) not found", hash)
	}

	height := res.Height
	index := res.Index

	var proof types.TxProof
	if prove {
		block, _ := c.node.Store.LoadBlock(uint64(height))
		blockProof := block.Data.Txs.Proof(int(index)) // XXX: overflow on 32-bit machines
		proof = types.TxProof{
			RootHash: blockProof.RootHash,
			Data:     types.Tx(blockProof.Data),
			Proof:    blockProof.Proof,
		}
	}

	return &ctypes.ResultTx{
		Hash:     hash,
		Height:   height,
		Index:    index,
		TxResult: res.Result,
		Tx:       res.Tx,
		Proof:    proof,
	}, nil
}

// TxSearch returns detailed information about transactions matching query.
func (c *Client) TxSearch(ctx context.Context, query string, prove bool, pagePtr, perPagePtr *int, orderBy string) (*ctypes.ResultTxSearch, error) {
	q, err := tmquery.New(query)
	if err != nil {
		return nil, err
	}

	results, err := c.node.TxIndexer.Search(ctx, q)
	if err != nil {
		return nil, err
	}

	// sort results (must be done before pagination)
	switch orderBy {
	case "desc":
		sort.Slice(results, func(i, j int) bool {
			if results[i].Height == results[j].Height {
				return results[i].Index > results[j].Index
			}
			return results[i].Height > results[j].Height
		})
	case "asc", "":
		sort.Slice(results, func(i, j int) bool {
			if results[i].Height == results[j].Height {
				return results[i].Index < results[j].Index
			}
			return results[i].Height < results[j].Height
		})
	default:
		return nil, errors.New("expected order_by to be either `asc` or `desc` or empty")
	}

	// paginate results
	totalCount := len(results)
	perPage := validatePerPage(perPagePtr)

	page, err := validatePage(pagePtr, perPage, totalCount)
	if err != nil {
		return nil, err
	}

	skipCount := validateSkipCount(page, perPage)
	pageSize := tmmath.MinInt(perPage, totalCount-skipCount)

	apiResults := make([]*ctypes.ResultTx, 0, pageSize)
	for i := skipCount; i < skipCount+pageSize; i++ {
		r := results[i]

		var proof types.TxProof
		/*if prove {
			block := nil                               //env.BlockStore.LoadBlock(r.Height)
			proof = block.Data.Txs.Proof(int(r.Index)) // XXX: overflow on 32-bit machines
		}*/

		apiResults = append(apiResults, &ctypes.ResultTx{
			Hash:     types.Tx(r.Tx).Hash(),
			Height:   r.Height,
			Index:    r.Index,
			TxResult: r.Result,
			Tx:       r.Tx,
			Proof:    proof,
		})
	}

	return &ctypes.ResultTxSearch{Txs: apiResults, TotalCount: totalCount}, nil
}

// BlockSearch defines a method to search for a paginated set of blocks by
// BeginBlock and EndBlock event search criteria.
func (c *Client) BlockSearch(ctx context.Context, query string, page, perPage *int, orderBy string) (*ctypes.ResultBlockSearch, error) {
	q, err := tmquery.New(query)
	if err != nil {
		return nil, err
	}

	results, err := c.node.BlockIndexer.Search(ctx, q)
	if err != nil {
		return nil, err
	}

	// Sort the results
	switch orderBy {
	case "desc":
		sort.Slice(results, func(i, j int) bool {
			return results[i] > results[j]
		})

	case "asc", "":
		sort.Slice(results, func(i, j int) bool {
			return results[i] < results[j]
		})
	default:
		return nil, errors.New("expected order_by to be either `asc` or `desc` or empty")
	}

	// Paginate
	totalCount := len(results)
	perPageVal := validatePerPage(perPage)

	pageVal, err := validatePage(page, perPageVal, totalCount)
	if err != nil {
		return nil, err
	}

	skipCount := validateSkipCount(pageVal, perPageVal)
	pageSize := tmmath.MinInt(perPageVal, totalCount-skipCount)

	// Fetch the blocks
	blocks := make([]*ctypes.ResultBlock, 0, pageSize)
	for i := skipCount; i < skipCount+pageSize; i++ {
		b, err := c.node.Store.LoadBlock(uint64(results[i]))
		if err != nil {
			return nil, err
		}
		block, err := abciconv.ToABCIBlock(b)
		if err != nil {
			return nil, err
		}
		blocks = append(blocks, &ctypes.ResultBlock{
			Block: block,
			BlockID: types.BlockID{
				Hash: block.Hash(),
			},
		})
	}

	return &ctypes.ResultBlockSearch{Blocks: blocks, TotalCount: totalCount}, nil
}

// Status returns detailed information about current status of the node.
func (c *Client) Status(ctx context.Context) (*ctypes.ResultStatus, error) {
	latest, err := c.node.Store.LoadBlock(c.node.Store.Height())
	if err != nil {
		// TODO(tzdybal): extract error
		return nil, fmt.Errorf("find latest block: %w", err)
	}

	latestBlockHash := latest.Header.DataHash
	latestAppHash := latest.Header.AppHash
	latestHeight := latest.Header.Height
	latestBlockTimeNano := latest.Header.Time

	validators, err := c.node.Store.LoadValidators(latest.Header.Height)
	if err != nil {
		return nil, fmt.Errorf("fetch the validator info at latest block: %w", err)
	}
	_, validator := validators.GetByAddress(latest.Header.ProposerAddress)
	if validator == nil {
		return nil, fmt.Errorf("find proposer %s in the valSet", string(latest.Header.ProposerAddress))
	}

	state, err := c.node.Store.LoadState()
	if err != nil {
		return nil, fmt.Errorf("load the last saved state: %w", err)
	}
	defaultProtocolVersion := p2p.NewProtocolVersion(
		tm_version.P2PProtocol,
		state.Version.Consensus.Block,
		state.Version.Consensus.App,
	)
	id, addr, network := c.node.P2P.Info()
	txIndexerStatus := "on"

	result := &ctypes.ResultStatus{
		// TODO(ItzhakBokris): update NodeInfo fields
		NodeInfo: p2p.DefaultNodeInfo{
			ProtocolVersion: defaultProtocolVersion,
			DefaultNodeID:   id,
			ListenAddr:      addr,
			Network:         network,
			Version:         version.BuildVersion,
			Channels:        []byte{0x1},
			Moniker:         config.DefaultBaseConfig().Moniker,
			Other: p2p.DefaultNodeInfoOther{
				TxIndex:    txIndexerStatus,
				RPCAddress: c.config.ListenAddress,
			},
		},
		SyncInfo: ctypes.SyncInfo{
			LatestBlockHash:   latestBlockHash[:],
			LatestAppHash:     latestAppHash[:],
			LatestBlockHeight: int64(latestHeight),
			LatestBlockTime:   time.Unix(0, int64(latestBlockTimeNano)),
			// TODO(tzdybal): add missing fields
			// EarliestBlockHash:   earliestBlockHash,
			// EarliestAppHash:     earliestAppHash,
			// EarliestBlockHeight: earliestBloc
			// kHeight,
			// EarliestBlockTime:   time.Unix(0, earliestBlockTimeNano),
			// CatchingUp:          env.ConsensusReactor.WaitSync(),
		},
		// TODO(ItzhakBokris): update ValidatorInfo fields
		ValidatorInfo: ctypes.ValidatorInfo{
			Address:     validator.Address,
			PubKey:      validator.PubKey,
			VotingPower: validator.VotingPower,
		},
	}
	return result, nil
}

// BroadcastEvidence is not yet implemented.
func (c *Client) BroadcastEvidence(ctx context.Context, evidence types.Evidence) (*ctypes.ResultBroadcastEvidence, error) {
	return &ctypes.ResultBroadcastEvidence{
		Hash: evidence.Hash(),
	}, nil
}

// NumUnconfirmedTxs returns information about transactions in mempool.
func (c *Client) NumUnconfirmedTxs(ctx context.Context) (*ctypes.ResultUnconfirmedTxs, error) {
	return &ctypes.ResultUnconfirmedTxs{
		Count:      c.node.Mempool.Size(),
		Total:      c.node.Mempool.Size(),
		TotalBytes: c.node.Mempool.SizeBytes(),
	}, nil
}

// UnconfirmedTxs returns transactions in mempool.
func (c *Client) UnconfirmedTxs(ctx context.Context, limitPtr *int) (*ctypes.ResultUnconfirmedTxs, error) {
	// reuse per_page validator
	limit := validatePerPage(limitPtr)

	txs := c.node.Mempool.ReapMaxTxs(limit)
	return &ctypes.ResultUnconfirmedTxs{
		Count:      len(txs),
		Total:      c.node.Mempool.Size(),
		TotalBytes: c.node.Mempool.SizeBytes(),
		Txs:        txs,
	}, nil
}

// CheckTx executes a new transaction against the application to determine its validity.
//
// If valid, the tx is automatically added to the mempool.
func (c *Client) CheckTx(ctx context.Context, tx types.Tx) (*ctypes.ResultCheckTx, error) {
	res, err := c.mempool().CheckTxSync(abci.RequestCheckTx{Tx: tx})
	if err != nil {
		return nil, err
	}
	return &ctypes.ResultCheckTx{ResponseCheckTx: *res}, nil
}

func (c *Client) eventsRoutine(sub types.Subscription, subscriber string, q tmpubsub.Query, outc chan<- ctypes.ResultEvent) {
	for {
		select {
		case msg := <-sub.Out():
			result := ctypes.ResultEvent{Query: q.String(), Data: msg.Data(), Events: msg.Events()}
			if cap(outc) == 0 {
				outc <- result
			} else {
				select {
				case outc <- result:
				default:
					c.Logger.Error("wanted to publish ResultEvent, but out channel is full", "result", result, "query", result.Query)
				}
			}
		case <-sub.Cancelled():
			if sub.Err() == tmpubsub.ErrUnsubscribed {
				return
			}

			c.Logger.Error("subscription was cancelled, resubscribing...", "err", sub.Err(), "query", q.String())
			sub = c.resubscribe(subscriber, q)
			if sub == nil { // client was stopped
				return
			}
		case <-c.Quit():
			return
		}
	}
}

// Try to resubscribe with exponential backoff.
func (c *Client) resubscribe(subscriber string, q tmpubsub.Query) types.Subscription {
	attempts := 0
	for {
		if !c.IsRunning() {
			return nil
		}

		sub, err := c.EventBus.Subscribe(context.Background(), subscriber, q)
		if err == nil {
			return sub
		}

		attempts++
		time.Sleep((10 << uint(attempts)) * time.Millisecond) // 10ms -> 20ms -> 40ms
	}
}

func (c *Client) consensus() proxy.AppConnConsensus {
	return c.node.ProxyApp().Consensus()
}

func (c *Client) mempool() proxy.AppConnMempool {
	return c.node.ProxyApp().Mempool()
}

func (c *Client) query() proxy.AppConnQuery {
	return c.node.ProxyApp().Query()
}

func (c *Client) snapshot() proxy.AppConnSnapshot {
	return c.node.ProxyApp().Snapshot()
}

func (c *Client) normalizeHeight(height *int64) uint64 {
	var heightValue uint64
	if height == nil || *height == 0 {
		heightValue = c.node.Store.Height()
	} else {
		heightValue = uint64(*height)
	}

	return heightValue
}

func (c *Client) IsSubscriptionAllowed(subscriber string) error {
	if c.EventBus.NumClients() >= c.config.MaxSubscriptionClients {
		return fmt.Errorf("max_subscription_clients %d reached", c.config.MaxSubscriptionClients)
	} else if c.EventBus.NumClientSubscriptions(subscriber) >= c.config.MaxSubscriptionsPerClient {
		return fmt.Errorf("max_subscriptions_per_client %d reached", c.config.MaxSubscriptionsPerClient)
	}

	return nil
}

func validatePerPage(perPagePtr *int) int {
	if perPagePtr == nil { // no per_page parameter
		return defaultPerPage
	}

	perPage := *perPagePtr
	if perPage < 1 {
		return defaultPerPage
	} else if perPage > maxPerPage {
		return maxPerPage
	}
	return perPage
}

func validatePage(pagePtr *int, perPage, totalCount int) (int, error) {
	if perPage < 1 {
		panic(fmt.Sprintf("zero or negative perPage: %d", perPage))
	}

	if pagePtr == nil || *pagePtr <= 0 { // no page parameter
		return 1, nil
	}

	pages := ((totalCount - 1) / perPage) + 1
	if pages == 0 {
		pages = 1 // one page (even if it's empty)
	}
	page := *pagePtr
	if page > pages {
		return 1, fmt.Errorf("page should be within [1, %d] range, given %d", pages, page)
	}

	return page, nil
}

func validateSkipCount(page, perPage int) int {
	skipCount := (page - 1) * perPage
	if skipCount < 0 {
		return 0
	}

	return skipCount
}

func filterMinMax(base, height, min, max, limit int64) (int64, int64, error) {
	// filter negatives
	if min < 0 || max < 0 {
		return min, max, errors.New("height must be greater than zero")
	}

	// adjust for default values
	if min == 0 {
		min = 1
	}
	if max == 0 {
		max = height
	}

	// limit max to the height
	max = tmmath.MinInt64(height, max)

	// limit min to the base
	min = tmmath.MaxInt64(base, min)

	// limit min to within `limit` of max
	// so the total number of blocks returned will be `limit`
	min = tmmath.MaxInt64(min, max-limit+1)

	if min > max {
		return min, max, fmt.Errorf("%w: min height %d can't be greater than max height %d",
			errors.New("invalid request"), min, max)
	}
	return min, max, nil
}<|MERGE_RESOLUTION|>--- conflicted
+++ resolved
@@ -109,13 +109,8 @@
 	q := types.EventQueryTxFor(tx)
 	deliverTxSub, err := c.EventBus.Subscribe(subCtx, subscriber, q)
 	if err != nil {
-<<<<<<< HEAD
-		err = fmt.Errorf("failed to subscribe to tx: %w", err)
+		err = fmt.Errorf("subscribe to tx: %w", err)
 		c.Logger.Error("on broadcast_tx_commit", "err", err)
-=======
-		err = fmt.Errorf("subscribe to tx: %w", err)
-		c.Logger.Error("Error on broadcast_tx_commit", "err", err)
->>>>>>> f340371d
 		return nil, err
 	}
 	defer func() {
