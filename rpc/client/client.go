--- conflicted
+++ resolved
@@ -774,11 +774,7 @@
 			VotingPower: 1,
 		},
 		DymensionStatus: ctypes.DymensionStatus{
-<<<<<<< HEAD
-			DAPath:        c.node.BlockManager.GetActiveDAClient().DAPath(),
-=======
-			DAPath:        c.node.BlockManager.DAClient.RollappId(),
->>>>>>> 28712e8a
+			DAPath:        c.node.BlockManager.GetActiveDAClient().RollappId(),
 			RollappParams: types.RollappParamsToABCI(state.RollappParams),
 		},
 	}
