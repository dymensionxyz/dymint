package client

import (
	"context"
	"errors"
	"fmt"
	"sort"
	"time"

	sdkerrors "cosmossdk.io/errors"
	abci "github.com/tendermint/tendermint/abci/types"
	"github.com/tendermint/tendermint/config"
	tmbytes "github.com/tendermint/tendermint/libs/bytes"
	tmmath "github.com/tendermint/tendermint/libs/math"
	tmpubsub "github.com/tendermint/tendermint/libs/pubsub"
	tmquery "github.com/tendermint/tendermint/libs/pubsub/query"
	"github.com/tendermint/tendermint/p2p"
	tmproto "github.com/tendermint/tendermint/proto/tendermint/types"
	"github.com/tendermint/tendermint/proxy"
	rpcclient "github.com/tendermint/tendermint/rpc/client"
	ctypes "github.com/tendermint/tendermint/rpc/core/types"
	tmtypes "github.com/tendermint/tendermint/types"
	tm_version "github.com/tendermint/tendermint/version"

	"github.com/dymensionxyz/gerr-cosmos/gerrc"

	"github.com/dymensionxyz/dymint/mempool"
	"github.com/dymensionxyz/dymint/node"
	"github.com/dymensionxyz/dymint/types"
	"github.com/dymensionxyz/dymint/version"
)

const (
	defaultPerPage = 30
	maxPerPage     = 100

	// TODO(tzdybal): make this configurable
	subscribeTimeout = 5 * time.Second
)

type BlockValidationStatus int

const (
	NotValidated = iota
	P2PValidated
	SLValidated
)

// ErrConsensusStateNotAvailable is returned because Dymint doesn't use Tendermint consensus.
var ErrConsensusStateNotAvailable = errors.New("consensus state not available in Dymint")

var _ rpcclient.Client = &Client{}

// Client implements tendermint RPC client interface.
//
// This is the type that is used in communication between cosmos-sdk app and Dymint.
type Client struct {
	*tmtypes.EventBus
	config *config.RPCConfig
	node   *node.Node

	// cache of chunked genesis data.
	genChunks []string
}

type ResultBlockValidated struct {
	ChainID string
	Result  BlockValidationStatus
}

// NewClient returns Client working with given node.
func NewClient(node *node.Node) *Client {
	return &Client{
		EventBus: node.EventBus(),
		config:   config.DefaultRPCConfig(),
		node:     node,
	}
}

// ABCIInfo returns basic information about application state.
func (c *Client) ABCIInfo(ctx context.Context) (*ctypes.ResultABCIInfo, error) {
	resInfo, err := c.Query().InfoSync(proxy.RequestInfo)
	if err != nil {
		return nil, err
	}
	return &ctypes.ResultABCIInfo{Response: *resInfo}, nil
}

// ABCIQuery queries for data from application.
func (c *Client) ABCIQuery(ctx context.Context, path string, data tmbytes.HexBytes) (*ctypes.ResultABCIQuery, error) {
	return c.ABCIQueryWithOptions(ctx, path, data, rpcclient.DefaultABCIQueryOptions)
}

// ABCIQueryWithOptions queries for data from application.
func (c *Client) ABCIQueryWithOptions(ctx context.Context, path string, data tmbytes.HexBytes, opts rpcclient.ABCIQueryOptions) (*ctypes.ResultABCIQuery, error) {
	resQuery, err := c.Query().QuerySync(abci.RequestQuery{
		Path:   path,
		Data:   data,
		Height: opts.Height,
		Prove:  opts.Prove,
	})
	if err != nil {
		return nil, err
	}
	c.Logger.Debug("ABCIQuery", "path", path, "height", resQuery.Height)
	return &ctypes.ResultABCIQuery{Response: *resQuery}, nil
}

// BroadcastTxCommit returns with the responses from CheckTx and DeliverTx.
// More: https://docs.tendermint.com/master/rpc/#/Tx/broadcast_tx_commit
func (c *Client) BroadcastTxCommit(ctx context.Context, tx tmtypes.Tx) (*ctypes.ResultBroadcastTxCommit, error) {
	// This implementation corresponds to Tendermints implementation from rpc/core/mempool.go.
	// ctx.RemoteAddr godoc: If neither HTTPReq nor WSConn is set, an empty string is returned.
	// This code is a local client, so we can assume that subscriber is ""
	subscriber := "" // ctx.RemoteAddr()

	if err := c.IsSubscriptionAllowed(subscriber); err != nil {
		return nil, sdkerrors.Wrap(err, "subscription not allowed")
	}

	// Subscribe to tx being committed in block.
	subCtx, cancel := context.WithTimeout(ctx, subscribeTimeout)
	defer cancel()
	q := tmtypes.EventQueryTxFor(tx)
	deliverTxSub, err := c.EventBus.Subscribe(subCtx, subscriber, q)
	if err != nil {
		err = fmt.Errorf("subscribe to tx: %w", err)
		c.Logger.Error("on broadcast_tx_commit", "err", err)
		return nil, err
	}
	defer func() {
		if err := c.EventBus.Unsubscribe(context.Background(), subscriber, q); err != nil {
			c.Logger.Error("unsubscribing from eventBus", "err", err)
		}
	}()

	// add to mempool and wait for CheckTx result
	checkTxResCh := make(chan *abci.Response, 1)
	err = c.node.Mempool.CheckTx(tx, func(res *abci.Response) {
		select {
		case <-ctx.Done():
		case checkTxResCh <- res:
		}
	}, mempool.TxInfo{})
	if err != nil {
		c.Logger.Error("on broadcastTxCommit", "err", err)
		return nil, fmt.Errorf("on broadcastTxCommit: %w", err)
	}
	select {
	case <-ctx.Done():
		return nil, fmt.Errorf("broadcast confirmation not received: %w", ctx.Err())
	case checkTxResMsg := <-checkTxResCh:
		checkTxRes := checkTxResMsg.GetCheckTx()
		if checkTxRes.Code != abci.CodeTypeOK {
			return &ctypes.ResultBroadcastTxCommit{
				CheckTx:   *checkTxRes,
				DeliverTx: abci.ResponseDeliverTx{},
				Hash:      tx.Hash(),
			}, nil
		}

		// broadcast tx
		err = c.node.P2P.GossipTx(ctx, tx)
		if err != nil {
			return nil, fmt.Errorf("tx added to local mempool but failure to broadcast: %w", err)
		}

		// Wait for the tx to be included in a block or timeout.
		select {
		case msg := <-deliverTxSub.Out(): // The tx was included in a block.
			deliverTxRes, _ := msg.Data().(tmtypes.EventDataTx)
			return &ctypes.ResultBroadcastTxCommit{
				CheckTx:   *checkTxRes,
				DeliverTx: deliverTxRes.Result,
				Hash:      tx.Hash(),
				Height:    deliverTxRes.Height,
			}, nil
		case <-deliverTxSub.Cancelled():
			var reason string
			if deliverTxSub.Err() == nil {
				reason = "Dymint exited"
			} else {
				reason = deliverTxSub.Err().Error()
			}
			err = fmt.Errorf("deliverTxSub was cancelled (reason: %s)", reason)
			c.Logger.Error("on broadcastTxCommit", "err", err)
			return &ctypes.ResultBroadcastTxCommit{
				CheckTx:   *checkTxRes,
				DeliverTx: abci.ResponseDeliverTx{},
				Hash:      tx.Hash(),
			}, err
		case <-time.After(c.config.TimeoutBroadcastTxCommit):
			err = errors.New("timed out waiting for tx to be included in a block")
			c.Logger.Error("on broadcastTxCommit", "err", err)
			return &ctypes.ResultBroadcastTxCommit{
				CheckTx:   *checkTxRes,
				DeliverTx: abci.ResponseDeliverTx{},
				Hash:      tx.Hash(),
			}, err
		}
	}
}

// BroadcastTxAsync returns right away, with no response. Does not wait for
// CheckTx nor DeliverTx results.
// More: https://docs.tendermint.com/master/rpc/#/Tx/broadcast_tx_async
func (c *Client) BroadcastTxAsync(ctx context.Context, tx tmtypes.Tx) (*ctypes.ResultBroadcastTx, error) {
	err := c.node.Mempool.CheckTx(tx, nil, mempool.TxInfo{})
	if err != nil {
		return nil, err
	}
	// gossipTx optimistically
	err = c.node.P2P.GossipTx(ctx, tx)
	if err != nil {
		return nil, fmt.Errorf("tx added to local mempool but failed to gossip: %w", err)
	}
	return &ctypes.ResultBroadcastTx{Hash: tx.Hash()}, nil
}

// BroadcastTxSync returns with the response from CheckTx. Does not wait for
// DeliverTx result.
// More: https://docs.tendermint.com/master/rpc/#/Tx/broadcast_tx_sync
func (c *Client) BroadcastTxSync(ctx context.Context, tx tmtypes.Tx) (*ctypes.ResultBroadcastTx, error) {
	resCh := make(chan *abci.Response, 1)
	err := c.node.Mempool.CheckTx(tx, func(res *abci.Response) {
		resCh <- res
	}, mempool.TxInfo{})
	if err != nil {
		return nil, err
	}
	res := <-resCh
	r := res.GetCheckTx()

	// gossip the transaction if it's in the mempool.
	// Note: we have to do this here because, unlike the tendermint mempool reactor, there
	// is no routine that gossips transactions after they enter the pool
	if r.Code == abci.CodeTypeOK {
		err = c.node.P2P.GossipTx(ctx, tx)
		if err != nil {
			// the transaction must be removed from the mempool if it cannot be gossiped.
			// if this does not occur, then the user will not be able to try again using
			// this node, as the CheckTx call above will return an error indicating that
			// the tx is already in the mempool
			_ = c.node.Mempool.RemoveTxByKey(tx.Key())
			return nil, fmt.Errorf("gossip tx: %w", err)
		}
	}

	return &ctypes.ResultBroadcastTx{
		Code:      r.Code,
		Data:      r.Data,
		Log:       r.Log,
		Codespace: r.Codespace,
		Hash:      tx.Hash(),
	}, nil
}

// Subscribe subscribe given subscriber to a query.
func (c *Client) Subscribe(ctx context.Context, subscriber, query string, outCapacity ...int) (out <-chan ctypes.ResultEvent, err error) {
	q, err := tmquery.New(query)
	if err != nil {
		return nil, fmt.Errorf("parse query: %w", err)
	}

	outCap := 1
	if len(outCapacity) > 0 {
		outCap = outCapacity[0]
	}

	var sub tmtypes.Subscription
	if outCap > 0 {
		sub, err = c.EventBus.Subscribe(ctx, subscriber, q, outCap)
	} else {
		sub, err = c.EventBus.SubscribeUnbuffered(ctx, subscriber, q)
	}
	if err != nil {
		return nil, fmt.Errorf("subscribe: %w", err)
	}

	outc := make(chan ctypes.ResultEvent, outCap)
	go c.eventsRoutine(sub, subscriber, q, outc)

	return outc, nil
}

// Unsubscribe unsubscribes given subscriber from a query.
func (c *Client) Unsubscribe(ctx context.Context, subscriber, query string) error {
	q, err := tmquery.New(query)
	if err != nil {
		return fmt.Errorf("parse query: %w", err)
	}
	return c.EventBus.Unsubscribe(ctx, subscriber, q)
}

// Genesis returns entire genesis.
func (c *Client) Genesis(_ context.Context) (*ctypes.ResultGenesis, error) {
	return &ctypes.ResultGenesis{Genesis: c.node.GetGenesis()}, nil
}

// GenesisChunked returns given chunk of genesis.
func (c *Client) GenesisChunked(_ context.Context, id uint) (*ctypes.ResultGenesisChunk, error) {
	genChunks, err := c.GetGenesisChunks()
	if err != nil {
		return nil, fmt.Errorf("while creating chunks of the genesis document: %w", err)
	}
	if genChunks == nil {
		return nil, fmt.Errorf("service configuration error, genesis chunks are not initialized")
	}

	chunkLen := len(genChunks)
	if chunkLen == 0 {
		return nil, fmt.Errorf("service configuration error, there are no chunks")
	}

	// it's safe to do uint(chunkLen)-1 (no overflow) since we always have at least one chunk here
	if id > uint(chunkLen)-1 {
		return nil, fmt.Errorf("there are %d chunks, %d is invalid", chunkLen-1, id)
	}

	return &ctypes.ResultGenesisChunk{
		TotalChunks: chunkLen,
		ChunkNumber: int(id), //nolint:gosec // id is always positive
		Data:        genChunks[id],
	}, nil
}

// BlockchainInfo returns ABCI block meta information for given height range.
func (c *Client) BlockchainInfo(ctx context.Context, minHeight, maxHeight int64) (*ctypes.ResultBlockchainInfo, error) {
	const limit int64 = 20

	baseHeight, err := c.node.BlockManager.Store.LoadBaseHeight()
	if err != nil && !errors.Is(err, gerrc.ErrNotFound) {
		return nil, err
	}
	if errors.Is(err, gerrc.ErrNotFound) {
		baseHeight = 1
	}
	minHeight, maxHeight, err = filterMinMax(
		int64(baseHeight),                     //nolint:gosec // height is non-negative and falls in int64
		int64(c.node.GetBlockManagerHeight()), //nolint:gosec // height is non-negative and falls in int64
		minHeight,
		maxHeight,
		limit)
	if err != nil {
		return nil, err
	}
	c.Logger.Debug("BlockchainInfo", "maxHeight", maxHeight, "minHeight", minHeight)

	blocks := make([]*tmtypes.BlockMeta, 0, maxHeight-minHeight+1)
	for height := maxHeight; height >= minHeight; height-- {
		block, err := c.node.Store.LoadBlock(uint64(height)) //nolint:gosec // height is non-negative and falls in int64
		if err != nil {
			return nil, err
		}
		if block != nil {
			tmblockmeta, err := types.ToABCIBlockMeta(block)
			if err != nil {
				return nil, err
			}
			blocks = append(blocks, tmblockmeta)
		}
	}

	return &ctypes.ResultBlockchainInfo{
		LastHeight: int64(c.node.GetBlockManagerHeight()), //nolint:gosec // height is non-negative and falls in int64
		BlockMetas: blocks,
	}, nil
}

// NetInfo returns basic information about client P2P connections.
func (c *Client) NetInfo(ctx context.Context) (*ctypes.ResultNetInfo, error) {
	res := ctypes.ResultNetInfo{
		Listening: true,
	}
	for _, ma := range c.node.P2P.Addrs() {
		res.Listeners = append(res.Listeners, ma.String())
	}
	peers := c.node.P2P.Peers()
	res.NPeers = len(peers)
	for _, peer := range peers {
		res.Peers = append(res.Peers, ctypes.Peer{
			NodeInfo:         peer.NodeInfo,
			IsOutbound:       peer.IsOutbound,
			ConnectionStatus: peer.ConnectionStatus,
			RemoteIP:         peer.RemoteIP,
		})
	}

	return &res, nil
}

// DumpConsensusState always returns error as there is no consensus state in Dymint.
func (c *Client) DumpConsensusState(ctx context.Context) (*ctypes.ResultDumpConsensusState, error) {
	return nil, ErrConsensusStateNotAvailable
}

// ConsensusState always returns error as there is no consensus state in Dymint.
func (c *Client) ConsensusState(ctx context.Context) (*ctypes.ResultConsensusState, error) {
	return nil, ErrConsensusStateNotAvailable
}

// ConsensusParams returns consensus params at given height.
//
// Currently, consensus params changes are not supported and this method returns params as defined in genesis.
func (c *Client) ConsensusParams(ctx context.Context, height *int64) (*ctypes.ResultConsensusParams, error) {
	// TODO(tzdybal): implement consensus params handling: https://github.com/dymensionxyz/dymint/issues/291
	params := c.node.GetGenesis().ConsensusParams
	return &ctypes.ResultConsensusParams{
		BlockHeight: int64(c.normalizeHeight(height)), //nolint:gosec // height is non-negative and falls in int64
		ConsensusParams: tmproto.ConsensusParams{
			Block: tmproto.BlockParams{
				MaxBytes:   params.Block.MaxBytes,
				MaxGas:     params.Block.MaxGas,
				TimeIotaMs: params.Block.TimeIotaMs,
			},
			Evidence: tmproto.EvidenceParams{
				MaxAgeNumBlocks: params.Evidence.MaxAgeNumBlocks,
				MaxAgeDuration:  params.Evidence.MaxAgeDuration,
				MaxBytes:        params.Evidence.MaxBytes,
			},
			Validator: tmproto.ValidatorParams{
				PubKeyTypes: params.Validator.PubKeyTypes,
			},
			Version: tmproto.VersionParams{
				AppVersion: params.Version.AppVersion,
			},
		},
	}, nil
}

// Health endpoint returns empty value. It can be used to monitor service availability.
func (c *Client) Health(ctx context.Context) (*ctypes.ResultHealth, error) {
	return &ctypes.ResultHealth{}, nil
}

// Block method returns BlockID and block itself for given height.
//
// If height is nil, it returns information about last known block.
func (c *Client) Block(ctx context.Context, height *int64) (*ctypes.ResultBlock, error) {
	heightValue := c.normalizeHeight(height)
	block, err := c.node.Store.LoadBlock(heightValue)
	if err != nil {
		return nil, err
	}
	hash := block.Hash()
	abciBlock, err := types.ToABCIBlock(block)
	if err != nil {
		return nil, err
	}
	return &ctypes.ResultBlock{
		BlockID: tmtypes.BlockID{
			Hash: hash[:],
			PartSetHeader: tmtypes.PartSetHeader{
				Total: 1,
				Hash:  hash[:],
			},
		},
		Block: abciBlock,
	}, nil
}

// BlockByHash returns BlockID and block itself for given hash.
func (c *Client) BlockByHash(ctx context.Context, hash []byte) (*ctypes.ResultBlock, error) {
	var h [32]byte
	copy(h[:], hash)

	block, err := c.node.Store.LoadBlockByHash(h)
	if err != nil {
		return nil, err
	}

	abciBlock, err := types.ToABCIBlock(block)
	if err != nil {
		return nil, err
	}
	return &ctypes.ResultBlock{
		BlockID: tmtypes.BlockID{
			Hash: h[:],
			PartSetHeader: tmtypes.PartSetHeader{
				Total: 1,
				Hash:  h[:],
			},
		},
		Block: abciBlock,
	}, nil
}

// BlockResults returns information about transactions, events and updates of validator set and consensus params.
func (c *Client) BlockResults(ctx context.Context, height *int64) (*ctypes.ResultBlockResults, error) {
	var h uint64
	if height == nil {
		h = c.node.GetBlockManagerHeight()
	} else {
		h = uint64(*height) //nolint:gosec // height is non-negative and falls in int64
	}
	resp, err := c.node.Store.LoadBlockResponses(h)
	if err != nil {
		return nil, err
	}

	return &ctypes.ResultBlockResults{
		Height:                int64(h), //nolint:gosec // height is non-negative and falls in int64
		TxsResults:            resp.DeliverTxs,
		BeginBlockEvents:      resp.BeginBlock.Events,
		EndBlockEvents:        resp.EndBlock.Events,
		ValidatorUpdates:      resp.EndBlock.ValidatorUpdates,
		ConsensusParamUpdates: resp.EndBlock.ConsensusParamUpdates,
	}, nil
}

// Commit returns signed header (aka commit) at given height.
func (c *Client) Commit(ctx context.Context, height *int64) (*ctypes.ResultCommit, error) {
	heightValue := c.normalizeHeight(height)
	com, err := c.node.Store.LoadCommit(heightValue)
	if err != nil {
		return nil, err
	}
	b, err := c.node.Store.LoadBlock(heightValue)
	if err != nil {
		return nil, err
	}
	commit := types.ToABCICommit(com, &b.Header)
	block, err := types.ToABCIBlock(b)
	if err != nil {
		return nil, err
	}

	return ctypes.NewResultCommit(&block.Header, commit, true), nil
}

// Validators returns paginated list of validators at given height.
func (c *Client) Validators(ctx context.Context, heightPtr *int64, _, _ *int) (*ctypes.ResultValidators, error) {
	height := c.normalizeHeight(heightPtr)

	proposer, err := c.node.Store.LoadProposer(height)
	if err != nil {
		return nil, fmt.Errorf("load validators: height %d: %w", height, err)
	}

	return &ctypes.ResultValidators{
		BlockHeight: int64(height), //nolint:gosec // height is non-negative and falls in int64
		Validators:  proposer.TMValidators(),
		Count:       1,
		Total:       1,
	}, nil
}

// Tx returns detailed information about transaction identified by its hash.
func (c *Client) Tx(ctx context.Context, hash []byte, prove bool) (*ctypes.ResultTx, error) {
	res, err := c.node.TxIndexer.Get(hash)
	if err != nil {
		return nil, err
	}

	if res == nil {
		return nil, fmt.Errorf("tx (%X) not found", hash)
	}

	height := res.Height
	index := res.Index

	var proof tmtypes.TxProof
	if prove {
		block, _ := c.node.Store.LoadBlock(uint64(height)) //nolint:gosec // height is non-negative and falls in int64
		blockProof := block.Data.Txs.Proof(int(index))     // XXX: overflow on 32-bit machines
		proof = tmtypes.TxProof{
			RootHash: blockProof.RootHash,
			Data:     tmtypes.Tx(blockProof.Data),
			Proof:    blockProof.Proof,
		}
	}

	return &ctypes.ResultTx{
		Hash:     hash,
		Height:   height,
		Index:    index,
		TxResult: res.Result,
		Tx:       res.Tx,
		Proof:    proof,
	}, nil
}

// TxSearch returns detailed information about transactions matching query.
func (c *Client) TxSearch(ctx context.Context, query string, prove bool, pagePtr, perPagePtr *int, orderBy string) (*ctypes.ResultTxSearch, error) {
	q, err := tmquery.New(query)
	if err != nil {
		return nil, err
	}

	results, err := c.node.TxIndexer.Search(ctx, q)
	if err != nil {
		return nil, err
	}

	// sort results (must be done before pagination)
	switch orderBy {
	case "desc":
		sort.Slice(results, func(i, j int) bool {
			if results[i].Height == results[j].Height {
				return results[i].Index > results[j].Index
			}
			return results[i].Height > results[j].Height
		})
	case "asc", "":
		sort.Slice(results, func(i, j int) bool {
			if results[i].Height == results[j].Height {
				return results[i].Index < results[j].Index
			}
			return results[i].Height < results[j].Height
		})
	default:
		return nil, errors.New("expected order_by to be either `asc` or `desc` or empty")
	}

	// paginate results
	totalCount := len(results)
	perPage := validatePerPage(perPagePtr)

	page, err := validatePage(pagePtr, perPage, totalCount)
	if err != nil {
		return nil, err
	}

	skipCount := validateSkipCount(page, perPage)
	pageSize := tmmath.MinInt(perPage, totalCount-skipCount)

	apiResults := make([]*ctypes.ResultTx, 0, pageSize)
	for i := skipCount; i < skipCount+pageSize; i++ {
		r := results[i]

		var proof tmtypes.TxProof
		/*if prove {
			block := nil                               //env.BlockStore.LoadBlock(r.Height)
			proof = block.Data.Txs.Proof(int(r.Index)) // XXX: overflow on 32-bit machines
		}*/

		apiResults = append(apiResults, &ctypes.ResultTx{
			Hash:     tmtypes.Tx(r.Tx).Hash(),
			Height:   r.Height,
			Index:    r.Index,
			TxResult: r.Result,
			Tx:       r.Tx,
			Proof:    proof,
		})
	}

	return &ctypes.ResultTxSearch{Txs: apiResults, TotalCount: totalCount}, nil
}

// BlockSearch defines a method to search for a paginated set of blocks by
// BeginBlock and EndBlock event search criteria.
func (c *Client) BlockSearch(ctx context.Context, query string, page, perPage *int, orderBy string) (*ctypes.ResultBlockSearch, error) {
	q, err := tmquery.New(query)
	if err != nil {
		return nil, err
	}

	results, err := c.node.BlockIndexer.Search(ctx, q)
	if err != nil {
		return nil, err
	}

	// Sort the results
	switch orderBy {
	case "desc":
		sort.Slice(results, func(i, j int) bool {
			return results[i] > results[j]
		})

	case "asc", "":
		sort.Slice(results, func(i, j int) bool {
			return results[i] < results[j]
		})
	default:
		return nil, errors.New("expected order_by to be either `asc` or `desc` or empty")
	}

	// Paginate
	totalCount := len(results)
	perPageVal := validatePerPage(perPage)

	pageVal, err := validatePage(page, perPageVal, totalCount)
	if err != nil {
		return nil, err
	}

	skipCount := validateSkipCount(pageVal, perPageVal)
	pageSize := tmmath.MinInt(perPageVal, totalCount-skipCount)

	// Fetch the blocks
	blocks := make([]*ctypes.ResultBlock, 0, pageSize)
	for i := skipCount; i < skipCount+pageSize; i++ {
		b, err := c.node.Store.LoadBlock(uint64(results[i])) //nolint:gosec // height is non-negative and falls in int64
		if err != nil {
			return nil, err
		}
		block, err := types.ToABCIBlock(b)
		if err != nil {
			return nil, err
		}
		blocks = append(blocks, &ctypes.ResultBlock{
			Block: block,
			BlockID: tmtypes.BlockID{
				Hash: block.Hash(),
			},
		})
	}

	return &ctypes.ResultBlockSearch{Blocks: blocks, TotalCount: totalCount}, nil
}

// Status returns detailed information about current status of the node.
func (c *Client) Status(_ context.Context) (*ctypes.ResultStatus, error) {
	latest, err := c.node.Store.LoadBlock(c.node.GetBlockManagerHeight())
	if err != nil {
		// TODO(tzdybal): extract error
		return nil, fmt.Errorf("find latest block: %w", err)
	}

	latestBlockHash := latest.Header.DataHash
	latestAppHash := latest.Header.AppHash
	latestHeight := latest.Header.Height
	latestBlockTime := latest.Header.GetTimestamp()

	proposer, err := c.node.Store.LoadProposer(latest.Header.Height)
	if err != nil {
		return nil, fmt.Errorf("fetch the validator info at latest block: %w", err)
	}
	state, err := c.node.Store.LoadState()
	if err != nil {
		return nil, fmt.Errorf("load the last saved state: %w", err)
	}
	defaultProtocolVersion := p2p.NewProtocolVersion(
		tm_version.P2PProtocol,
		state.Version.Consensus.Block,
		state.Version.Consensus.App,
	)
	id, addr, network := c.node.P2P.Info()
	txIndexerStatus := "on"

	result := &ctypes.ResultStatus{
		// TODO(ItzhakBokris): update NodeInfo fields
		NodeInfo: p2p.DefaultNodeInfo{
			ProtocolVersion: defaultProtocolVersion,
			DefaultNodeID:   id,
			ListenAddr:      addr,
			Network:         network,
			Version:         version.Build,
			Channels:        []byte{0x1},
			Moniker:         config.DefaultBaseConfig().Moniker,
			Other: p2p.DefaultNodeInfoOther{
				TxIndex:    txIndexerStatus,
				RPCAddress: c.config.ListenAddress,
			},
		},
		SyncInfo: ctypes.SyncInfo{
			LatestBlockHash:   latestBlockHash[:],
			LatestAppHash:     latestAppHash[:],
<<<<<<< HEAD
			LatestBlockHeight: int64(latestHeight), //nolint:gosec // height is non-negative and falls in int64
=======
			LatestBlockHeight: int64(latestHeight),
>>>>>>> 34018b9f
			LatestBlockTime:   latestBlockTime,
			// CatchingUp is true if the node is not at the latest height received from p2p or da.
			CatchingUp: c.node.BlockManager.TargetHeight.Load() > latestHeight,
			// TODO(tzdybal): add missing fields
			// EarliestBlockHash:   earliestBlockHash,
			// EarliestAppHash:     earliestAppHash,
			// EarliestBlockHeight: earliestBloc
			// kHeight,
			// EarliestBlockTime:   time.Unix(0, earliestBlockTimeNano),
		},
		// TODO(ItzhakBokris): update ValidatorInfo fields
		ValidatorInfo: ctypes.ValidatorInfo{
			Address:     tmbytes.HexBytes(proposer.ConsAddress()),
			PubKey:      proposer.PubKey(),
			VotingPower: 1,
		},
	}
	return result, nil
}

// BroadcastEvidence is not yet implemented.
func (c *Client) BroadcastEvidence(ctx context.Context, evidence tmtypes.Evidence) (*ctypes.ResultBroadcastEvidence, error) {
	return &ctypes.ResultBroadcastEvidence{
		Hash: evidence.Hash(),
	}, nil
}

// NumUnconfirmedTxs returns information about transactions in mempool.
func (c *Client) NumUnconfirmedTxs(ctx context.Context) (*ctypes.ResultUnconfirmedTxs, error) {
	return &ctypes.ResultUnconfirmedTxs{
		Count:      c.node.Mempool.Size(),
		Total:      c.node.Mempool.Size(),
		TotalBytes: c.node.Mempool.SizeBytes(),
	}, nil
}

// UnconfirmedTxs returns transactions in mempool.
func (c *Client) UnconfirmedTxs(ctx context.Context, limitPtr *int) (*ctypes.ResultUnconfirmedTxs, error) {
	// reuse per_page validator
	limit := validatePerPage(limitPtr)

	txs := c.node.Mempool.ReapMaxTxs(limit)
	return &ctypes.ResultUnconfirmedTxs{
		Count:      len(txs),
		Total:      c.node.Mempool.Size(),
		TotalBytes: c.node.Mempool.SizeBytes(),
		Txs:        txs,
	}, nil
}

// CheckTx executes a new transaction against the application to determine its validity.
//
// If valid, the tx is automatically added to the mempool.
func (c *Client) CheckTx(ctx context.Context, tx tmtypes.Tx) (*ctypes.ResultCheckTx, error) {
	res, err := c.Mempool().CheckTxSync(abci.RequestCheckTx{Tx: tx})
	if err != nil {
		return nil, err
	}
	return &ctypes.ResultCheckTx{ResponseCheckTx: *res}, nil
}

func (c *Client) BlockValidated(height *int64) (*ResultBlockValidated, error) {
	_, _, chainID := c.node.P2P.Info()
	// invalid height
	if height == nil || *height < 0 {
		return &ResultBlockValidated{Result: -1, ChainID: chainID}, nil
	}
	// node has not reached the height yet
	if uint64(*height) > c.node.BlockManager.State.Height() { //nolint:gosec // height is non-negative and falls in int64
		return &ResultBlockValidated{Result: NotValidated, ChainID: chainID}, nil
	}

	if uint64(*height) <= c.node.BlockManager.SettlementValidator.GetLastValidatedHeight() { //nolint:gosec // height is non-negative and falls in int64
		return &ResultBlockValidated{Result: SLValidated, ChainID: chainID}, nil
	}

	// block is applied, and therefore it is validated at block level but not at state update level
	return &ResultBlockValidated{Result: P2PValidated, ChainID: chainID}, nil
}

func (c *Client) eventsRoutine(sub tmtypes.Subscription, subscriber string, q tmpubsub.Query, outc chan<- ctypes.ResultEvent) {
	defer close(outc)
	for {
		select {
		case msg := <-sub.Out():
			result := ctypes.ResultEvent{Query: q.String(), Data: msg.Data(), Events: msg.Events()}
			if cap(outc) == 0 {
				outc <- result
			} else {
				select {
				case outc <- result:
				default:
					c.Logger.Error("wanted to publish ResultEvent, but out channel is full", "result", result, "query", result.Query)
				}
			}
		case <-sub.Cancelled():
			if errors.Is(sub.Err(), tmpubsub.ErrUnsubscribed) {
				return
			}

			c.Logger.Error("subscription was cancelled, resubscribing...", "err", sub.Err(), "query", q.String())
			sub = c.resubscribe(subscriber, q)
			if sub == nil { // client was stopped
				return
			}
		case <-c.Quit():
			return
		}
	}
}

// Try to resubscribe with exponential backoff.
func (c *Client) resubscribe(subscriber string, q tmpubsub.Query) tmtypes.Subscription {
	attempts := uint(0)
	for {
		if !c.IsRunning() {
			return nil
		}

		sub, err := c.EventBus.Subscribe(context.Background(), subscriber, q)
		if err == nil {
			return sub
		}

		attempts++
		time.Sleep((10 << attempts) * time.Millisecond) // 10ms -> 20ms -> 40ms
	}
}

func (c *Client) Consensus() proxy.AppConnConsensus {
	return c.node.ProxyApp().Consensus()
}

func (c *Client) Mempool() proxy.AppConnMempool {
	return c.node.ProxyApp().Mempool()
}

func (c *Client) Query() proxy.AppConnQuery {
	return c.node.ProxyApp().Query()
}

func (c *Client) Snapshot() proxy.AppConnSnapshot {
	return c.node.ProxyApp().Snapshot()
}

func (c *Client) normalizeHeight(height *int64) uint64 {
	var heightValue uint64
	if height == nil || *height == 0 {
		heightValue = c.node.GetBlockManagerHeight()
	} else {
		heightValue = uint64(*height) //nolint:gosec // height is non-negative and falls in int64
	}

	return heightValue
}

func (c *Client) IsSubscriptionAllowed(subscriber string) error {
	if c.EventBus.NumClients() >= c.config.MaxSubscriptionClients {
		return fmt.Errorf("max_subscription_clients %d reached", c.config.MaxSubscriptionClients)
	} else if c.EventBus.NumClientSubscriptions(subscriber) >= c.config.MaxSubscriptionsPerClient {
		return fmt.Errorf("max_subscriptions_per_client %d reached", c.config.MaxSubscriptionsPerClient)
	}

	return nil
}

func validatePerPage(perPagePtr *int) int {
	if perPagePtr == nil { // no per_page parameter
		return defaultPerPage
	}

	perPage := *perPagePtr
	if perPage < 1 {
		return defaultPerPage
	} else if perPage > maxPerPage {
		return maxPerPage
	}
	return perPage
}

func validatePage(pagePtr *int, perPage, totalCount int) (int, error) {
	if perPage < 1 {
		panic(fmt.Sprintf("zero or negative perPage: %d", perPage))
	}

	if pagePtr == nil || *pagePtr <= 0 { // no page parameter
		return 1, nil
	}

	pages := ((totalCount - 1) / perPage) + 1
	if pages == 0 {
		pages = 1 // one page (even if it's empty)
	}
	page := *pagePtr
	if page > pages {
		return 1, fmt.Errorf("page should be within [1, %d] range, given %d", pages, page)
	}

	return page, nil
}

func validateSkipCount(page, perPage int) int {
	skipCount := (page - 1) * perPage
	if skipCount < 0 {
		return 0
	}

	return skipCount
}

func filterMinMax(base, height, min, max, limit int64) (int64, int64, error) {
	// filter negatives
	if min < 0 || max < 0 {
		return min, max, errors.New("height must be greater than zero")
	}

	// adjust for default values
	if min == 0 {
		min = 1
	}
	if max == 0 {
		max = height
	}

	// limit max to the height
	max = tmmath.MinInt64(height, max)

	// limit min to the base
	min = tmmath.MaxInt64(base, min)

	// limit min to within `limit` of max
	// so the total number of blocks returned will be `limit`
	min = tmmath.MaxInt64(min, max-limit+1)

	if min > max {
		return min, max, fmt.Errorf("%w: min height %d can't be greater than max height %d",
			errors.New("invalid request"), min, max)
	}
	return min, max, nil
}<|MERGE_RESOLUTION|>--- conflicted
+++ resolved
@@ -756,11 +756,7 @@
 		SyncInfo: ctypes.SyncInfo{
 			LatestBlockHash:   latestBlockHash[:],
 			LatestAppHash:     latestAppHash[:],
-<<<<<<< HEAD
 			LatestBlockHeight: int64(latestHeight), //nolint:gosec // height is non-negative and falls in int64
-=======
-			LatestBlockHeight: int64(latestHeight),
->>>>>>> 34018b9f
 			LatestBlockTime:   latestBlockTime,
 			// CatchingUp is true if the node is not at the latest height received from p2p or da.
 			CatchingUp: c.node.BlockManager.TargetHeight.Load() > latestHeight,
