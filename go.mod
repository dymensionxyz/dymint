--- conflicted
+++ resolved
@@ -59,11 +59,8 @@
 	github.com/bits-and-blooms/bitset v1.17.0 // indirect
 	github.com/cenkalti/backoff/v4 v4.2.1 // indirect
 	github.com/centrifuge/go-substrate-rpc-client/v4 v4.2.1 // indirect
-<<<<<<< HEAD
 	github.com/cockroachdb/fifo v0.0.0-20240606204812-0bbfbd93a7ce // indirect
-=======
 	github.com/coder/websocket v1.8.12 // indirect
->>>>>>> 5f24d986
 	github.com/coinbase/rosetta-sdk-go v0.7.9 // indirect
 	github.com/consensys/bavard v0.1.22 // indirect
 	github.com/consensys/gnark-crypto v0.14.0 // indirect
@@ -78,13 +75,9 @@
 	github.com/ethereum/c-kzg-4844 v1.0.0 // indirect
 	github.com/ethereum/go-verkle v0.2.2 // indirect
 	github.com/felixge/httpsnoop v1.0.4 // indirect
-<<<<<<< HEAD
 	github.com/go-ole/go-ole v1.3.0 // indirect
-=======
-	github.com/go-ole/go-ole v1.2.6 // indirect
 	github.com/go-playground/locales v0.14.1 // indirect
 	github.com/go-playground/universal-translator v0.18.1 // indirect
->>>>>>> 5f24d986
 	github.com/go-playground/validator/v10 v10.12.0 // indirect
 	github.com/gogo/gateway v1.1.0 // indirect
 	github.com/gorilla/handlers v1.5.1 // indirect
@@ -109,16 +102,10 @@
 	github.com/rs/zerolog v1.29.1 // indirect
 	github.com/shirou/gopsutil v3.21.6+incompatible // indirect
 	github.com/shopspring/decimal v1.2.0 // indirect
-<<<<<<< HEAD
 	github.com/supranational/blst v0.3.14 // indirect
 	github.com/tklauser/go-sysconf v0.3.12 // indirect
 	github.com/tklauser/numcpus v0.6.1 // indirect
-=======
-	github.com/status-im/keycard-go v0.2.0 // indirect
-	github.com/tklauser/go-sysconf v0.3.11 // indirect
-	github.com/tklauser/numcpus v0.6.0 // indirect
-	golang.org/x/time v0.5.0 // indirect
->>>>>>> 5f24d986
+	golang.org/x/time v0.9.0 // indirect
 	nhooyr.io/websocket v1.8.7 // indirect
 	rsc.io/tmplfunc v0.0.3 // indirect
 )
@@ -300,21 +287,12 @@
 	go.etcd.io/bbolt v1.3.8 // indirect
 	go.opencensus.io v0.24.0 // indirect
 	go.uber.org/zap v1.27.0 // indirect
-<<<<<<< HEAD
 	golang.org/x/crypto v0.35.0 // indirect
 	golang.org/x/mod v0.22.0 // indirect
 	golang.org/x/sync v0.11.0
 	golang.org/x/sys v0.30.0 // indirect
 	golang.org/x/term v0.29.0 // indirect
 	golang.org/x/text v0.22.0 // indirect
-=======
-	golang.org/x/crypto v0.32.0 // indirect
-	golang.org/x/mod v0.21.0 // indirect
-	golang.org/x/sync v0.10.0
-	golang.org/x/sys v0.29.0 // indirect
-	golang.org/x/term v0.28.0 // indirect
-	golang.org/x/text v0.21.0 // indirect
->>>>>>> 5f24d986
 	google.golang.org/genproto v0.0.0-20240213162025-012b6fc9bca9 // indirect
 	gopkg.in/ini.v1 v1.67.0 // indirect
 	gopkg.in/yaml.v2 v2.4.0
