--- conflicted
+++ resolved
@@ -108,9 +108,6 @@
 		return nil, err
 	}
 
-<<<<<<< HEAD
-	if err = p2pClient.Start(context.Background(), false); err != nil {
-=======
 	config := config.NodeConfig{
 		BlockManagerConfig: conf,
 		DAConfig:           "",
@@ -118,7 +115,6 @@
 
 	indexer, err := createIndexerService()
 	if err != nil {
->>>>>>> 5e601a0a
 		return nil, err
 	}
 
