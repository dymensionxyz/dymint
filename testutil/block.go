package testutil

import (
	"context"
	"crypto/rand"
	"encoding/hex"
	"time"

	"github.com/dymensionxyz/dymint/block"
	"github.com/dymensionxyz/dymint/p2p"
	"github.com/dymensionxyz/dymint/settlement"
	"github.com/libp2p/go-libp2p/core/crypto"

	"github.com/tendermint/tendermint/libs/log"
	"github.com/tendermint/tendermint/libs/pubsub"
	"github.com/tendermint/tendermint/proxy"

	"github.com/dymensionxyz/dymint/config"
	"github.com/dymensionxyz/dymint/da"
	localda "github.com/dymensionxyz/dymint/da/local"
	mempoolv1 "github.com/dymensionxyz/dymint/mempool/v1"
	nodemempool "github.com/dymensionxyz/dymint/node/mempool"
	slregistry "github.com/dymensionxyz/dymint/settlement/registry"
	"github.com/dymensionxyz/dymint/store"
	tmcfg "github.com/tendermint/tendermint/config"
)

const (
	DefaultTestBatchSize = 5
)

/* -------------------------------------------------------------------------- */
/*                                    utils                                   */
/* -------------------------------------------------------------------------- */
func GetManagerWithProposerKey(conf config.BlockManagerConfig, proposerKey crypto.PrivKey, settlementlc settlement.LayerI, dalc da.DataAvailabilityLayerClient, genesisHeight, storeInitialHeight, storeLastBlockHeight int64, proxyAppConns proxy.AppConns, mockStore store.Store) (*block.Manager, error) {
	genesis := GenerateGenesis(genesisHeight)
	// Change the LastBlockHeight to avoid calling InitChainSync within the manager
	// And updating the state according to the genesis.
	state := GenerateState(storeInitialHeight, storeLastBlockHeight)
	var managerStore store.Store
	if mockStore == nil {
		managerStore = store.New(store.NewDefaultInMemoryKVStore())
	} else {
		managerStore = mockStore
	}
	if _, err := managerStore.SaveState(state, nil); err != nil {
		return nil, err
	}

	logger := log.TestingLogger()
	pubsubServer := pubsub.NewServer()
	err := pubsubServer.Start()
	if err != nil {
		return nil, err
	}

	// Init the settlement layer mock
	if settlementlc == nil {
		settlementlc = slregistry.GetClient(slregistry.Local)
	}

	proposerPubKey := proposerKey.GetPublic()
	pubKeybytes, err := proposerPubKey.Raw()
	if err != nil {
		return nil, err
	}

	err = initSettlementLayerMock(settlementlc, hex.EncodeToString(pubKeybytes), pubsubServer, logger)
	if err != nil {
		return nil, err
	}

	if dalc == nil {
		dalc = &localda.DataAvailabilityLayerClient{}
	}
	initDALCMock(dalc, pubsubServer, logger)

	var proxyApp proxy.AppConns
	if proxyAppConns == nil {
		proxyApp = GetABCIProxyAppMock(logger.With("module", "proxy"))
		if err := proxyApp.Start(); err != nil {
			return nil, err
		}
	} else {
		proxyApp = proxyAppConns
	}

	mp := mempoolv1.NewTxMempool(logger, tmcfg.DefaultMempoolConfig(), proxyApp.Mempool(), 0)
	mpIDs := nodemempool.NewMempoolIDs()

	// Init p2p client and validator
	p2pKey, _, _ := crypto.GenerateEd25519Key(rand.Reader)
	p2pClient, err := p2p.NewClient(config.P2PConfig{
		GossipedBlocksCacheSize: 50,
<<<<<<< HEAD
		BootstrapTime:           30 * time.Second,
=======
		BootstrapRetryTime:      30 * time.Second,
>>>>>>> 70d94604
	}, p2pKey, "TestChain", pubsubServer, logger)
	if err != nil {
		return nil, err
	}
	p2pValidator := p2p.NewValidator(logger, settlementlc)
	p2pClient.SetTxValidator(p2pValidator.TxValidator(mp, mpIDs))
	p2pClient.SetBlockValidator(p2pValidator.BlockValidator())

	if err = p2pClient.Start(context.Background()); err != nil {
		return nil, err
	}

	manager, err := block.NewManager(proposerKey, conf, genesis, managerStore, mp, proxyApp, dalc, settlementlc, nil,
		pubsubServer, p2pClient, logger)
	if err != nil {
		return nil, err
	}
	return manager, nil
}

func GetManager(conf config.BlockManagerConfig, settlementlc settlement.LayerI, dalc da.DataAvailabilityLayerClient, genesisHeight, storeInitialHeight, storeLastBlockHeight int64, proxyAppConns proxy.AppConns, mockStore store.Store) (*block.Manager, error) {
	proposerKey, _, err := crypto.GenerateEd25519Key(rand.Reader)
	if err != nil {
		return nil, err
	}
	return GetManagerWithProposerKey(conf, proposerKey, settlementlc, dalc, genesisHeight, storeInitialHeight, storeLastBlockHeight, proxyAppConns, mockStore)
}

func GetMockDALC(logger log.Logger) da.DataAvailabilityLayerClient {
	dalc := &localda.DataAvailabilityLayerClient{}
	initDALCMock(dalc, pubsub.NewServer(), logger)
	return dalc
}

func initDALCMock(dalc da.DataAvailabilityLayerClient, pubsubServer *pubsub.Server, logger log.Logger) {
	_ = dalc.Init(nil, pubsubServer, store.NewDefaultInMemoryKVStore(), logger)
	_ = dalc.Start()
}

func initSettlementLayerMock(settlementlc settlement.LayerI, proposer string, pubsubServer *pubsub.Server, logger log.Logger) error {
	err := settlementlc.Init(settlement.Config{ProposerPubKey: proposer}, pubsubServer, logger)
	if err != nil {
		return err
	}
	err = settlementlc.Start()
	if err != nil {
		return err
	}
	return nil
}

func GetManagerConfig() config.BlockManagerConfig {
	return config.BlockManagerConfig{
		BlockTime:              100 * time.Millisecond,
		BlockBatchMaxSizeBytes: 1000000,
		BatchSubmitMaxTime:     30 * time.Minute,
		MaxSupportedBatchSkew:  10,
		NamespaceID:            "0102030405060708",
	}
}<|MERGE_RESOLUTION|>--- conflicted
+++ resolved
@@ -92,11 +92,7 @@
 	p2pKey, _, _ := crypto.GenerateEd25519Key(rand.Reader)
 	p2pClient, err := p2p.NewClient(config.P2PConfig{
 		GossipedBlocksCacheSize: 50,
-<<<<<<< HEAD
-		BootstrapTime:           30 * time.Second,
-=======
 		BootstrapRetryTime:      30 * time.Second,
->>>>>>> 70d94604
 	}, p2pKey, "TestChain", pubsubServer, logger)
 	if err != nil {
 		return nil, err
