--- conflicted
+++ resolved
@@ -231,12 +231,8 @@
 			},
 		},
 	}
-<<<<<<< HEAD
 	s.Sequencers.SetBondedSet(GenerateRandomValidatorSet())
-	s.LastBlockHeight.Store(uint64(lastBlockHeight))
-=======
 	s.SetHeight(uint64(lastBlockHeight))
->>>>>>> 0bbe5be1
 	return s
 }
 
