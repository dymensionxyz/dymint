--- conflicted
+++ resolved
@@ -7,11 +7,7 @@
 
 var (
 	Build = "<version>"
-<<<<<<< HEAD
-	DRS   = "<drs>"
-=======
 	DRS   = "0"
->>>>>>> a5453ad8
 )
 
 func GetDRSVersion() (uint32, error) {
