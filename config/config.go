package config

import (
	"fmt"
	"path/filepath"
	"time"

	"github.com/spf13/cobra"
	"github.com/spf13/viper"

	"github.com/dymensionxyz/dymint/da/grpc"
	"github.com/dymensionxyz/dymint/settlement"
	tmcfg "github.com/tendermint/tendermint/config"
)

const (
	// DefaultDymintDir is the default directory for dymint
	DefaultDymintDir      = ".dymint"
	DefaultConfigDirName  = "config"
	DefaultConfigFileName = "dymint.toml"
)

// NodeConfig stores Dymint node configuration.
type NodeConfig struct {
	// parameters below are translated from existing config
	RootDir       string
	DBPath        string
	RPC           RPCConfig
	MempoolConfig tmcfg.MempoolConfig

	// parameters below are dymint specific and read from config
	BlockManagerConfig `mapstructure:",squash"`
	DALayer            string                 `mapstructure:"da_layer"`
	DAConfig           string                 `mapstructure:"da_config"`
	SettlementLayer    string                 `mapstructure:"settlement_layer"`
	SettlementConfig   settlement.Config      `mapstructure:",squash"`
	Instrumentation    *InstrumentationConfig `mapstructure:"instrumentation"`
	// Config params for mock grpc da
	DAGrpc grpc.Config `mapstructure:",squash"`
<<<<<<< HEAD
	//P2P Options
=======
	// P2P Options
>>>>>>> 70d94604
	P2PConfig `mapstructure:",squash"`
}

// BlockManagerConfig consists of all parameters required by BlockManagerConfig
type BlockManagerConfig struct {
	// BlockTime defines how often new blocks are produced
	BlockTime time.Duration `mapstructure:"block_time"`
	// MaxIdleTime defines how long should block manager wait for new transactions before producing empty block
	MaxIdleTime time.Duration `mapstructure:"max_idle_time"`
	// MaxProofTime defines the max time to be idle, if txs that requires proof were included in last block
	MaxProofTime time.Duration `mapstructure:"max_proof_time"`
	// BatchSubmitMaxTime defines how long should block manager wait for before submitting batch
	BatchSubmitMaxTime time.Duration `mapstructure:"batch_submit_max_time"`
	// Max amount of pending batches to be submitted. block production will be paused if this limit is reached.
	MaxSupportedBatchSkew uint64 `mapstructure:"max_supported_batch_skew"`
	// The size of the batch in Bytes. Every batch we'll write to the DA and the settlement layer.
	BlockBatchMaxSizeBytes uint64 `mapstructure:"block_batch_max_size_bytes"`
	// Namespaceid included in the header (not used)
	NamespaceID string `mapstructure:"namespace_id"`
}

// GetViperConfig reads configuration parameters from Viper instance.
func (nc *NodeConfig) GetViperConfig(cmd *cobra.Command, homeDir string) error {
	v := viper.GetViper()

	// Loads dymint toml config file
	EnsureRoot(homeDir, nil)
	v.SetConfigName("dymint")
	v.AddConfigPath(homeDir)                                      // search root directory
	v.AddConfigPath(filepath.Join(homeDir, DefaultConfigDirName)) // search root directory /config

	// bind flags so we could override config file with flags
	err := BindDymintFlags(cmd, v)
	if err != nil {
		return err
	}

	// Read viper config
	err = v.ReadInConfig()
	if err != nil {
		return err
	}

	err = viper.Unmarshal(&nc)
	if err != nil {
		return err
	}

	err = nc.Validate()
	if err != nil {
		return err
	}

	return nil
}

func (nc NodeConfig) Validate() error {
	if err := nc.BlockManagerConfig.Validate(); err != nil {
		return fmt.Errorf("BlockManagerConfig: %w", err)
	}

	if err := nc.P2PConfig.Validate(); err != nil {
<<<<<<< HEAD
		return fmt.Errorf("P2PConfig: %w", err)
=======
		return fmt.Errorf("p2p config: %w", err)
>>>>>>> 70d94604
	}

	if err := nc.validateSettlementLayer(); err != nil {
		return fmt.Errorf("SettlementLayer: %w", err)
	}

	if err := nc.validateDALayer(); err != nil {
		return fmt.Errorf("DALayer: %w", err)
	}

	if err := nc.validateInstrumentation(); err != nil {
		return fmt.Errorf("Instrumentation: %w", err)
	}

	return nil
}

// Validate BlockManagerConfig
func (c BlockManagerConfig) Validate() error {
	if c.BlockTime <= 0 {
		return fmt.Errorf("block_time must be positive")
	}

	if c.MaxIdleTime < 0 {
		return fmt.Errorf("max_idle_time must be positive or zero to disable")
	}
	// MaxIdleTime zero disables adaptive block production.
	if c.MaxIdleTime != 0 {
		if c.MaxIdleTime <= c.BlockTime {
			return fmt.Errorf("max_idle_time must be greater than block_time")
		}
		if c.MaxProofTime <= 0 || c.MaxProofTime > c.MaxIdleTime {
			return fmt.Errorf("max_proof_time must be positive and not greater than max_idle_time")
		}
	}

	if c.BatchSubmitMaxTime <= 0 {
		return fmt.Errorf("batch_submit_max_time must be positive")
	}

	if c.BatchSubmitMaxTime < c.BlockTime {
		return fmt.Errorf("batch_submit_max_time must be greater than block_time")
	}

	if c.BatchSubmitMaxTime < c.MaxIdleTime {
		return fmt.Errorf("batch_submit_max_time must be greater than max_idle_time")
	}

	if c.BlockBatchMaxSizeBytes <= 0 {
		return fmt.Errorf("block_batch_size_bytes must be positive")
	}

	if c.MaxSupportedBatchSkew <= 0 {
		return fmt.Errorf("max_supported_batch_skew must be positive")
	}

	return nil
}

func (nc NodeConfig) validateSettlementLayer() error {
	if nc.SettlementLayer == "" {
		return fmt.Errorf("SettlementLayer cannot be empty")
	}

	if nc.SettlementLayer == "mock" {
		return nil
	}

	return nc.SettlementConfig.Validate()
}

func (nc NodeConfig) validateDALayer() error {
	if nc.DALayer == "" {
		return fmt.Errorf("DALayer cannot be empty")
	}

	if nc.DALayer == "mock" {
		return nil
	}

	if nc.DAConfig == "" {
		return fmt.Errorf("DAConfig cannot be empty")
	}
	if nc.DAGrpc.Host == "" {
		return fmt.Errorf("DAGrpc.Host cannot be empty")
	}
	if nc.DAGrpc.Port == 0 {
		return fmt.Errorf("DAGrpc.Port cannot be 0")
	}

	return nil
}

func (nc NodeConfig) validateInstrumentation() error {
	if nc.Instrumentation == nil {
		return nil
	}

	return nc.Instrumentation.Validate()
}

// InstrumentationConfig defines the configuration for metrics reporting.
type InstrumentationConfig struct {
	// When true, Prometheus metrics are served under /metrics on
	// PrometheusListenAddr.
	// Check out the documentation for the list of available metrics.
	Prometheus bool `mapstructure:"prometheus"`

	// Address to listen for Prometheus collector(s) connections.
	PrometheusListenAddr string `mapstructure:"prometheus_listen_addr"`
}

func (ic InstrumentationConfig) Validate() error {
	if ic.Prometheus && ic.PrometheusListenAddr == "" {
		return fmt.Errorf("PrometheusListenAddr cannot be empty")
	}

	return nil
}<|MERGE_RESOLUTION|>--- conflicted
+++ resolved
@@ -37,11 +37,7 @@
 	Instrumentation    *InstrumentationConfig `mapstructure:"instrumentation"`
 	// Config params for mock grpc da
 	DAGrpc grpc.Config `mapstructure:",squash"`
-<<<<<<< HEAD
-	//P2P Options
-=======
 	// P2P Options
->>>>>>> 70d94604
 	P2PConfig `mapstructure:",squash"`
 }
 
@@ -104,11 +100,7 @@
 	}
 
 	if err := nc.P2PConfig.Validate(); err != nil {
-<<<<<<< HEAD
-		return fmt.Errorf("P2PConfig: %w", err)
-=======
 		return fmt.Errorf("p2p config: %w", err)
->>>>>>> 70d94604
 	}
 
 	if err := nc.validateSettlementLayer(); err != nil {
