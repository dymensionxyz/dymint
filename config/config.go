package config

import (
	"path/filepath"
	"time"

	tmcmd "github.com/tendermint/tendermint/cmd/tendermint/commands"

	"github.com/dymensionxyz/dymint/settlement"
	"github.com/spf13/cobra"
	"github.com/spf13/viper"
)

const (
<<<<<<< HEAD
	flagAggregator         = "dymint.aggregator"
	flagDALayer            = "dymint.da_layer"
	flagDAConfig           = "dymint.da_config"
	flagBlockTime          = "dymint.block_time"
	flagEmptyBlocksMaxTime = "dymint.empty_blocks_max_time"
	flagBatchSubmitMaxTime = "dymint.batch_submit_max_time"
	// TODO(omritoptix): Namespace ID should be part of the DA config
	flagNamespaceID            = "dymint.namespace_id"
	flagBlockBatchSize         = "dymint.block_batch_size"
	flagBlockBatchMaxSizeBytes = "dymint.block_batch_max_size_bytes"
=======
	// DefaultDymintDir is the default directory for dymint
	DefaultDymintDir      = ".dymint"
	DefaultConfigDirName  = "config"
	DefaultConfigFileName = "dymint.toml"
)

const (
	flagAggregator          = "dymint.aggregator"
	flagDALayer             = "dymint.da_layer"
	flagDAConfig            = "dymint.da_config"
	flagBlockTime           = "dymint.block_time"
	flagEmptyBlocksMaxTime  = "dymint.empty_blocks_max_time"
	flagBatchSubmitMaxTime  = "dymint.batch_submit_max_time"
	flagDAStartHeight       = "dymint.da_start_height"
	flagNamespaceID         = "dymint.namespace_id"
	flagBlockBatchSize      = "dymint.block_batch_size"
	flagBlockBatchSizeBytes = "dymint.block_batch_size_bytes"
>>>>>>> d31da1ac
)

const (
	flagSettlementLayer  = "dymint.settlement_layer"
	flagSLNodeAddress    = "dymint.settlement_config.node_address"
	flagSLKeyringBackend = "dymint.settlement_config.keyring_backend"
	flagSLKeyringHomeDir = "dymint.settlement_config.keyring_home_dir"
	flagSLDymAccountName = "dymint.settlement_config.dym_account_name"
	flagSLGasLimit       = "dymint.settlement_config.gas_limit"
	flagSLGasPrices      = "dymint.settlement_config.gas_prices"
	flagSLGasFees        = "dymint.settlement_config.gas_fees"
)

// NodeConfig stores Dymint node configuration.
type NodeConfig struct {
	// parameters below are translated from existing config
	RootDir string
	DBPath  string
	P2P     P2PConfig
	RPC     RPCConfig
	// parameters below are dymint specific and read from config
	Aggregator         bool `mapstructure:"aggregator"`
	BlockManagerConfig `mapstructure:",squash"`
	DALayer            string            `mapstructure:"da_layer"`
	DAConfig           string            `mapstructure:"da_config"`
	SettlementLayer    string            `mapstructure:"settlement_layer"`
	SettlementConfig   settlement.Config `mapstructure:",squash"`
}

// BlockManagerConfig consists of all parameters required by BlockManagerConfig
type BlockManagerConfig struct {
	// BlockTime defines how often new blocks are produced
	BlockTime time.Duration `mapstructure:"block_time"`
	// EmptyBlocksMaxTime defines how long should block manager wait for new transactions before producing empty block
	EmptyBlocksMaxTime time.Duration `mapstructure:"empty_blocks_max_time"`
	// BatchSubmitMaxTime defines how long should block manager wait for before submitting batch
	BatchSubmitMaxTime time.Duration `mapstructure:"batch_submit_max_time"`
	NamespaceID        string        `mapstructure:"namespace_id"`
	// The size of the batch in blocks. Every batch we'll write to the DA and the settlement layer.
	BlockBatchSize uint64 `mapstructure:"block_batch_size"`
	// The size of the batch in Bytes. Every batch we'll write to the DA and the settlement layer.
	BlockBatchMaxSizeBytes uint64 `mapstructure:"block_batch_size_bytes"`
}

// GetViperConfig reads configuration parameters from Viper instance.
//
// This method is called in cosmos-sdk.
<<<<<<< HEAD
func (nc *NodeConfig) GetViperConfig(v *viper.Viper) error {
	nc.Aggregator = v.GetBool(flagAggregator)
	nc.DALayer = v.GetString(flagDALayer)
	nc.DAConfig = v.GetString(flagDAConfig)
	nc.SettlementLayer = v.GetString(flagSettlementLayer)
	nc.BlockTime = v.GetDuration(flagBlockTime)
	nc.EmptyBlocksMaxTime = v.GetDuration(flagEmptyBlocksMaxTime)
	nc.BatchSubmitMaxTime = v.GetDuration(flagBatchSubmitMaxTime)
	nc.BlockBatchSize = v.GetUint64(flagBlockBatchSize)
	nc.BlockBatchMaxSizeBytes = v.GetUint64(flagBlockBatchMaxSizeBytes)
	nc.NamespaceID = v.GetString(flagNamespaceID)

	nc.SettlementConfig.NodeAddress = v.GetString(flagSLNodeAddress)
	nc.SettlementConfig.KeyringBackend = v.GetString(flagSLKeyringBackend)
	nc.SettlementConfig.KeyringHomeDir = v.GetString(flagSLKeyringHomeDir)
	nc.SettlementConfig.DymAccountName = v.GetString(flagSLDymAccountName)
	nc.SettlementConfig.GasLimit = v.GetUint64(flagSLGasLimit)
	nc.SettlementConfig.GasPrices = v.GetString(flagSLGasPrices)
	nc.SettlementConfig.GasFees = v.GetString(flagSLGasFees)
=======
func (nc *NodeConfig) GetViperConfig(cmd *cobra.Command, homeDir string) error {
	v := viper.GetViper()

	//Loads dymint toml config file
	EnsureRoot(homeDir, nil)
	v.SetConfigName("dymint")
	v.AddConfigPath(homeDir)                                      // search root directory
	v.AddConfigPath(filepath.Join(homeDir, DefaultConfigDirName)) // search root directory /config

	// bind flags so we could override config file with flags
	err := BindDymintFlags(cmd, v)
	if err != nil {
		return err
	}

	// Read viper config
	err = v.ReadInConfig()
	if err != nil {
		return err
	}

	err = viper.Unmarshal(&nc)
	if err != nil {
		return err
	}
>>>>>>> d31da1ac

	return nil
}

// AddFlags adds Dymint specific configuration options to cobra Command.
//
// This function is called in cosmos-sdk.
func AddNodeFlags(cmd *cobra.Command) {
	//Add tendermint default flags
	tmcmd.AddNodeFlags(cmd)

	def := DefaultNodeConfig

	cmd.Flags().Bool(flagAggregator, false, "run node in aggregator mode")
	cmd.Flags().String(flagDALayer, def.DALayer, "Data Availability Layer Client name (mock or grpc")
	cmd.Flags().String(flagDAConfig, def.DAConfig, "Data Availability Layer Client config")
	cmd.Flags().Duration(flagBlockTime, def.BlockTime, "block time (for aggregator mode)")
	cmd.Flags().Duration(flagEmptyBlocksMaxTime, def.EmptyBlocksMaxTime, "max time for empty blocks (for aggregator mode)")
	cmd.Flags().Duration(flagBatchSubmitMaxTime, def.BatchSubmitMaxTime, "max time for batch submit (for aggregator mode)")
	cmd.Flags().String(flagNamespaceID, def.NamespaceID, "namespace identifies (8 bytes in hex)")
	cmd.Flags().Uint64(flagBlockBatchSize, def.BlockBatchSize, "block batch size")
	cmd.Flags().Uint64(flagBlockBatchMaxSizeBytes, def.BlockBatchMaxSizeBytes, "block batch max size in bytes")

	cmd.Flags().String(flagSettlementLayer, def.SettlementLayer, "Settlement Layer Client name")
	cmd.Flags().String(flagSLNodeAddress, def.SettlementConfig.NodeAddress, "Settlement Layer RPC node address")
	cmd.Flags().String(flagSLKeyringBackend, def.SettlementConfig.KeyringBackend, "Sequencer keyring backend")
	cmd.Flags().String(flagSLKeyringHomeDir, def.SettlementConfig.KeyringHomeDir, "Sequencer keyring path")
	cmd.Flags().String(flagSLDymAccountName, def.SettlementConfig.DymAccountName, "Sequencer account name in keyring")
	cmd.Flags().String(flagSLGasFees, def.SettlementConfig.GasFees, "Settlement Layer gas fees")
	cmd.Flags().String(flagSLGasPrices, def.SettlementConfig.GasPrices, "Settlement Layer gas prices")
	cmd.Flags().Uint64(flagSLGasLimit, def.SettlementConfig.GasLimit, "Settlement Layer batch submit gas limit")
}

func BindDymintFlags(cmd *cobra.Command, v *viper.Viper) error {
	if err := v.BindPFlag("aggregator", cmd.Flags().Lookup(flagAggregator)); err != nil {
		return err
	}
	if err := v.BindPFlag("da_layer", cmd.Flags().Lookup(flagDALayer)); err != nil {
		return err
	}
	if err := v.BindPFlag("da_config", cmd.Flags().Lookup(flagDAConfig)); err != nil {
		return err
	}
	if err := v.BindPFlag("block_time", cmd.Flags().Lookup(flagBlockTime)); err != nil {
		return err
	}
	if err := v.BindPFlag("empty_blocks_max_time", cmd.Flags().Lookup(flagEmptyBlocksMaxTime)); err != nil {
		return err
	}
	if err := v.BindPFlag("batch_submit_max_time", cmd.Flags().Lookup(flagBatchSubmitMaxTime)); err != nil {
		return err
	}
	if err := v.BindPFlag("da_start_height", cmd.Flags().Lookup(flagDAStartHeight)); err != nil {
		return err
	}
	if err := v.BindPFlag("namespace_id", cmd.Flags().Lookup(flagNamespaceID)); err != nil {
		return err
	}
	if err := v.BindPFlag("block_batch_size", cmd.Flags().Lookup(flagBlockBatchSize)); err != nil {
		return err
	}
	if err := v.BindPFlag("block_batch_size_bytes", cmd.Flags().Lookup(flagBlockBatchSizeBytes)); err != nil {
		return err
	}
	if err := v.BindPFlag("settlement_layer", cmd.Flags().Lookup(flagSettlementLayer)); err != nil {
		return err
	}
	if err := v.BindPFlag("node_address", cmd.Flags().Lookup(flagSLNodeAddress)); err != nil {
		return err
	}
	if err := v.BindPFlag("keyring_backend", cmd.Flags().Lookup(flagSLKeyringBackend)); err != nil {
		return err
	}
	if err := v.BindPFlag("keyring_home_dir", cmd.Flags().Lookup(flagSLKeyringHomeDir)); err != nil {
		return err
	}
	if err := v.BindPFlag("dym_account_name", cmd.Flags().Lookup(flagSLDymAccountName)); err != nil {
		return err
	}
	if err := v.BindPFlag("gas_fees", cmd.Flags().Lookup(flagSLGasFees)); err != nil {
		return err
	}
	if err := v.BindPFlag("gas_prices", cmd.Flags().Lookup(flagSLGasPrices)); err != nil {
		return err
	}
	if err := v.BindPFlag("gas_limit", cmd.Flags().Lookup(flagSLGasLimit)); err != nil {
		return err
	}

	return nil
}<|MERGE_RESOLUTION|>--- conflicted
+++ resolved
@@ -4,7 +4,7 @@
 	"path/filepath"
 	"time"
 
-	tmcmd "github.com/tendermint/tendermint/cmd/tendermint/commands"
+	tmcmd "github.com/tendermint/tendermint/cmd/cometbft/commands"
 
 	"github.com/dymensionxyz/dymint/settlement"
 	"github.com/spf13/cobra"
@@ -12,7 +12,13 @@
 )
 
 const (
-<<<<<<< HEAD
+	// DefaultDymintDir is the default directory for dymint
+	DefaultDymintDir      = ".dymint"
+	DefaultConfigDirName  = "config"
+	DefaultConfigFileName = "dymint.toml"
+)
+
+const (
 	flagAggregator         = "dymint.aggregator"
 	flagDALayer            = "dymint.da_layer"
 	flagDAConfig           = "dymint.da_config"
@@ -23,25 +29,6 @@
 	flagNamespaceID            = "dymint.namespace_id"
 	flagBlockBatchSize         = "dymint.block_batch_size"
 	flagBlockBatchMaxSizeBytes = "dymint.block_batch_max_size_bytes"
-=======
-	// DefaultDymintDir is the default directory for dymint
-	DefaultDymintDir      = ".dymint"
-	DefaultConfigDirName  = "config"
-	DefaultConfigFileName = "dymint.toml"
-)
-
-const (
-	flagAggregator          = "dymint.aggregator"
-	flagDALayer             = "dymint.da_layer"
-	flagDAConfig            = "dymint.da_config"
-	flagBlockTime           = "dymint.block_time"
-	flagEmptyBlocksMaxTime  = "dymint.empty_blocks_max_time"
-	flagBatchSubmitMaxTime  = "dymint.batch_submit_max_time"
-	flagDAStartHeight       = "dymint.da_start_height"
-	flagNamespaceID         = "dymint.namespace_id"
-	flagBlockBatchSize      = "dymint.block_batch_size"
-	flagBlockBatchSizeBytes = "dymint.block_batch_size_bytes"
->>>>>>> d31da1ac
 )
 
 const (
@@ -82,34 +69,13 @@
 	NamespaceID        string        `mapstructure:"namespace_id"`
 	// The size of the batch in blocks. Every batch we'll write to the DA and the settlement layer.
 	BlockBatchSize uint64 `mapstructure:"block_batch_size"`
-	// The size of the batch in Bytes. Every batch we'll write to the DA and the settlement layer.
-	BlockBatchMaxSizeBytes uint64 `mapstructure:"block_batch_size_bytes"`
+	// The max size of the batch in Bytes. Every batch we'll write to the DA and the settlement layer.
+	BlockBatchMaxSizeBytes uint64 `mapstructure:"block_batch_max_size_bytes"`
 }
 
 // GetViperConfig reads configuration parameters from Viper instance.
 //
 // This method is called in cosmos-sdk.
-<<<<<<< HEAD
-func (nc *NodeConfig) GetViperConfig(v *viper.Viper) error {
-	nc.Aggregator = v.GetBool(flagAggregator)
-	nc.DALayer = v.GetString(flagDALayer)
-	nc.DAConfig = v.GetString(flagDAConfig)
-	nc.SettlementLayer = v.GetString(flagSettlementLayer)
-	nc.BlockTime = v.GetDuration(flagBlockTime)
-	nc.EmptyBlocksMaxTime = v.GetDuration(flagEmptyBlocksMaxTime)
-	nc.BatchSubmitMaxTime = v.GetDuration(flagBatchSubmitMaxTime)
-	nc.BlockBatchSize = v.GetUint64(flagBlockBatchSize)
-	nc.BlockBatchMaxSizeBytes = v.GetUint64(flagBlockBatchMaxSizeBytes)
-	nc.NamespaceID = v.GetString(flagNamespaceID)
-
-	nc.SettlementConfig.NodeAddress = v.GetString(flagSLNodeAddress)
-	nc.SettlementConfig.KeyringBackend = v.GetString(flagSLKeyringBackend)
-	nc.SettlementConfig.KeyringHomeDir = v.GetString(flagSLKeyringHomeDir)
-	nc.SettlementConfig.DymAccountName = v.GetString(flagSLDymAccountName)
-	nc.SettlementConfig.GasLimit = v.GetUint64(flagSLGasLimit)
-	nc.SettlementConfig.GasPrices = v.GetString(flagSLGasPrices)
-	nc.SettlementConfig.GasFees = v.GetString(flagSLGasFees)
-=======
 func (nc *NodeConfig) GetViperConfig(cmd *cobra.Command, homeDir string) error {
 	v := viper.GetViper()
 
@@ -135,7 +101,6 @@
 	if err != nil {
 		return err
 	}
->>>>>>> d31da1ac
 
 	return nil
 }
@@ -188,16 +153,13 @@
 	if err := v.BindPFlag("batch_submit_max_time", cmd.Flags().Lookup(flagBatchSubmitMaxTime)); err != nil {
 		return err
 	}
-	if err := v.BindPFlag("da_start_height", cmd.Flags().Lookup(flagDAStartHeight)); err != nil {
-		return err
-	}
 	if err := v.BindPFlag("namespace_id", cmd.Flags().Lookup(flagNamespaceID)); err != nil {
 		return err
 	}
 	if err := v.BindPFlag("block_batch_size", cmd.Flags().Lookup(flagBlockBatchSize)); err != nil {
 		return err
 	}
-	if err := v.BindPFlag("block_batch_size_bytes", cmd.Flags().Lookup(flagBlockBatchSizeBytes)); err != nil {
+	if err := v.BindPFlag("block_batch_max_size_bytes", cmd.Flags().Lookup(flagBlockBatchMaxSizeBytes)); err != nil {
 		return err
 	}
 	if err := v.BindPFlag("settlement_layer", cmd.Flags().Lookup(flagSettlementLayer)); err != nil {
