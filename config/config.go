package config

import (
	"fmt"
	"path/filepath"
	"time"

	"github.com/dymensionxyz/dymint/da/grpc"
	"github.com/dymensionxyz/dymint/settlement"
	"github.com/spf13/cobra"
	"github.com/spf13/viper"
)

const (
	// DefaultDymintDir is the default directory for dymint
	DefaultDymintDir      = ".dymint"
	DefaultConfigDirName  = "config"
	DefaultConfigFileName = "dymint.toml"
)

// NodeConfig stores Dymint node configuration.
type NodeConfig struct {
	// parameters below are translated from existing config
	RootDir string
	DBPath  string
	P2P     P2PConfig
	RPC     RPCConfig
	// parameters below are dymint specific and read from config
	Aggregator         bool `mapstructure:"aggregator"`
	BlockManagerConfig `mapstructure:",squash"`
	DALayer            string                 `mapstructure:"da_layer"`
	DAConfig           string                 `mapstructure:"da_config"`
	SettlementLayer    string                 `mapstructure:"settlement_layer"`
	SettlementConfig   settlement.Config      `mapstructure:",squash"`
	Instrumentation    *InstrumentationConfig `mapstructure:"instrumentation"`
<<<<<<< HEAD

	//Config params for mock grpc da
	DAGrpc grpc.Config `mapstructure:",squash"`
=======
	BootstrapTime      time.Duration          `mapstructure:"bootstrap_time"`
>>>>>>> 91299830
}

// BlockManagerConfig consists of all parameters required by BlockManagerConfig
type BlockManagerConfig struct {
	// BlockTime defines how often new blocks are produced
	BlockTime time.Duration `mapstructure:"block_time"`
	// EmptyBlocksMaxTime defines how long should block manager wait for new transactions before producing empty block
	EmptyBlocksMaxTime time.Duration `mapstructure:"empty_blocks_max_time"`
	// BatchSubmitMaxTime defines how long should block manager wait for before submitting batch
	BatchSubmitMaxTime time.Duration `mapstructure:"batch_submit_max_time"`
	NamespaceID        string        `mapstructure:"namespace_id"`
	// The size of the batch in blocks. Every batch we'll write to the DA and the settlement layer.
	BlockBatchSize uint64 `mapstructure:"block_batch_size"`
	// The size of the batch in Bytes. Every batch we'll write to the DA and the settlement layer.
	BlockBatchMaxSizeBytes uint64 `mapstructure:"block_batch_max_size_bytes"`
	// The number of messages cached by gossipsub protocol
	GossipedBlocksCacheSize int `mapstructure:"gossiped_blocks_cache_size"`
}

// GetViperConfig reads configuration parameters from Viper instance.
func (nc *NodeConfig) GetViperConfig(cmd *cobra.Command, homeDir string) error {
	v := viper.GetViper()

	//Loads dymint toml config file
	EnsureRoot(homeDir, nil)
	v.SetConfigName("dymint")
	v.AddConfigPath(homeDir)                                      // search root directory
	v.AddConfigPath(filepath.Join(homeDir, DefaultConfigDirName)) // search root directory /config

	// bind flags so we could override config file with flags
	err := BindDymintFlags(cmd, v)
	if err != nil {
		return err
	}

	// Read viper config
	err = v.ReadInConfig()
	if err != nil {
		return err
	}

	err = viper.Unmarshal(&nc)
	if err != nil {
		return err
	}

	err = nc.Validate()
	if err != nil {
		return err
	}

	return nil
}

// validate BlockManagerConfig
func (c BlockManagerConfig) Validate() error {
	if c.BlockTime <= 0 {
		return fmt.Errorf("block_time must be positive")
	}

	if c.EmptyBlocksMaxTime < 0 {
		return fmt.Errorf("empty_blocks_max_time must be positive or zero to disable")
	}

	if c.BatchSubmitMaxTime <= 0 {
		return fmt.Errorf("batch_submit_max_time must be positive")
	}

	if c.EmptyBlocksMaxTime != 0 && c.EmptyBlocksMaxTime <= c.BlockTime {
		return fmt.Errorf("empty_blocks_max_time must be greater than block_time")
	}

	if c.BatchSubmitMaxTime < c.BlockTime {
		return fmt.Errorf("batch_submit_max_time must be greater than block_time")
	}

	if c.BlockBatchSize <= 0 {
		return fmt.Errorf("block_batch_size must be positive")
	}

	if c.BlockBatchMaxSizeBytes <= 0 {
		return fmt.Errorf("block_batch_size_bytes must be positive")
	}

	if c.GossipedBlocksCacheSize <= 0 {
		return fmt.Errorf("gossiped_blocks_cache_size must be positive")
	}

	return nil
}

func (c NodeConfig) Validate() error {
	if err := c.BlockManagerConfig.Validate(); err != nil {
		return err
	}

	if c.SettlementLayer != "mock" {
		if err := c.SettlementConfig.Validate(); err != nil {
			return err
		}
	}

	//TODO: validate DA config

	return nil
}

// InstrumentationConfig defines the configuration for metrics reporting.
type InstrumentationConfig struct {
	// When true, Prometheus metrics are served under /metrics on
	// PrometheusListenAddr.
	// Check out the documentation for the list of available metrics.
	Prometheus bool `mapstructure:"prometheus"`

	// Address to listen for Prometheus collector(s) connections.
	PrometheusListenAddr string `mapstructure:"prometheus_listen_addr"`
}<|MERGE_RESOLUTION|>--- conflicted
+++ resolved
@@ -33,13 +33,9 @@
 	SettlementLayer    string                 `mapstructure:"settlement_layer"`
 	SettlementConfig   settlement.Config      `mapstructure:",squash"`
 	Instrumentation    *InstrumentationConfig `mapstructure:"instrumentation"`
-<<<<<<< HEAD
-
 	//Config params for mock grpc da
 	DAGrpc grpc.Config `mapstructure:",squash"`
-=======
 	BootstrapTime      time.Duration          `mapstructure:"bootstrap_time"`
->>>>>>> 91299830
 }
 
 // BlockManagerConfig consists of all parameters required by BlockManagerConfig
