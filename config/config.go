--- conflicted
+++ resolved
@@ -51,12 +51,8 @@
 	MaxProofTime time.Duration `mapstructure:"max_proof_time"`
 	// BatchSubmitMaxTime defines how long should block manager wait for before submitting batch
 	BatchSubmitMaxTime time.Duration `mapstructure:"batch_submit_max_time"`
-<<<<<<< HEAD
-	NamespaceID        string        `mapstructure:"namespace_id"`
-=======
 	// Max amount of pending batches to be submitted. block production will be paused if this limit is reached.
 	MaxSupportedBatchSkew uint64 `mapstructure:"max_supported_batch_skew"`
->>>>>>> 841056d5
 	// The size of the batch in Bytes. Every batch we'll write to the DA and the settlement layer.
 	BlockBatchMaxSizeBytes uint64 `mapstructure:"block_batch_max_size_bytes"`
 	// The number of messages cached by gossipsub protocol
@@ -146,13 +142,8 @@
 		return fmt.Errorf("batch_submit_max_time must be greater than block_time")
 	}
 
-<<<<<<< HEAD
-	if c.BatchSubmitMaxTime < c.EmptyBlocksMaxTime {
-		return fmt.Errorf("batch_submit_max_time must be greater than empty_blocks_max_time")
-=======
 	if c.BatchSubmitMaxTime < c.MaxIdleTime {
 		return fmt.Errorf("batch_submit_max_time must be greater than max_idle_time")
->>>>>>> 841056d5
 	}
 
 	if c.BlockBatchMaxSizeBytes <= 0 {
