package config

import (
	"fmt"
	"path/filepath"
	"time"

	"github.com/spf13/cobra"
	"github.com/spf13/viper"

	"github.com/dymensionxyz/dymint/da/grpc"
	"github.com/dymensionxyz/dymint/settlement"
	tmcfg "github.com/tendermint/tendermint/config"
)

const (
	// DefaultDymintDir is the default directory for dymint
	DefaultDymintDir      = ".dymint"
	DefaultConfigDirName  = "config"
	DefaultConfigFileName = "dymint.toml"
)

// NodeConfig stores Dymint node configuration.
type NodeConfig struct {
	// parameters below are translated from existing config
	RootDir       string
	DBPath        string
	RPC           RPCConfig
	MempoolConfig tmcfg.MempoolConfig

	// parameters below are dymint specific and read from config
	BlockManagerConfig `mapstructure:",squash"`
	DALayer            string                 `mapstructure:"da_layer"`
	DAConfig           string                 `mapstructure:"da_config"`
	SettlementLayer    string                 `mapstructure:"settlement_layer"`
	SettlementConfig   settlement.Config      `mapstructure:",squash"`
	Instrumentation    *InstrumentationConfig `mapstructure:"instrumentation"`
	// Config params for mock grpc da
	DAGrpc grpc.Config `mapstructure:",squash"`
	// P2P Options
	P2PConfig `mapstructure:",squash"`
	// DB Options
	DBConfig `mapstructure:"db"`
}

// BlockManagerConfig consists of all parameters required by BlockManagerConfig
type BlockManagerConfig struct {
	// BlockTime defines how often new blocks are produced
	BlockTime time.Duration `mapstructure:"block_time"`
	// MaxIdleTime defines how long should block manager wait for new transactions before producing empty block
	MaxIdleTime time.Duration `mapstructure:"max_idle_time"`
	// MaxProofTime defines the max time to be idle, if txs that requires proof were included in last block
	MaxProofTime time.Duration `mapstructure:"max_proof_time"`
	// BatchSubmitMaxTime is how long should block manager wait for before submitting batch
	BatchSubmitMaxTime time.Duration `mapstructure:"batch_submit_max_time"`
<<<<<<< HEAD
	// Max amount of pending batches to be submitted. block production will be paused if this limit is reached.
	MaxSupportedBatchSkew uint64 `mapstructure:"max_supported_batch_skew"`
	// The size of the batch in Bytes. Every batch we'll write to the DA and the settlement layer.
	BlockBatchMaxSizeBytes uint64 `mapstructure:"block_batch_max_size_bytes"`
=======
	// MaxBatchSkew is the number of batches which are waiting to be submitted. Block production will be paused if this limit is reached.
	MaxBatchSkew uint64 `mapstructure:"max_supported_batch_skew"`
	// The size of the batch of blocks and commits in Bytes. We'll write every batch to the DA and the settlement layer.
	BatchMaxSizeBytes uint64 `mapstructure:"block_batch_max_size_bytes"`
>>>>>>> 242acb7f
}

// GetViperConfig reads configuration parameters from Viper instance.
func (nc *NodeConfig) GetViperConfig(cmd *cobra.Command, homeDir string) error {
	v := viper.GetViper()

	// Loads dymint toml config file
	EnsureRoot(homeDir, nil)
	v.SetConfigName("dymint")
	v.AddConfigPath(homeDir)                                      // search root directory
	v.AddConfigPath(filepath.Join(homeDir, DefaultConfigDirName)) // search root directory /config

	// bind flags so we could override config file with flags
	err := BindDymintFlags(cmd, v)
	if err != nil {
		return err
	}

	// Read viper config
	err = v.ReadInConfig()
	if err != nil {
		return err
	}

	err = viper.Unmarshal(&nc)
	if err != nil {
		return err
	}

	err = nc.Validate()
	if err != nil {
		return err
	}

	return nil
}

func (nc NodeConfig) Validate() error {
	if err := nc.BlockManagerConfig.Validate(); err != nil {
		return fmt.Errorf("BlockManagerConfig: %w", err)
	}

	if err := nc.P2PConfig.Validate(); err != nil {
		return fmt.Errorf("p2p config: %w", err)
	}

	if err := nc.validateSettlementLayer(); err != nil {
		return fmt.Errorf("SettlementLayer: %w", err)
	}

	if err := nc.validateDALayer(); err != nil {
		return fmt.Errorf("DALayer: %w", err)
	}

	if err := nc.validateInstrumentation(); err != nil {
		return fmt.Errorf("Instrumentation: %w", err)
	}

	if err := nc.DBConfig.Validate(); err != nil {
		return fmt.Errorf("db config: %w", err)
	}

	return nil
}

// Validate BlockManagerConfig
func (c BlockManagerConfig) Validate() error {
	if c.BlockTime <= 0 {
		return fmt.Errorf("block_time must be positive")
	}

	if c.MaxIdleTime < 0 {
		return fmt.Errorf("max_idle_time must be positive or zero to disable")
	}
	// MaxIdleTime zero disables adaptive block production.
	if c.MaxIdleTime != 0 {
		if c.MaxIdleTime <= c.BlockTime {
			return fmt.Errorf("max_idle_time must be greater than block_time")
		}
		if c.MaxProofTime <= 0 || c.MaxProofTime > c.MaxIdleTime {
			return fmt.Errorf("max_proof_time must be positive and not greater than max_idle_time")
		}
	}

	if c.BatchSubmitMaxTime <= 0 {
		return fmt.Errorf("batch_submit_max_time must be positive")
	}

	if c.BatchSubmitMaxTime < c.BlockTime {
		return fmt.Errorf("batch_submit_max_time must be greater than block_time")
	}

	if c.BatchSubmitMaxTime < c.MaxIdleTime {
		return fmt.Errorf("batch_submit_max_time must be greater than max_idle_time")
	}

	if c.BatchMaxSizeBytes <= 0 {
		return fmt.Errorf("block_batch_size_bytes must be positive")
	}

	if c.MaxBatchSkew <= 0 {
		return fmt.Errorf("max_supported_batch_skew must be positive")
	}

	return nil
}

func (nc NodeConfig) validateSettlementLayer() error {
	if nc.SettlementLayer == "" {
		return fmt.Errorf("SettlementLayer cannot be empty")
	}

	if nc.SettlementLayer == "mock" {
		return nil
	}

	return nc.SettlementConfig.Validate()
}

func (nc NodeConfig) validateDALayer() error {
	if nc.DALayer == "" {
		return fmt.Errorf("DALayer cannot be empty")
	}

	if nc.DALayer == "mock" {
		return nil
	}

	if nc.DAConfig == "" {
		return fmt.Errorf("DAConfig cannot be empty")
	}
	if nc.DAGrpc.Host == "" {
		return fmt.Errorf("DAGrpc.Host cannot be empty")
	}
	if nc.DAGrpc.Port == 0 {
		return fmt.Errorf("DAGrpc.Port cannot be 0")
	}

	return nil
}

func (nc NodeConfig) validateInstrumentation() error {
	if nc.Instrumentation == nil {
		return nil
	}

	return nc.Instrumentation.Validate()
}

// InstrumentationConfig defines the configuration for metrics reporting.
type InstrumentationConfig struct {
	// When true, Prometheus metrics are served under /metrics on
	// PrometheusListenAddr.
	// Check out the documentation for the list of available metrics.
	Prometheus bool `mapstructure:"prometheus"`

	// Address to listen for Prometheus collector(s) connections.
	PrometheusListenAddr string `mapstructure:"prometheus_listen_addr"`
}

func (ic InstrumentationConfig) Validate() error {
	if ic.Prometheus && ic.PrometheusListenAddr == "" {
		return fmt.Errorf("PrometheusListenAddr cannot be empty")
	}

	return nil
}

// DBConfig holds configuration for the database.
type DBConfig struct {
	// SyncWrites makes sure that data is written to disk before returning from a write operation.
	SyncWrites bool `mapstructure:"sync_writes"`
	// InMemory sets the database to run in-memory, without touching the disk.
	InMemory bool `mapstructure:"in_memory"`
}

func (dbc DBConfig) Validate() error {
	return nil
}<|MERGE_RESOLUTION|>--- conflicted
+++ resolved
@@ -53,17 +53,10 @@
 	MaxProofTime time.Duration `mapstructure:"max_proof_time"`
 	// BatchSubmitMaxTime is how long should block manager wait for before submitting batch
 	BatchSubmitMaxTime time.Duration `mapstructure:"batch_submit_max_time"`
-<<<<<<< HEAD
-	// Max amount of pending batches to be submitted. block production will be paused if this limit is reached.
-	MaxSupportedBatchSkew uint64 `mapstructure:"max_supported_batch_skew"`
-	// The size of the batch in Bytes. Every batch we'll write to the DA and the settlement layer.
-	BlockBatchMaxSizeBytes uint64 `mapstructure:"block_batch_max_size_bytes"`
-=======
 	// MaxBatchSkew is the number of batches which are waiting to be submitted. Block production will be paused if this limit is reached.
 	MaxBatchSkew uint64 `mapstructure:"max_supported_batch_skew"`
 	// The size of the batch of blocks and commits in Bytes. We'll write every batch to the DA and the settlement layer.
 	BatchMaxSizeBytes uint64 `mapstructure:"block_batch_max_size_bytes"`
->>>>>>> 242acb7f
 }
 
 // GetViperConfig reads configuration parameters from Viper instance.
