package config_test

import (
	"testing"
	"time"

	"github.com/dymensionxyz/dymint/config"
	"github.com/spf13/cobra"
	"github.com/stretchr/testify/assert"

	"github.com/dymensionxyz/dymint/da/grpc"
	"github.com/dymensionxyz/dymint/settlement"
)

func TestViperAndCobra(t *testing.T) {
	t.Parallel()
	assert := assert.New(t)

	cmd := &cobra.Command{}
	config.AddNodeFlags(cmd)

	dir := t.TempDir()
	nc := config.DefaultConfig("")
	config.EnsureRoot(dir, nc)

	assert.NoError(cmd.Flags().Set(config.FlagDAConfig, `{"json":true}`))
	assert.NoError(cmd.Flags().Set(config.FlagBlockTime, "4s"))
	assert.NoError(cmd.Flags().Set(config.FlagMaxIdleTime, "2000s"))
	assert.NoError(cmd.Flags().Set(config.FlagBatchSubmitTime, "3000s"))
	assert.NoError(cmd.Flags().Set(config.FlagBatchSubmitBytes, "1000"))

	assert.NoError(nc.GetViperConfig(cmd, dir))

	assert.Equal(`{"json":true}`, nc.DAConfig)
	assert.Equal(4*time.Second, nc.BlockTime)
	assert.Equal(uint64(1000), nc.BlockManagerConfig.BatchSubmitBytes)
}

func TestNodeConfig_Validate(t *testing.T) {
	tests := []struct {
		name     string
		malleate func(*config.NodeConfig)

		wantErr assert.ErrorAssertionFunc
	}{
		{
			name:    "full config",
			wantErr: assert.NoError,
		}, {
			name: "missing block time",
			malleate: func(nc *config.NodeConfig) {
				nc.BlockTime = 0
			},
			wantErr: assert.Error,
		}, {
			name: "missing empty blocks max time",
			malleate: func(nc *config.NodeConfig) {
				nc.MaxIdleTime = -1
			},
			wantErr: assert.Error,
		}, {
			name: "missing batch submit max time",
			malleate: func(nc *config.NodeConfig) {
				nc.BlockManagerConfig.BatchSubmitTime = 0
			},
			wantErr: assert.Error,
		}, {
			name: "block_time too small",
			malleate: func(nc *config.NodeConfig) {
				nc.BlockManagerConfig.BlockTime = 10 * time.Millisecond
			},
			wantErr: assert.Error,
		}, {
			name: "block_time greater than limit",
			malleate: func(nc *config.NodeConfig) {
				nc.BlockManagerConfig.BlockTime = 10 * time.Second
			},
			wantErr: assert.Error,
		}, {
			name: "max_idle_time not greater than block_time",
			malleate: func(nc *config.NodeConfig) {
				nc.BlockManagerConfig.MaxIdleTime = 1
				nc.BlockManagerConfig.MaxProofTime = 1
				nc.BlockManagerConfig.BlockTime = 2
			},
			wantErr: assert.Error,
		}, {
			name: "batch_submit_time not greater than block_time",
			malleate: func(nc *config.NodeConfig) {
				nc.BlockManagerConfig.BatchSubmitTime = 1
				nc.BlockManagerConfig.BlockTime = 2
			},
			wantErr: assert.Error,
		}, {
			name: "batch_submit_time greater than 1 hour",
			malleate: func(nc *config.NodeConfig) {
				nc.BlockManagerConfig.BatchSubmitTime = 2 * time.Hour
			},
			wantErr: assert.Error,
		}, {
			name: "max_skew_time 0",
			malleate: func(nc *config.NodeConfig) {
				nc.BlockManagerConfig.MaxBatchSkewTime = 0
			},
			wantErr: assert.Error,
		}, {
			name: "missing block batch max size bytes",
			malleate: func(nc *config.NodeConfig) {
				nc.BlockManagerConfig.BatchSubmitBytes = 0
			},
			wantErr: assert.Error,
		}, {
			name: "empty settlement layer",
			malleate: func(nc *config.NodeConfig) {
				nc.SettlementLayer = ""
			},
			wantErr: assert.Error,
		}, {
			name: "settlement: provide both fees and gas prices",
			malleate: func(nc *config.NodeConfig) {
				nc.SettlementConfig.GasPrices = "1"
				nc.SettlementConfig.GasFees = "1"
			},
			wantErr: assert.Error,
		}, {
			name: "settlement: provide neither fees nor gas prices",
			malleate: func(nc *config.NodeConfig) {
				nc.SettlementConfig.GasPrices = ""
				nc.SettlementConfig.GasFees = ""
			},
			wantErr: assert.Error,
		}, {
			name: "settlement: mock",
			malleate: func(nc *config.NodeConfig) {
				nc.SettlementLayer = "mock"
			},
			wantErr: assert.NoError,
		}, {
			name: "DAGrpc.Host empty",
			malleate: func(nc *config.NodeConfig) {
				nc.DAGrpc.Host = ""
			},
			wantErr: assert.Error,
		}, {
			name: "DAGrpc.Port 0",
			malleate: func(nc *config.NodeConfig) {
				nc.DAGrpc.Port = 0
			},
			wantErr: assert.Error,
		}, {
			name: "instrumentation: missing prometheus listen addr",
			malleate: func(nc *config.NodeConfig) {
				nc.Instrumentation.PrometheusListenAddr = ""
			},
			wantErr: assert.Error,
		}, {
			name: "instrumentation: prometheus enabled, but listen addr empty",
			malleate: func(nc *config.NodeConfig) {
				nc.Instrumentation.Prometheus = true
				nc.Instrumentation.PrometheusListenAddr = ""
			},
			wantErr: assert.Error,
		}, {
			name: "instrumentation: prometheus disabled, listen addr empty",
			malleate: func(nc *config.NodeConfig) {
				nc.Instrumentation.Prometheus = false
				nc.Instrumentation.PrometheusListenAddr = ""
			},
			wantErr: assert.NoError,
		},
	}
	for _, tt := range tests {
		t.Run(tt.name, func(t *testing.T) {
			nc := fullNodeConfig()
			if tt.malleate != nil {
				tt.malleate(&nc)
			}
			tt.wantErr(t, nc.Validate(), "Validate()")
		})
	}
}

func fullNodeConfig() config.NodeConfig {
	return config.NodeConfig{
		BlockManagerConfig: config.BlockManagerConfig{
<<<<<<< HEAD
			BlockTime:        1 * time.Second,
			MaxIdleTime:      20 * time.Second,
			MaxProofTime:     20 * time.Second,
			BatchSubmitTime:  20 * time.Second,
			MaxBatchSkewTime: 24 * 7 * time.Hour,
			BatchSubmitBytes: 10000,
=======
			BlockTime:                  1 * time.Second,
			MaxIdleTime:                20 * time.Second,
			MaxProofTime:               20 * time.Second,
			BatchSubmitTime:            20 * time.Second,
			BatchSkew:                  10,
			BatchSubmitBytes:           10000,
			SequencerSetUpdateInterval: config.DefaultSequencerSetUpdateInterval,
>>>>>>> 82f60ade
		},
		DAConfig:        "da-config",
		SettlementLayer: "dymension",
		SettlementConfig: settlement.Config{
			KeyringBackend: "test",
			NodeAddress:    "http://localhost:26657",
			KeyringHomeDir: "/tmp/keyring-test",
			DymAccountName: "test",
			GasLimit:       120,
			GasPrices:      "0.025stake",
			GasFees:        "",
			ProposerPubKey: "test",
			SLGrpc: settlement.GrpcConfig{
				Host:        "localhost",
				Port:        9090,
				RefreshTime: 1,
			},
		},
		Instrumentation: &config.InstrumentationConfig{
			Prometheus:           true,
			PrometheusListenAddr: "localhost:9090",
		},
		DAGrpc: grpc.Config{
			Host: "localhost",
			Port: 9090,
		},
		P2PConfig: config.P2PConfig{
			GossipSubCacheSize:           50,
			BootstrapRetryTime:           30 * time.Second,
			BlockSyncRequestIntervalTime: 30 * time.Second,
			ListenAddress:                config.DefaultListenAddress,
			BootstrapNodes:               "",
		},
	}
}<|MERGE_RESOLUTION|>--- conflicted
+++ resolved
@@ -183,22 +183,13 @@
 func fullNodeConfig() config.NodeConfig {
 	return config.NodeConfig{
 		BlockManagerConfig: config.BlockManagerConfig{
-<<<<<<< HEAD
-			BlockTime:        1 * time.Second,
-			MaxIdleTime:      20 * time.Second,
-			MaxProofTime:     20 * time.Second,
-			BatchSubmitTime:  20 * time.Second,
-			MaxBatchSkewTime: 24 * 7 * time.Hour,
-			BatchSubmitBytes: 10000,
-=======
 			BlockTime:                  1 * time.Second,
 			MaxIdleTime:                20 * time.Second,
 			MaxProofTime:               20 * time.Second,
 			BatchSubmitTime:            20 * time.Second,
-			BatchSkew:                  10,
+			MaxBatchSkewTime:           24 * 7 * time.Hour,
 			BatchSubmitBytes:           10000,
 			SequencerSetUpdateInterval: config.DefaultSequencerSetUpdateInterval,
->>>>>>> 82f60ade
 		},
 		DAConfig:        "da-config",
 		SettlementLayer: "dymension",
