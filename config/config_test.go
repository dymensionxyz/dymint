--- conflicted
+++ resolved
@@ -35,11 +35,7 @@
 	assert.Equal("foobar", nc.DALayer)
 	assert.Equal(`{"json":true}`, nc.DAConfig)
 	assert.Equal(1234*time.Second, nc.BlockTime)
-<<<<<<< HEAD
-	assert.Equal(uint64(1000), nc.BlockManagerConfig.BlockBatchMaxSizeBytes)
-=======
 	assert.Equal(uint64(1000), nc.BlockManagerConfig.BatchMaxSizeBytes)
->>>>>>> 242acb7f
 }
 
 func TestNodeConfig_Validate(t *testing.T) {
@@ -189,21 +185,12 @@
 func fullNodeConfig() config.NodeConfig {
 	return config.NodeConfig{
 		BlockManagerConfig: config.BlockManagerConfig{
-<<<<<<< HEAD
-			BlockTime:              1 * time.Second,
-			MaxIdleTime:            20 * time.Second,
-			MaxProofTime:           20 * time.Second,
-			BatchSubmitMaxTime:     20 * time.Second,
-			MaxSupportedBatchSkew:  10,
-			BlockBatchMaxSizeBytes: 10000,
-=======
 			BlockTime:          1 * time.Second,
 			MaxIdleTime:        20 * time.Second,
 			MaxProofTime:       20 * time.Second,
 			BatchSubmitMaxTime: 20 * time.Second,
 			MaxBatchSkew:       10,
 			BatchMaxSizeBytes:  10000,
->>>>>>> 242acb7f
 		},
 		DALayer:         "celestia",
 		DAConfig:        "da-config",
