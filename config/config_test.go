package config_test

import (
	"testing"
	"time"

	"github.com/dymensionxyz/dymint/config"
	"github.com/spf13/cobra"
	"github.com/stretchr/testify/assert"

	"github.com/dymensionxyz/dymint/da/grpc"
	"github.com/dymensionxyz/dymint/settlement"
)

func TestViperAndCobra(t *testing.T) {
	t.Parallel()
	assert := assert.New(t)

	cmd := &cobra.Command{}
	config.AddNodeFlags(cmd)

	dir := t.TempDir()
	nc := config.DefaultConfig("", "")
	config.EnsureRoot(dir, nc)

	assert.NoError(cmd.Flags().Set(config.FlagDALayer, "foobar"))
	assert.NoError(cmd.Flags().Set(config.FlagDAConfig, `{"json":true}`))
	assert.NoError(cmd.Flags().Set(config.FlagBlockTime, "1234s"))
	assert.NoError(cmd.Flags().Set(config.FlagMaxIdleTime, "2000s"))
	assert.NoError(cmd.Flags().Set(config.FlagBatchSubmitMaxTime, "3000s"))
	assert.NoError(cmd.Flags().Set(config.FlagNamespaceID, "0102030405060708"))
	assert.NoError(cmd.Flags().Set(config.FlagBlockBatchMaxSizeBytes, "1000"))

	assert.NoError(nc.GetViperConfig(cmd, dir))

	assert.Equal("foobar", nc.DALayer)
	assert.Equal(`{"json":true}`, nc.DAConfig)
	assert.Equal(1234*time.Second, nc.BlockTime)
	assert.Equal("0102030405060708", nc.NamespaceID)
	assert.Equal(uint64(1000), nc.BlockManagerConfig.BlockBatchMaxSizeBytes)
}

func TestNodeConfig_Validate(t *testing.T) {
	tests := []struct {
		name     string
		malleate func(*config.NodeConfig)

		wantErr assert.ErrorAssertionFunc
	}{
		{
			name:    "full config",
			wantErr: assert.NoError,
		}, {
			name: "missing block time",
			malleate: func(nc *config.NodeConfig) {
				nc.BlockTime = 0
			},
			wantErr: assert.Error,
		}, {
			name: "missing empty blocks max time",
			malleate: func(nc *config.NodeConfig) {
				nc.MaxIdleTime = -1
			},
			wantErr: assert.Error,
		}, {
			name: "missing batch submit max time",
			malleate: func(nc *config.NodeConfig) {
				nc.BlockManagerConfig.BatchSubmitMaxTime = 0
			},
			wantErr: assert.Error,
		}, {
			name: "max_idle_time not greater than block_time",
			malleate: func(nc *config.NodeConfig) {
				nc.BlockManagerConfig.MaxIdleTime = 1
				nc.BlockManagerConfig.MaxProofTime = 1
				nc.BlockManagerConfig.BlockTime = 2
			},
			wantErr: assert.Error,
		}, {
			name: "batch_submit_max_time not greater than block_time",
			malleate: func(nc *config.NodeConfig) {
				nc.BlockManagerConfig.BatchSubmitMaxTime = 1
				nc.BlockManagerConfig.BlockTime = 2
			},
			wantErr: assert.Error,
		}, {
			name: "missing block batch max size bytes",
			malleate: func(nc *config.NodeConfig) {
				nc.BlockManagerConfig.BlockBatchMaxSizeBytes = 0
			},
			wantErr: assert.Error,
		}, {
			name: "missing gossiped blocks cache size",
			malleate: func(nc *config.NodeConfig) {
				nc.BlockManagerConfig.GossipedBlocksCacheSize = 0
			},
			wantErr: assert.Error,
		}, {
			name: "empty settlement layer",
			malleate: func(nc *config.NodeConfig) {
				nc.SettlementLayer = ""
			},
			wantErr: assert.Error,
		}, {
			name: "settlement: provide both fees and gas prices",
			malleate: func(nc *config.NodeConfig) {
				nc.SettlementConfig.GasPrices = "1"
				nc.SettlementConfig.GasFees = "1"
			},
			wantErr: assert.Error,
		}, {
			name: "settlement: provide neither fees nor gas prices",
			malleate: func(nc *config.NodeConfig) {
				nc.SettlementConfig.GasPrices = ""
				nc.SettlementConfig.GasFees = ""
			},
			wantErr: assert.Error,
		}, {
			name: "settlement: missing rollapp id",
			malleate: func(nc *config.NodeConfig) {
				nc.SettlementConfig.RollappID = ""
			},
			wantErr: assert.Error,
		}, {
			name: "settlement: mock",
			malleate: func(nc *config.NodeConfig) {
				nc.SettlementLayer = "mock"
			},
			wantErr: assert.NoError,
		}, {
			name: "DALayer: empty",
			malleate: func(nc *config.NodeConfig) {
				nc.DALayer = ""
			},
			wantErr: assert.Error,
		}, {
			name: "DALayer: mock",
			malleate: func(nc *config.NodeConfig) {
				nc.DALayer = "mock"
			},
			wantErr: assert.NoError,
		}, {
			name: "DAConfig: empty",
			malleate: func(nc *config.NodeConfig) {
				nc.DAConfig = ""
			},
			wantErr: assert.Error,
		}, {
			name: "DAGrpc.Host empty",
			malleate: func(nc *config.NodeConfig) {
				nc.DAGrpc.Host = ""
			},
			wantErr: assert.Error,
		}, {
			name: "DAGrpc.Port 0",
			malleate: func(nc *config.NodeConfig) {
				nc.DAGrpc.Port = 0
			},
			wantErr: assert.Error,
		}, {
			name: "instrumentation: missing prometheus listen addr",
			malleate: func(nc *config.NodeConfig) {
				nc.Instrumentation.PrometheusListenAddr = ""
			},
			wantErr: assert.Error,
		}, {
			name: "instrumentation: prometheus enabled, but listen addr empty",
			malleate: func(nc *config.NodeConfig) {
				nc.Instrumentation.Prometheus = true
				nc.Instrumentation.PrometheusListenAddr = ""
			},
			wantErr: assert.Error,
		}, {
			name: "instrumentation: prometheus disabled, listen addr empty",
			malleate: func(nc *config.NodeConfig) {
				nc.Instrumentation.Prometheus = false
				nc.Instrumentation.PrometheusListenAddr = ""
			},
			wantErr: assert.NoError,
		},
	}
	for _, tt := range tests {
		t.Run(tt.name, func(t *testing.T) {
			nc := fullNodeConfig()
			if tt.malleate != nil {
				tt.malleate(&nc)
			}
			tt.wantErr(t, nc.Validate(), "Validate()")
		})
	}
}

func fullNodeConfig() config.NodeConfig {
	return config.NodeConfig{
		BlockManagerConfig: config.BlockManagerConfig{
			BlockTime:               1 * time.Second,
<<<<<<< HEAD
			EmptyBlocksMaxTime:      20 * time.Second,
			BatchSubmitMaxTime:      20 * time.Second,
=======
			MaxIdleTime:             20 * time.Second,
			MaxProofTime:            20 * time.Second,
			BatchSubmitMaxTime:      20 * time.Second,
			MaxSupportedBatchSkew:   10,
>>>>>>> 841056d5
			NamespaceID:             "test",
			BlockBatchMaxSizeBytes:  1,
			GossipedBlocksCacheSize: 1,
		},
		DALayer:         "celestia",
		DAConfig:        "da-config",
		SettlementLayer: "dymension",
		SettlementConfig: settlement.Config{
			KeyringBackend: "test",
			NodeAddress:    "http://localhost:26657",
			KeyringHomeDir: "/tmp/keyring-test",
			DymAccountName: "test",
			RollappID:      "test_123-1",
			GasLimit:       120,
			GasPrices:      "0.025stake",
			GasFees:        "",
			ProposerPubKey: "test",
			SLGrpc: settlement.GrpcConfig{
				Host:        "localhost",
				Port:        9090,
				RefreshTime: 1,
			},
		},
		Instrumentation: &config.InstrumentationConfig{
			Prometheus:           true,
			PrometheusListenAddr: "localhost:9090",
		},
		DAGrpc: grpc.Config{
			Host: "localhost",
			Port: 9090,
		},
	}
}<|MERGE_RESOLUTION|>--- conflicted
+++ resolved
@@ -194,15 +194,10 @@
 	return config.NodeConfig{
 		BlockManagerConfig: config.BlockManagerConfig{
 			BlockTime:               1 * time.Second,
-<<<<<<< HEAD
-			EmptyBlocksMaxTime:      20 * time.Second,
-			BatchSubmitMaxTime:      20 * time.Second,
-=======
 			MaxIdleTime:             20 * time.Second,
 			MaxProofTime:            20 * time.Second,
 			BatchSubmitMaxTime:      20 * time.Second,
 			MaxSupportedBatchSkew:   10,
->>>>>>> 841056d5
 			NamespaceID:             "test",
 			BlockBatchMaxSizeBytes:  1,
 			GossipedBlocksCacheSize: 1,
