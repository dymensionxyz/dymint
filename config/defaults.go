--- conflicted
+++ resolved
@@ -26,22 +26,13 @@
 			Seeds:         ""},
 		Aggregator: true,
 		BlockManagerConfig: BlockManagerConfig{
-<<<<<<< HEAD
-			BlockTime:              200 * time.Millisecond,
-			EmptyBlocksMaxTime:     3 * time.Second,
-			BatchSubmitMaxTime:     30 * time.Second,
-			NamespaceID:            "0000000000000000ffff",
-			BlockBatchSize:         500,
-			BlockBatchMaxSizeBytes: 500000},
-=======
 			BlockTime:               200 * time.Millisecond,
 			EmptyBlocksMaxTime:      3 * time.Second,
 			BatchSubmitMaxTime:      30 * time.Second,
-			NamespaceID:             "000000000000ffff",
+			NamespaceID:             "0000000000000000ffff",
 			BlockBatchSize:          500,
 			BlockBatchMaxSizeBytes:  500000,
 			GossipedBlocksCacheSize: 50},
->>>>>>> 14ae6fd0
 		DALayer:         "mock",
 		SettlementLayer: "mock",
 		Instrumentation: &InstrumentationConfig{
