--- conflicted
+++ resolved
@@ -164,16 +164,6 @@
 	s.sequencers = sequencers
 }
 
-<<<<<<< HEAD
-=======
-// AppendSequencer appends a new sequencer the sequencer set.
-func (s *SequencerSet) AppendSequencer(sequencer Sequencer) {
-	s.mu.Lock()
-	defer s.mu.Unlock()
-	s.sequencers = append(s.sequencers, sequencer)
-}
-
->>>>>>> 9a3b8ed7
 func (s *SequencerSet) GetAll() []Sequencer {
 	s.mu.RLock()
 	defer s.mu.RUnlock()
