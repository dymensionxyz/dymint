package types

import (
	"bytes"
	"crypto/sha256"
	"fmt"
	"sync"

	codectypes "github.com/cosmos/cosmos-sdk/codec/types"
	cryptocodec "github.com/cosmos/cosmos-sdk/crypto/codec"
	tmcrypto "github.com/tendermint/tendermint/crypto"
	"github.com/tendermint/tendermint/types"
)

// Sequencer is a struct that holds the sequencer's settlement address and tendermint validator.
// It's populated from the SL client. Uses tendermint's validator types for compatibility.
type Sequencer struct {
	// SettlementAddress is the address of the sequencer in the settlement layer (bech32 string).
	SettlementAddress string `json:"settlement_address"`
<<<<<<< HEAD
	// RewardAddr is the bech32-encoded sequencer's reward address.
	RewardAddr string `protobuf:"bytes,3,opt,name=reward_addr,json=rewardAddr,proto3" json:"reward_addr,omitempty"`
	// WhitelistedRelayers is a list of the whitelisted relayer addresses. Addresses are bech32-encoded strings.
	WhitelistedRelayers []string `protobuf:"bytes,4,rep,name=relayers,proto3" json:"relayers,omitempty"`

	// val is a tendermint validator type for compatibility. Holds the public key and cons address.
=======

	// tendermint validator type for compatibility. holds the public key and cons address
>>>>>>> 3729a336
	val types.Validator
}

func NewSequencer(
	pubKey tmcrypto.PubKey,
	settlementAddress string,
	rewardAddr string,
	whitelistedRelayers []string,
) *Sequencer {
	if pubKey == nil {
		return nil
	}
	return &Sequencer{
		SettlementAddress:   settlementAddress,
		RewardAddr:          rewardAddr,
		WhitelistedRelayers: whitelistedRelayers,
		val:                 *types.NewValidator(pubKey, 1),
	}
}

// IsEmpty returns true if the sequencer is empty
// we check if the pubkey is nil
func (s Sequencer) IsEmpty() bool {
	return s.val.PubKey == nil
}

<<<<<<< HEAD
func (s Sequencer) TMValidator() (*types.Validator, error) {
	return &s.val, nil
}

func (s Sequencer) Equal(rhs Sequencer) bool {
	return bytes.Equal(s.FullHash(), rhs.FullHash())
}

=======
>>>>>>> 3729a336
func (s Sequencer) ConsAddress() string {
	return s.val.Address.String()
}

func (s Sequencer) PubKey() tmcrypto.PubKey {
	return s.val.PubKey
}

<<<<<<< HEAD
// AnyConsPubKey returns sequencer's consensus public key represented as Cosmos proto.Any.
func (s Sequencer) AnyConsPubKey() (*codectypes.Any, error) {
	val, err := s.TMValidator()
	if err != nil {
		return nil, fmt.Errorf("convert next squencer to tendermint validator: %w", err)
	}
	pubKey, err := cryptocodec.FromTmPubKeyInterface(val.PubKey)
	if err != nil {
		return nil, fmt.Errorf("convert tendermint pubkey to cosmos: %w", err)
	}
	anyPK, err := codectypes.NewAnyWithValue(pubKey)
	if err != nil {
		return nil, fmt.Errorf("convert cosmos pubkey to any: %w", err)
	}
	return anyPK, nil
}

// FullHash returns a "full" hash of the sequencer that includes all fields of the Sequencer type.
func (s Sequencer) FullHash() []byte {
	h := sha256.New()
	h.Write([]byte(s.SettlementAddress))
	h.Write([]byte(s.RewardAddr))
	for _, r := range s.WhitelistedRelayers {
		h.Write([]byte(r))
	}
	h.Write(s.Hash())
	return h.Sum(nil)
}

// Hash returns tendermint compatible hash of the sequencer
func (s Sequencer) Hash() []byte {
	tempProposerSet := types.NewValidatorSet([]*types.Validator{&s.val})
	return tempProposerSet.Hash()
}

func (s Sequencer) String() string {
	return fmt.Sprintf("Sequencer{SettlementAddress: %s Validator: %s}", s.SettlementAddress, s.val.String())
}

// SequencerSet is a set of rollapp sequencers and a proposer.
type SequencerSet struct {
	// Sequencers is the set of sequencers registered in the settlement layer
	// it holds the entire set of sequencers, including unbonded sequencers
	Sequencers []Sequencer `json:"sequencers"`
	// Proposer is the sequencer that is the proposer for the current sequencer set
	// can be nil if no proposer is set
	// proposer is also included in the sequencers set
	Proposer *Sequencer `json:"proposer"`
=======
func (s Sequencer) TMValidator() *types.Validator {
	return &s.val
}

func (s Sequencer) TMValidators() []*types.Validator {
	return []*types.Validator{s.TMValidator()}
>>>>>>> 3729a336
}

func (s Sequencer) TMValset() (*types.ValidatorSet, error) {
	return types.ValidatorSetFromExistingValidators(s.TMValidators())
}

// Hash returns tendermint compatible hash of the sequencer
func (s Sequencer) Hash() ([]byte, error) {
	vs, err := s.TMValset()
	if err != nil {
		return nil, fmt.Errorf("tm valset: %w", err)
	}
	return vs.Hash(), nil
}

// MustHash returns tendermint compatible hash of the sequencer
func (s Sequencer) MustHash() []byte {
	h, err := s.Hash()
	if err != nil {
		panic(fmt.Errorf("hash: %w", err))
	}
	return h
}

<<<<<<< HEAD
// GetByHash gets the sequencer by hash. It returns an error if the hash is not found in the sequencer set.
func (s *SequencerSet) GetByHash(hash []byte) (Sequencer, error) {
	for _, seq := range s.Sequencers {
		if bytes.Equal(seq.Hash(), hash) {
			return seq, nil
		}
	}
	// can't find the proposer in the sequencer set
	// can happen in cases where the node is not synced with the SL and the sequencer array in the set is not updated
	return Sequencer{}, ErrMissingProposerPubKey
}

// SetProposer sets the proposer and adds it to the sequencer set if not already present.
func (s *SequencerSet) SetProposer(proposer *Sequencer) {
	if proposer == nil {
		s.Proposer = nil
		return
	}
	s.Proposer = proposer
=======
// SequencerSet is a set of rollapp sequencers. It holds the entire set of sequencers
// that were ever associated with the rollapp (including bonded/unbonded/unbonding).
// It is populated from the Hub on start and is periodically updated from the Hub polling.
// This type is thread-safe.
type SequencerSet struct {
	mu         sync.RWMutex
	sequencers []Sequencer
}
>>>>>>> 3729a336

func NewSequencerSet(s ...Sequencer) *SequencerSet {
	return &SequencerSet{
		mu:         sync.RWMutex{},
		sequencers: s,
	}
}

// SetSequencers sets the sequencers of the sequencer set.
func (s *SequencerSet) SetSequencers(sequencers []Sequencer) {
	s.mu.Lock()
	defer s.mu.Unlock()
	s.sequencers = sequencers
}

// AppendSequencer appends a new sequencer the sequencer set.
func (s *SequencerSet) AppendSequencer(sequencer Sequencer) {
	s.mu.Lock()
	defer s.mu.Unlock()
	s.sequencers = append(s.sequencers, sequencer)
}

func (s *SequencerSet) GetSequencers() []Sequencer {
	s.mu.RLock()
	defer s.mu.RUnlock()
	return s.sequencers
}

// GetByHash gets the sequencer by hash. It returns an error if the hash is not found in the sequencer set.
func (s *SequencerSet) GetByHash(hash []byte) (Sequencer, bool) {
	s.mu.RLock()
	defer s.mu.RUnlock()
	for _, seq := range s.sequencers {
		if bytes.Equal(seq.MustHash(), hash) {
			return seq, true
		}
	}
	return Sequencer{}, false
}

// GetByAddress returns the sequencer with the given settlement address.
// used when handling events from the settlement, where the settlement address is used
func (s *SequencerSet) GetByAddress(settlementAddress string) (Sequencer, bool) {
	s.mu.RLock()
	defer s.mu.RUnlock()
	for _, seq := range s.sequencers {
		if seq.SettlementAddress == settlementAddress {
			return seq, true
		}
	}
	return Sequencer{}, false
}

// GetByConsAddress returns the sequencer with the given consensus address.
func (s *SequencerSet) GetByConsAddress(consAddr []byte) (Sequencer, bool) {
	s.mu.RLock()
	defer s.mu.RUnlock()
	for _, seq := range s.sequencers {
		if bytes.Equal(seq.val.Address, consAddr) {
			return seq, true
		}
	}
	return Sequencer{}, false
}

// SequencerListRightOuterJoin returns a set of sequencers that are in B but not in A.
// CONTRACT: both A and B do not have duplicates!
//
// Example 1:
//
//	s1 =      {seq1, seq2, seq3}
//	s2 =      {      seq2, seq3, seq4}
//	s1 * s2 = {                  seq4}
func SequencerListRightOuterJoin(A, B []Sequencer) []Sequencer {
	lhsSet := make(map[string]struct{})
	for _, s := range A {
		lhsSet[string(s.FullHash())] = struct{}{}
	}
	var diff []Sequencer
	for _, s := range B {
		if _, ok := lhsSet[string(s.FullHash())]; !ok {
			diff = append(diff, s)
		}
	}
	return diff
}

func (s *SequencerSet) String() string {
	return fmt.Sprintf("SequencerSet: %v", s.sequencers)
}

/* -------------------------- backward compatibility ------------------------- */
// old dymint version used tendermint.ValidatorSet for sequencers
// these methods are used for backward compatibility

func NewSequencerFromValidator(val types.Validator) *Sequencer {
	return &Sequencer{
		SettlementAddress: "",
		val:               val,
	}
}<|MERGE_RESOLUTION|>--- conflicted
+++ resolved
@@ -2,12 +2,9 @@
 
 import (
 	"bytes"
-	"crypto/sha256"
 	"fmt"
 	"sync"
 
-	codectypes "github.com/cosmos/cosmos-sdk/codec/types"
-	cryptocodec "github.com/cosmos/cosmos-sdk/crypto/codec"
 	tmcrypto "github.com/tendermint/tendermint/crypto"
 	"github.com/tendermint/tendermint/types"
 )
@@ -15,36 +12,20 @@
 // Sequencer is a struct that holds the sequencer's settlement address and tendermint validator.
 // It's populated from the SL client. Uses tendermint's validator types for compatibility.
 type Sequencer struct {
-	// SettlementAddress is the address of the sequencer in the settlement layer (bech32 string).
+	// SettlementAddress is the address of the sequencer in the settlement layer (bech32 string)
 	SettlementAddress string `json:"settlement_address"`
-<<<<<<< HEAD
-	// RewardAddr is the bech32-encoded sequencer's reward address.
-	RewardAddr string `protobuf:"bytes,3,opt,name=reward_addr,json=rewardAddr,proto3" json:"reward_addr,omitempty"`
-	// WhitelistedRelayers is a list of the whitelisted relayer addresses. Addresses are bech32-encoded strings.
-	WhitelistedRelayers []string `protobuf:"bytes,4,rep,name=relayers,proto3" json:"relayers,omitempty"`
-
-	// val is a tendermint validator type for compatibility. Holds the public key and cons address.
-=======
 
 	// tendermint validator type for compatibility. holds the public key and cons address
->>>>>>> 3729a336
 	val types.Validator
 }
 
-func NewSequencer(
-	pubKey tmcrypto.PubKey,
-	settlementAddress string,
-	rewardAddr string,
-	whitelistedRelayers []string,
-) *Sequencer {
+func NewSequencer(pubKey tmcrypto.PubKey, settlementAddress string) *Sequencer {
 	if pubKey == nil {
 		return nil
 	}
 	return &Sequencer{
-		SettlementAddress:   settlementAddress,
-		RewardAddr:          rewardAddr,
-		WhitelistedRelayers: whitelistedRelayers,
-		val:                 *types.NewValidator(pubKey, 1),
+		SettlementAddress: settlementAddress,
+		val:               *types.NewValidator(pubKey, 1),
 	}
 }
 
@@ -54,17 +35,6 @@
 	return s.val.PubKey == nil
 }
 
-<<<<<<< HEAD
-func (s Sequencer) TMValidator() (*types.Validator, error) {
-	return &s.val, nil
-}
-
-func (s Sequencer) Equal(rhs Sequencer) bool {
-	return bytes.Equal(s.FullHash(), rhs.FullHash())
-}
-
-=======
->>>>>>> 3729a336
 func (s Sequencer) ConsAddress() string {
 	return s.val.Address.String()
 }
@@ -73,63 +43,12 @@
 	return s.val.PubKey
 }
 
-<<<<<<< HEAD
-// AnyConsPubKey returns sequencer's consensus public key represented as Cosmos proto.Any.
-func (s Sequencer) AnyConsPubKey() (*codectypes.Any, error) {
-	val, err := s.TMValidator()
-	if err != nil {
-		return nil, fmt.Errorf("convert next squencer to tendermint validator: %w", err)
-	}
-	pubKey, err := cryptocodec.FromTmPubKeyInterface(val.PubKey)
-	if err != nil {
-		return nil, fmt.Errorf("convert tendermint pubkey to cosmos: %w", err)
-	}
-	anyPK, err := codectypes.NewAnyWithValue(pubKey)
-	if err != nil {
-		return nil, fmt.Errorf("convert cosmos pubkey to any: %w", err)
-	}
-	return anyPK, nil
-}
-
-// FullHash returns a "full" hash of the sequencer that includes all fields of the Sequencer type.
-func (s Sequencer) FullHash() []byte {
-	h := sha256.New()
-	h.Write([]byte(s.SettlementAddress))
-	h.Write([]byte(s.RewardAddr))
-	for _, r := range s.WhitelistedRelayers {
-		h.Write([]byte(r))
-	}
-	h.Write(s.Hash())
-	return h.Sum(nil)
-}
-
-// Hash returns tendermint compatible hash of the sequencer
-func (s Sequencer) Hash() []byte {
-	tempProposerSet := types.NewValidatorSet([]*types.Validator{&s.val})
-	return tempProposerSet.Hash()
-}
-
-func (s Sequencer) String() string {
-	return fmt.Sprintf("Sequencer{SettlementAddress: %s Validator: %s}", s.SettlementAddress, s.val.String())
-}
-
-// SequencerSet is a set of rollapp sequencers and a proposer.
-type SequencerSet struct {
-	// Sequencers is the set of sequencers registered in the settlement layer
-	// it holds the entire set of sequencers, including unbonded sequencers
-	Sequencers []Sequencer `json:"sequencers"`
-	// Proposer is the sequencer that is the proposer for the current sequencer set
-	// can be nil if no proposer is set
-	// proposer is also included in the sequencers set
-	Proposer *Sequencer `json:"proposer"`
-=======
 func (s Sequencer) TMValidator() *types.Validator {
 	return &s.val
 }
 
 func (s Sequencer) TMValidators() []*types.Validator {
 	return []*types.Validator{s.TMValidator()}
->>>>>>> 3729a336
 }
 
 func (s Sequencer) TMValset() (*types.ValidatorSet, error) {
@@ -154,27 +73,6 @@
 	return h
 }
 
-<<<<<<< HEAD
-// GetByHash gets the sequencer by hash. It returns an error if the hash is not found in the sequencer set.
-func (s *SequencerSet) GetByHash(hash []byte) (Sequencer, error) {
-	for _, seq := range s.Sequencers {
-		if bytes.Equal(seq.Hash(), hash) {
-			return seq, nil
-		}
-	}
-	// can't find the proposer in the sequencer set
-	// can happen in cases where the node is not synced with the SL and the sequencer array in the set is not updated
-	return Sequencer{}, ErrMissingProposerPubKey
-}
-
-// SetProposer sets the proposer and adds it to the sequencer set if not already present.
-func (s *SequencerSet) SetProposer(proposer *Sequencer) {
-	if proposer == nil {
-		s.Proposer = nil
-		return
-	}
-	s.Proposer = proposer
-=======
 // SequencerSet is a set of rollapp sequencers. It holds the entire set of sequencers
 // that were ever associated with the rollapp (including bonded/unbonded/unbonding).
 // It is populated from the Hub on start and is periodically updated from the Hub polling.
@@ -183,7 +81,6 @@
 	mu         sync.RWMutex
 	sequencers []Sequencer
 }
->>>>>>> 3729a336
 
 func NewSequencerSet(s ...Sequencer) *SequencerSet {
 	return &SequencerSet{
@@ -249,28 +146,6 @@
 	return Sequencer{}, false
 }
 
-// SequencerListRightOuterJoin returns a set of sequencers that are in B but not in A.
-// CONTRACT: both A and B do not have duplicates!
-//
-// Example 1:
-//
-//	s1 =      {seq1, seq2, seq3}
-//	s2 =      {      seq2, seq3, seq4}
-//	s1 * s2 = {                  seq4}
-func SequencerListRightOuterJoin(A, B []Sequencer) []Sequencer {
-	lhsSet := make(map[string]struct{})
-	for _, s := range A {
-		lhsSet[string(s.FullHash())] = struct{}{}
-	}
-	var diff []Sequencer
-	for _, s := range B {
-		if _, ok := lhsSet[string(s.FullHash())]; !ok {
-			diff = append(diff, s)
-		}
-	}
-	return diff
-}
-
 func (s *SequencerSet) String() string {
 	return fmt.Sprintf("SequencerSet: %v", s.sequencers)
 }
