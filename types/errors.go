--- conflicted
+++ resolved
@@ -4,11 +4,7 @@
 
 var (
 	// ErrInvalidSignature is returned when a signature is invalid.
-<<<<<<< HEAD
 	ErrInvalidSignature  = errors.New("invalid signature")
+	ErrNoStateFound      = errors.New("no state found")
 	ErrSkippedEmptyBlock = errors.New("skipped empty block")
-=======
-	ErrInvalidSignature = errors.New("invalid signature")
-	ErrNoStateFound     = errors.New("no state found")
->>>>>>> 7cf1203e
 )