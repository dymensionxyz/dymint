--- conflicted
+++ resolved
@@ -137,10 +137,6 @@
 		HeaderHash:      block.Header.Hash(),
 		HeaderHeight:    block.Header.Height,
 		HeaderTime:      headerTime,
-<<<<<<< HEAD
-		CurrentTime:     currentTime,
-=======
->>>>>>> 34018b9f
 	}
 }
 
