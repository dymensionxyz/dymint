--- conflicted
+++ resolved
@@ -25,7 +25,16 @@
 	Help: "Rollapp ",
 })
 
-<<<<<<< HEAD
+var RollappPendingSubmissionsSkewNumBatches = promauto.NewGauge(prometheus.GaugeOpts{
+	Name: "rollapp_pending_submissions_skew_num_batches",
+	Help: "The number of batches which have been accumulated but not yet submitted.",
+})
+
+var RollappPendingSubmissionsSkewNumBytes = promauto.NewGauge(prometheus.GaugeOpts{
+	Name: "rollapp_pending_submissions_skew_num_bytes",
+	Help: "The number of bytes (of blocks and commits) which have been accumulated but not yet submitted.",
+})
+
 var LastReceivedP2PHeightGauge = promauto.NewGauge(prometheus.GaugeOpts{
 	Name: "last_received_p2p_height",
 	Help: "The height of the last block received from P2P.",
@@ -57,14 +66,4 @@
 var NumberOfAccumulatedBlocks = promauto.NewGauge(prometheus.GaugeOpts{
 	Name: "number_of_accumulated_blocks",
 	Help: "The number of accumulated blocks.",
-=======
-var RollappPendingSubmissionsSkewNumBatches = promauto.NewGauge(prometheus.GaugeOpts{
-	Name: "rollapp_pending_submissions_skew_num_batches",
-	Help: "The number of batches which have been accumulated but not yet submitted.",
-})
-
-var RollappPendingSubmissionsSkewNumBytes = promauto.NewGauge(prometheus.GaugeOpts{
-	Name: "rollapp_pending_submissions_skew_num_bytes",
-	Help: "The number of bytes (of blocks and commits) which have been accumulated but not yet submitted.",
->>>>>>> 242acb7f
 })