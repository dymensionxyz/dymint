--- conflicted
+++ resolved
@@ -35,7 +35,6 @@
 	Help: "The number of bytes (of blocks and commits) which have been accumulated but not yet submitted.",
 })
 
-<<<<<<< HEAD
 var LastReceivedP2PHeightGauge = promauto.NewGauge(prometheus.GaugeOpts{
 	Name: "last_received_p2p_height",
 	Help: "The height of the last block received from P2P.",
@@ -68,9 +67,9 @@
 var BlockCacheSizeGauge = promauto.NewGauge(prometheus.GaugeOpts{
 	Name: "block_cache_size",
 	Help: "The number of blocks in the cache.",
-=======
+})
+
 var RollappConsecutiveFailedDASubmission = promauto.NewGauge(prometheus.GaugeOpts{
 	Name: "rollapp_consecutive_failed_da_submissions",
 	Help: "The number of consecutive times the da fails to submit.",
->>>>>>> e922deaa
 })