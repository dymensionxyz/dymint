--- conflicted
+++ resolved
@@ -305,81 +305,6 @@
 
 // ToProto converts Sequencer into protobuf representation and returns it.
 func (s *Sequencer) ToProto() (*pb.Sequencer, error) {
-<<<<<<< HEAD
-	protoVal, err := s.val.ToProto()
-	if err != nil {
-		return nil, fmt.Errorf("tendermint validator to proto: %w", err)
-	}
-	return &pb.Sequencer{
-		SettlementAddress:   s.SettlementAddress,
-		Validator:           protoVal,
-		RewardAddr:          s.RewardAddr,
-		WhitelistedRelayers: s.WhitelistedRelayers,
-	}, nil
-}
-
-// SequencerFromProto fills Sequencer with data from its protobuf representation.
-func SequencerFromProto(seq *pb.Sequencer) (Sequencer, error) {
-	val, err := types.ValidatorFromProto(seq.Validator)
-	if err != nil {
-		return Sequencer{}, fmt.Errorf("tendermint validator from proto: %w", err)
-	}
-	return Sequencer{
-		SettlementAddress:   seq.SettlementAddress,
-		RewardAddr:          seq.RewardAddr,
-		WhitelistedRelayers: seq.WhitelistedRelayers,
-		val:                 *val,
-	}, nil
-}
-
-// ToProto converts SequencerSet into protobuf representation and returns it.
-func (s *SequencerSet) ToProto() (*pb.SequencerSet, error) {
-	sequencers := make([]*pb.Sequencer, len(s.Sequencers))
-	for i := 0; i < len(s.Sequencers); i++ {
-		seq, err := s.Sequencers[i].ToProto()
-		if err != nil {
-			return nil, fmt.Errorf("Sequencer.ToProto: %w", err)
-		}
-		sequencers[i] = seq
-	}
-
-	var proposer *pb.Sequencer
-	if s.Proposer != nil {
-		prop, err := s.Proposer.ToProto()
-		if err != nil {
-			return nil, fmt.Errorf("Sequencer.ToProto (proposer): %w", err)
-		}
-		proposer = prop
-	}
-
-	return &pb.SequencerSet{
-		Sequencers: sequencers,
-		Proposer:   proposer,
-	}, nil
-}
-
-// FromProto fills SequencerSet with data from its protobuf representation.
-func (s *SequencerSet) FromProto(protoSet pb.SequencerSet) error {
-	sequencers := make([]Sequencer, len(protoSet.Sequencers))
-	for i, seqProto := range protoSet.Sequencers {
-		seq, err := SequencerFromProto(seqProto)
-		if err != nil {
-			return fmt.Errorf("SequencerFromProto: %w", err)
-		}
-		sequencers[i] = seq
-	}
-	s.Sequencers = sequencers
-
-	if protoSet.Proposer != nil {
-		proposer, err := SequencerFromProto(protoSet.Proposer)
-		if err != nil {
-			return fmt.Errorf("SequencerFromProto (proposer): %w", err)
-		}
-		s.Proposer = &proposer
-	}
-
-	return nil
-=======
 	if s == nil {
 		return nil, fmt.Errorf("nil sequencer")
 	}
@@ -406,7 +331,6 @@
 		SettlementAddress: seq.SettlementAddress,
 		val:               *val,
 	}, nil
->>>>>>> 3729a336
 }
 
 func txsToByteSlices(txs Txs) [][]byte {
