--- conflicted
+++ resolved
@@ -4,19 +4,16 @@
 	"encoding/hex"
 	"time"
 
-	"github.com/celestiaorg/go-cnc"
+	cnc "github.com/celestiaorg/go-cnc"
 )
 
 const (
 	defaultTxPollingRetryDelay = 20 * time.Second
 	defaultSubmitRetryDelay    = 10 * time.Second
 	defaultTxPollingAttempts   = 5
-<<<<<<< HEAD
+	namespaceVersion           = 0
 	defaultGasPrices           = "0.1"
 	gasAdjustment              = 1.3
-=======
-	namespaceVersion           = 0
->>>>>>> 87343ed7
 )
 
 // Config stores Celestia DALC configuration parameters.
