--- conflicted
+++ resolved
@@ -13,7 +13,7 @@
 	rpcclient "github.com/tendermint/tendermint/rpc/client"
 	httprpcclient "github.com/tendermint/tendermint/rpc/client/http"
 
-	"github.com/celestiaorg/go-cnc"
+	cnc "github.com/celestiaorg/go-cnc"
 	"github.com/dymensionxyz/dymint/da"
 	"github.com/dymensionxyz/dymint/log"
 	"github.com/dymensionxyz/dymint/store"
@@ -174,12 +174,8 @@
 			c.logger.Debug("Context cancelled")
 			return da.ResultSubmitBatch{}
 		default:
-<<<<<<< HEAD
 			fees := c.calculateFees(EstimateGas([]int{len(blob)}))
-			txResponse, err := c.client.SubmitPFD(c.ctx, c.config.NamespaceID, blob, int64(fees), c.config.GasLimit)
-=======
-			txResponse, err := c.client.SubmitPFB(c.ctx, c.config.NamespaceID, blob, c.config.Fee, c.config.GasLimit)
->>>>>>> 87343ed7
+			txResponse, err := c.client.SubmitPFB(c.ctx, c.config.NamespaceID, blob, int64(fees), c.config.GasLimit)
 			if txResponse != nil {
 				if txResponse.Code != 0 {
 					c.logger.Debug("Failed to submit DA batch. Emitting health event and trying again", "txResponse", txResponse, "error", err)
