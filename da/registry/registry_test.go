package registry_test

import (
	"testing"

	"github.com/dymensionxyz/dymint/da/registry"
	"github.com/stretchr/testify/assert"
)

func TestRegistery(t *testing.T) {
	assert := assert.New(t)

<<<<<<< HEAD
	expected := []string{"mock", "grpc", "celestia", "avail", "loadnetwork", "sui", "aptos", "walrus", "bnb", "eth"}
=======
	expected := []string{"mock", "grpc", "celestia", "avail", "loadnetwork", "sui", "aptos", "walrus", "bnb", "solana", "kaspa"}
>>>>>>> 20271b10
	actual := registry.RegisteredClients()

	assert.ElementsMatch(expected, actual)

	for _, e := range expected {
		dalc := registry.GetClient(e)
		assert.NotNil(dalc)
	}

	assert.Nil(registry.GetClient("nonexistent"))
}<|MERGE_RESOLUTION|>--- conflicted
+++ resolved
@@ -10,11 +10,7 @@
 func TestRegistery(t *testing.T) {
 	assert := assert.New(t)
 
-<<<<<<< HEAD
-	expected := []string{"mock", "grpc", "celestia", "avail", "loadnetwork", "sui", "aptos", "walrus", "bnb", "eth"}
-=======
-	expected := []string{"mock", "grpc", "celestia", "avail", "loadnetwork", "sui", "aptos", "walrus", "bnb", "solana", "kaspa"}
->>>>>>> 20271b10
+	expected := []string{"mock", "grpc", "celestia", "avail", "loadnetwork", "sui", "aptos", "walrus", "bnb", "solana", "kaspa", "eth"}
 	actual := registry.RegisteredClients()
 
 	assert.ElementsMatch(expected, actual)
