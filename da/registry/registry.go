package registry

import (
	"github.com/dymensionxyz/dymint/da"
	"github.com/dymensionxyz/dymint/da/aptos"
	"github.com/dymensionxyz/dymint/da/avail"
	"github.com/dymensionxyz/dymint/da/celestia"
	"github.com/dymensionxyz/dymint/da/grpc"
	"github.com/dymensionxyz/dymint/da/loadnetwork"
	"github.com/dymensionxyz/dymint/da/local"
	"github.com/dymensionxyz/dymint/da/sui"
)

// this is a central registry for all Data Availability Layer Clients
var clients = map[string]func() da.DataAvailabilityLayerClient{
<<<<<<< HEAD
	"mock":     func() da.DataAvailabilityLayerClient { return &local.DataAvailabilityLayerClient{} },
	"grpc":     func() da.DataAvailabilityLayerClient { return &grpc.DataAvailabilityLayerClient{} },
	"celestia": func() da.DataAvailabilityLayerClient { return &celestia.DataAvailabilityLayerClient{} },
	"avail":    func() da.DataAvailabilityLayerClient { return &avail.DataAvailabilityLayerClient{} },
	"weavevm":  func() da.DataAvailabilityLayerClient { return &weavevm.DataAvailabilityLayerClient{} },
	"sui":      func() da.DataAvailabilityLayerClient { return &sui.DataAvailabilityLayerClient{} },
	"aptos":    func() da.DataAvailabilityLayerClient { return &aptos.DataAvailabilityLayerClient{} },
=======
	"mock":        func() da.DataAvailabilityLayerClient { return &local.DataAvailabilityLayerClient{} },
	"grpc":        func() da.DataAvailabilityLayerClient { return &grpc.DataAvailabilityLayerClient{} },
	"celestia":    func() da.DataAvailabilityLayerClient { return &celestia.DataAvailabilityLayerClient{} },
	"avail":       func() da.DataAvailabilityLayerClient { return &avail.DataAvailabilityLayerClient{} },
	"loadnetwork": func() da.DataAvailabilityLayerClient { return &loadnetwork.DataAvailabilityLayerClient{} },
	"sui":         func() da.DataAvailabilityLayerClient { return &sui.DataAvailabilityLayerClient{} },
>>>>>>> d128a308
}

// GetClient returns client identified by name.
func GetClient(name string) da.DataAvailabilityLayerClient {
	f, ok := clients[name]
	if !ok {
		return nil
	}
	return f()
}

// RegisteredClients returns names of all DA clients in registry.
func RegisteredClients() []string {
	registered := make([]string, 0, len(clients))
	for name := range clients {
		registered = append(registered, name)
	}
	return registered
}<|MERGE_RESOLUTION|>--- conflicted
+++ resolved
@@ -13,22 +13,13 @@
 
 // this is a central registry for all Data Availability Layer Clients
 var clients = map[string]func() da.DataAvailabilityLayerClient{
-<<<<<<< HEAD
-	"mock":     func() da.DataAvailabilityLayerClient { return &local.DataAvailabilityLayerClient{} },
-	"grpc":     func() da.DataAvailabilityLayerClient { return &grpc.DataAvailabilityLayerClient{} },
-	"celestia": func() da.DataAvailabilityLayerClient { return &celestia.DataAvailabilityLayerClient{} },
-	"avail":    func() da.DataAvailabilityLayerClient { return &avail.DataAvailabilityLayerClient{} },
-	"weavevm":  func() da.DataAvailabilityLayerClient { return &weavevm.DataAvailabilityLayerClient{} },
-	"sui":      func() da.DataAvailabilityLayerClient { return &sui.DataAvailabilityLayerClient{} },
-	"aptos":    func() da.DataAvailabilityLayerClient { return &aptos.DataAvailabilityLayerClient{} },
-=======
 	"mock":        func() da.DataAvailabilityLayerClient { return &local.DataAvailabilityLayerClient{} },
 	"grpc":        func() da.DataAvailabilityLayerClient { return &grpc.DataAvailabilityLayerClient{} },
 	"celestia":    func() da.DataAvailabilityLayerClient { return &celestia.DataAvailabilityLayerClient{} },
 	"avail":       func() da.DataAvailabilityLayerClient { return &avail.DataAvailabilityLayerClient{} },
 	"loadnetwork": func() da.DataAvailabilityLayerClient { return &loadnetwork.DataAvailabilityLayerClient{} },
 	"sui":         func() da.DataAvailabilityLayerClient { return &sui.DataAvailabilityLayerClient{} },
->>>>>>> d128a308
+	"aptos":       func() da.DataAvailabilityLayerClient { return &aptos.DataAvailabilityLayerClient{} },
 }
 
 // GetClient returns client identified by name.
