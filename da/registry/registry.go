package registry

import (
	"github.com/dymensionxyz/dymint/da"
	"github.com/dymensionxyz/dymint/da/aptos"
	"github.com/dymensionxyz/dymint/da/avail"
	"github.com/dymensionxyz/dymint/da/bnb"
	"github.com/dymensionxyz/dymint/da/celestia"
	"github.com/dymensionxyz/dymint/da/grpc"
	"github.com/dymensionxyz/dymint/da/loadnetwork"
	"github.com/dymensionxyz/dymint/da/local"
	"github.com/dymensionxyz/dymint/da/sui"
	"github.com/dymensionxyz/dymint/da/walrus"
)

// this is a central registry for all Data Availability Layer Clients
var clients = map[string]func() da.DataAvailabilityLayerClient{
	"mock":        func() da.DataAvailabilityLayerClient { return &local.DataAvailabilityLayerClient{} },
	"grpc":        func() da.DataAvailabilityLayerClient { return &grpc.DataAvailabilityLayerClient{} },
	"celestia":    func() da.DataAvailabilityLayerClient { return &celestia.DataAvailabilityLayerClient{} },
	"avail":       func() da.DataAvailabilityLayerClient { return &avail.DataAvailabilityLayerClient{} },
	"loadnetwork": func() da.DataAvailabilityLayerClient { return &loadnetwork.DataAvailabilityLayerClient{} },
	"sui":         func() da.DataAvailabilityLayerClient { return &sui.DataAvailabilityLayerClient{} },
	"aptos":       func() da.DataAvailabilityLayerClient { return &aptos.DataAvailabilityLayerClient{} },
<<<<<<< HEAD
	"bnb":         func() da.DataAvailabilityLayerClient { return &bnb.DataAvailabilityLayerClient{} },
=======
	"walrus":      func() da.DataAvailabilityLayerClient { return &walrus.DataAvailabilityLayerClient{} },
>>>>>>> f09a9df2
}

// GetClient returns client identified by name.
func GetClient(name string) da.DataAvailabilityLayerClient {
	f, ok := clients[name]
	if !ok {
		return nil
	}
	return f()
}

// RegisteredClients returns names of all DA clients in registry.
func RegisteredClients() []string {
	registered := make([]string, 0, len(clients))
	for name := range clients {
		registered = append(registered, name)
	}
	return registered
}<|MERGE_RESOLUTION|>--- conflicted
+++ resolved
@@ -22,11 +22,8 @@
 	"loadnetwork": func() da.DataAvailabilityLayerClient { return &loadnetwork.DataAvailabilityLayerClient{} },
 	"sui":         func() da.DataAvailabilityLayerClient { return &sui.DataAvailabilityLayerClient{} },
 	"aptos":       func() da.DataAvailabilityLayerClient { return &aptos.DataAvailabilityLayerClient{} },
-<<<<<<< HEAD
 	"bnb":         func() da.DataAvailabilityLayerClient { return &bnb.DataAvailabilityLayerClient{} },
-=======
 	"walrus":      func() da.DataAvailabilityLayerClient { return &walrus.DataAvailabilityLayerClient{} },
->>>>>>> f09a9df2
 }
 
 // GetClient returns client identified by name.
