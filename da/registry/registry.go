package registry

import (
	"github.com/dymensionxyz/dymint/da"
	"github.com/dymensionxyz/dymint/da/aptos"
	"github.com/dymensionxyz/dymint/da/avail"
	"github.com/dymensionxyz/dymint/da/celestia"
	"github.com/dymensionxyz/dymint/da/grpc"
	"github.com/dymensionxyz/dymint/da/local"
	"github.com/dymensionxyz/dymint/da/sui"
	"github.com/dymensionxyz/dymint/da/weavevm"
)

// this is a central registry for all Data Availability Layer Clients
var clients = map[string]func() da.DataAvailabilityLayerClient{
	"mock":     func() da.DataAvailabilityLayerClient { return &local.DataAvailabilityLayerClient{} },
	"grpc":     func() da.DataAvailabilityLayerClient { return &grpc.DataAvailabilityLayerClient{} },
	"celestia": func() da.DataAvailabilityLayerClient { return &celestia.DataAvailabilityLayerClient{} },
	"avail":    func() da.DataAvailabilityLayerClient { return &avail.DataAvailabilityLayerClient{} },
	"weavevm":  func() da.DataAvailabilityLayerClient { return &weavevm.DataAvailabilityLayerClient{} },
<<<<<<< HEAD
	"aptos":    func() da.DataAvailabilityLayerClient { return &aptos.DataAvailabilityLayerClient{} },
=======
	"sui":      func() da.DataAvailabilityLayerClient { return &sui.DataAvailabilityLayerClient{} },
>>>>>>> 75afd52b
}

// GetClient returns client identified by name.
func GetClient(name string) da.DataAvailabilityLayerClient {
	f, ok := clients[name]
	if !ok {
		return nil
	}
	return f()
}

// RegisteredClients returns names of all DA clients in registry.
func RegisteredClients() []string {
	registered := make([]string, 0, len(clients))
	for name := range clients {
		registered = append(registered, name)
	}
	return registered
}<|MERGE_RESOLUTION|>--- conflicted
+++ resolved
@@ -18,11 +18,8 @@
 	"celestia": func() da.DataAvailabilityLayerClient { return &celestia.DataAvailabilityLayerClient{} },
 	"avail":    func() da.DataAvailabilityLayerClient { return &avail.DataAvailabilityLayerClient{} },
 	"weavevm":  func() da.DataAvailabilityLayerClient { return &weavevm.DataAvailabilityLayerClient{} },
-<<<<<<< HEAD
+	"sui":      func() da.DataAvailabilityLayerClient { return &sui.DataAvailabilityLayerClient{} },
 	"aptos":    func() da.DataAvailabilityLayerClient { return &aptos.DataAvailabilityLayerClient{} },
-=======
-	"sui":      func() da.DataAvailabilityLayerClient { return &sui.DataAvailabilityLayerClient{} },
->>>>>>> 75afd52b
 }
 
 // GetClient returns client identified by name.
