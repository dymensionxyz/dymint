package registry

import (
	"github.com/dymensionxyz/dymint/da"
	"github.com/dymensionxyz/dymint/da/aptos"
	"github.com/dymensionxyz/dymint/da/avail"
	"github.com/dymensionxyz/dymint/da/bnb"
	"github.com/dymensionxyz/dymint/da/celestia"
	"github.com/dymensionxyz/dymint/da/grpc"
	"github.com/dymensionxyz/dymint/da/loadnetwork"
	"github.com/dymensionxyz/dymint/da/local"
	"github.com/dymensionxyz/dymint/da/sui"
)

// this is a central registry for all Data Availability Layer Clients
var clients = map[string]func() da.DataAvailabilityLayerClient{
<<<<<<< HEAD
	"mock":     func() da.DataAvailabilityLayerClient { return &local.DataAvailabilityLayerClient{} },
	"grpc":     func() da.DataAvailabilityLayerClient { return &grpc.DataAvailabilityLayerClient{} },
	"celestia": func() da.DataAvailabilityLayerClient { return &celestia.DataAvailabilityLayerClient{} },
	"avail":    func() da.DataAvailabilityLayerClient { return &avail.DataAvailabilityLayerClient{} },
	"weavevm":  func() da.DataAvailabilityLayerClient { return &weavevm.DataAvailabilityLayerClient{} },
	"bnb":      func() da.DataAvailabilityLayerClient { return &bnb.DataAvailabilityLayerClient{} },
=======
	"mock":        func() da.DataAvailabilityLayerClient { return &local.DataAvailabilityLayerClient{} },
	"grpc":        func() da.DataAvailabilityLayerClient { return &grpc.DataAvailabilityLayerClient{} },
	"celestia":    func() da.DataAvailabilityLayerClient { return &celestia.DataAvailabilityLayerClient{} },
	"avail":       func() da.DataAvailabilityLayerClient { return &avail.DataAvailabilityLayerClient{} },
	"loadnetwork": func() da.DataAvailabilityLayerClient { return &loadnetwork.DataAvailabilityLayerClient{} },
	"sui":         func() da.DataAvailabilityLayerClient { return &sui.DataAvailabilityLayerClient{} },
	"aptos":       func() da.DataAvailabilityLayerClient { return &aptos.DataAvailabilityLayerClient{} },
>>>>>>> 5f24d986
}

// GetClient returns client identified by name.
func GetClient(name string) da.DataAvailabilityLayerClient {
	f, ok := clients[name]
	if !ok {
		return nil
	}
	return f()
}

// RegisteredClients returns names of all DA clients in registry.
func RegisteredClients() []string {
	registered := make([]string, 0, len(clients))
	for name := range clients {
		registered = append(registered, name)
	}
	return registered
}<|MERGE_RESOLUTION|>--- conflicted
+++ resolved
@@ -14,14 +14,6 @@
 
 // this is a central registry for all Data Availability Layer Clients
 var clients = map[string]func() da.DataAvailabilityLayerClient{
-<<<<<<< HEAD
-	"mock":     func() da.DataAvailabilityLayerClient { return &local.DataAvailabilityLayerClient{} },
-	"grpc":     func() da.DataAvailabilityLayerClient { return &grpc.DataAvailabilityLayerClient{} },
-	"celestia": func() da.DataAvailabilityLayerClient { return &celestia.DataAvailabilityLayerClient{} },
-	"avail":    func() da.DataAvailabilityLayerClient { return &avail.DataAvailabilityLayerClient{} },
-	"weavevm":  func() da.DataAvailabilityLayerClient { return &weavevm.DataAvailabilityLayerClient{} },
-	"bnb":      func() da.DataAvailabilityLayerClient { return &bnb.DataAvailabilityLayerClient{} },
-=======
 	"mock":        func() da.DataAvailabilityLayerClient { return &local.DataAvailabilityLayerClient{} },
 	"grpc":        func() da.DataAvailabilityLayerClient { return &grpc.DataAvailabilityLayerClient{} },
 	"celestia":    func() da.DataAvailabilityLayerClient { return &celestia.DataAvailabilityLayerClient{} },
@@ -29,7 +21,7 @@
 	"loadnetwork": func() da.DataAvailabilityLayerClient { return &loadnetwork.DataAvailabilityLayerClient{} },
 	"sui":         func() da.DataAvailabilityLayerClient { return &sui.DataAvailabilityLayerClient{} },
 	"aptos":       func() da.DataAvailabilityLayerClient { return &aptos.DataAvailabilityLayerClient{} },
->>>>>>> 5f24d986
+	"bnb":         func() da.DataAvailabilityLayerClient { return &bnb.DataAvailabilityLayerClient{} },
 }
 
 // GetClient returns client identified by name.
