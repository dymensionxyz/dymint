package da

import (
	"fmt"
	"strings"

	"cosmossdk.io/math"
	"github.com/tendermint/tendermint/libs/pubsub"

	"github.com/dymensionxyz/dymint/store"
	"github.com/dymensionxyz/dymint/types"
)

// StatusCode is a type for DA layer return status.
// TODO: define an enum of different non-happy-path cases
// that might need to be handled by Dymint independent of
// the underlying DA chain. Use int32 to match the protobuf
// enum representation.
type StatusCode int32

// Commitment should contain serialized cryptographic commitment to Blob value.
type Commitment = []byte

// Blob is the data submitted/received from DA interface.
type Blob = []byte

// Data Availability return codes.
const (
	StatusUnknown StatusCode = iota
	StatusSuccess
	StatusError
)

// Client defines all the possible da clients
type Client string

// Data availability clients
const (
	Mock        Client = "mock"
	Celestia    Client = "celestia"
	Avail       Client = "avail"
	Grpc        Client = "grpc"
	LoadNetwork Client = "loadnetwork"
	Sui         Client = "sui"
	Aptos       Client = "aptos"
	BNB         Client = "bnb"
	Walrus      Client = "walrus"
<<<<<<< HEAD
	Ethereum    Client = "eth"
=======
	Solana      Client = "solana"
	Kaspa       Client = "kaspa"
>>>>>>> 20271b10
)

// Option is a function that sets a parameter on the da layer.
type Option func(DataAvailabilityLayerClient)

// BaseResult contains basic information returned by DA layer.
type BaseResult struct {
	// Code is to determine if the action succeeded.
	Code StatusCode
	// Message may contain DA layer specific information (like DA block height/hash, detailed error message, etc)
	Message string
	// Error is the error returned by the DA layer
	Error error
}

type Balance struct {
	Amount math.Int
	Denom  string
}

const PathSeparator = "|"

type DASubmitMetaData struct {
	Client Client
	DAPath string
}

// ToPath converts a DAMetaData to a path.
func (d *DASubmitMetaData) ToPath() string {
	path := []string{string(d.Client), d.DAPath}
	return strings.Join(path, PathSeparator)
}

// FromPath parses a path to a DAMetaData.
func (d *DASubmitMetaData) FromPath(path string) (*DASubmitMetaData, error) {
	pathParts := strings.FieldsFunc(path, func(r rune) bool { return r == rune(PathSeparator[0]) })
	if len(pathParts) < 2 {
		return nil, fmt.Errorf("invalid DA path")
	}

	submitData := &DASubmitMetaData{
		Client: Client(pathParts[0]),
		DAPath: strings.TrimPrefix(path, pathParts[0]+PathSeparator),
	}
	return submitData, nil
}

// ResultSubmitBatch contains information returned from DA layer after block submission.
type ResultSubmitBatch struct {
	BaseResult
	// DAHeight informs about a height on Data Availability Layer for given result.
	SubmitMetaData *DASubmitMetaData
}

// ResultCheckBatch contains information about block availability, returned from DA layer client.
type ResultCheckBatch struct {
	BaseResult
}

// ResultRetrieveBatch contains batch of blocks returned from DA layer client.
type ResultRetrieveBatch struct {
	BaseResult
	// Batches are the blob(s) with blocks retrieved from Data Availability Layer.
	// If Code is not equal to StatusSuccess, it has to be nil.
	Batches []*types.Batch
}

// DataAvailabilityLayerClient defines generic interface for DA layer block submission.
// It also contains life-cycle methods.
type DataAvailabilityLayerClient interface {
	BatchRetriever
	BatchSubmitter

	// Init is called once to allow DA client to read configuration and initialize resources.
	Init(config []byte, pubsubServer *pubsub.Server, kvStore store.KV, logger types.Logger, options ...Option) error

	// Start is called once, after Init. It's implementation should start operation of DataAvailabilityLayerClient.
	Start() error

	// Stop is called once, when DataAvailabilityLayerClient is no longer needed.
	Stop() error

	GetClientType() Client

	// CheckBatchAvailability checks the availability of the blob submitted getting proofs and validating them
	CheckBatchAvailability(daPath string) ResultCheckBatch

	// Returns the maximum allowed blob size in the DA, used to check the max batch size configured
	GetMaxBlobSizeBytes() uint64

	// GetSignerBalance returns the balance for a specific address
	GetSignerBalance() (Balance, error)

	// Something third parties can use to identify rollapp activity on the DA
	RollappId() string
}

// BatchSubmitter is additional interface that can be implemented by Data Availability Layer Client that is able to submit
// block data to DA layer.
type BatchSubmitter interface {
	// SubmitBatch submits the passed in batch to the DA layer.
	// This should create a transaction which (potentially)
	// triggers a state transition in the DA layer.
	SubmitBatch(batch *types.Batch) ResultSubmitBatch
}

// BatchRetriever is additional interface that can be implemented by Data Availability Layer Client that is able to retrieve
// block data from DA layer. This gives the ability to use it for block synchronization.
type BatchRetriever interface {
	// RetrieveBatches returns blocks at given data layer height from data availability layer.
	RetrieveBatches(daPath string) ResultRetrieveBatch
	// CheckBatchAvailability checks the availability of the blob received getting proofs and validating them
	CheckBatchAvailability(daPath string) ResultCheckBatch
}<|MERGE_RESOLUTION|>--- conflicted
+++ resolved
@@ -45,12 +45,9 @@
 	Aptos       Client = "aptos"
 	BNB         Client = "bnb"
 	Walrus      Client = "walrus"
-<<<<<<< HEAD
 	Ethereum    Client = "eth"
-=======
 	Solana      Client = "solana"
 	Kaspa       Client = "kaspa"
->>>>>>> 20271b10
 )
 
 // Option is a function that sets a parameter on the da layer.
