package da

import (
	"fmt"
	"strings"

	"cosmossdk.io/math"
	"github.com/tendermint/tendermint/libs/pubsub"

	"github.com/dymensionxyz/dymint/store"
	"github.com/dymensionxyz/dymint/types"
)

// StatusCode is a type for DA layer return status.
// TODO: define an enum of different non-happy-path cases
// that might need to be handled by Dymint independent of
// the underlying DA chain. Use int32 to match the protobuf
// enum representation.
type StatusCode int32

// Commitment should contain serialized cryptographic commitment to Blob value.
type Commitment = []byte

// Blob is the data submitted/received from DA interface.
type Blob = []byte

// Data Availability return codes.
const (
	StatusUnknown StatusCode = iota
	StatusSuccess
	StatusError
)

// Client defines all the possible da clients
type Client string

// Data availability clients
const (
	Mock        Client = "mock"
	Celestia    Client = "celestia"
	Avail       Client = "avail"
	Grpc        Client = "grpc"
	LoadNetwork Client = "loadnetwork"
	Sui         Client = "sui"
	Aptos       Client = "aptos"
<<<<<<< HEAD
	BNB         Client = "bnb"
=======
	Walrus      Client = "walrus"
>>>>>>> f09a9df2
)

// Option is a function that sets a parameter on the da layer.
type Option func(DataAvailabilityLayerClient)

// BaseResult contains basic information returned by DA layer.
type BaseResult struct {
	// Code is to determine if the action succeeded.
	Code StatusCode
	// Message may contain DA layer specific information (like DA block height/hash, detailed error message, etc)
	Message string
	// Error is the error returned by the DA layer
	Error error
}

type Balance struct {
	Amount math.Int
	Denom  string
}

const PathSeparator = "|"

type DASubmitMetaData struct {
	Client Client
	DAPath string
}

// ToPath converts a DAMetaData to a path.
func (d *DASubmitMetaData) ToPath() string {
	path := []string{string(d.Client), d.DAPath}
	return strings.Join(path, PathSeparator)
}

// FromPath parses a path to a DAMetaData.
func (d *DASubmitMetaData) FromPath(path string) (*DASubmitMetaData, error) {
	pathParts := strings.FieldsFunc(path, func(r rune) bool { return r == rune(PathSeparator[0]) })
	if len(pathParts) < 2 {
		return nil, fmt.Errorf("invalid DA path")
	}

	submitData := &DASubmitMetaData{
		Client: Client(pathParts[0]),
		DAPath: strings.TrimPrefix(path, pathParts[0]+PathSeparator),
	}
	return submitData, nil
}

// ResultSubmitBatch contains information returned from DA layer after block submission.
type ResultSubmitBatch struct {
	BaseResult
	// DAHeight informs about a height on Data Availability Layer for given result.
	SubmitMetaData *DASubmitMetaData
}

// ResultCheckBatch contains information about block availability, returned from DA layer client.
type ResultCheckBatch struct {
	BaseResult
}

// ResultRetrieveBatch contains batch of blocks returned from DA layer client.
type ResultRetrieveBatch struct {
	BaseResult
	// Batches are the blob(s) with blocks retrieved from Data Availability Layer.
	// If Code is not equal to StatusSuccess, it has to be nil.
	Batches []*types.Batch
}

// DataAvailabilityLayerClient defines generic interface for DA layer block submission.
// It also contains life-cycle methods.
type DataAvailabilityLayerClient interface {
	BatchRetriever
	BatchSubmitter

	// Init is called once to allow DA client to read configuration and initialize resources.
	Init(config []byte, pubsubServer *pubsub.Server, kvStore store.KV, logger types.Logger, options ...Option) error

	// Start is called once, after Init. It's implementation should start operation of DataAvailabilityLayerClient.
	Start() error

	// Stop is called once, when DataAvailabilityLayerClient is no longer needed.
	Stop() error

	GetClientType() Client

	// CheckBatchAvailability checks the availability of the blob submitted getting proofs and validating them
	CheckBatchAvailability(daPath string) ResultCheckBatch

	// Returns the maximum allowed blob size in the DA, used to check the max batch size configured
	GetMaxBlobSizeBytes() uint64

	// GetSignerBalance returns the balance for a specific address
	GetSignerBalance() (Balance, error)

	// Something third parties can use to identify rollapp activity on the DA
	RollappId() string
}

// BatchSubmitter is additional interface that can be implemented by Data Availability Layer Client that is able to submit
// block data to DA layer.
type BatchSubmitter interface {
	// SubmitBatch submits the passed in batch to the DA layer.
	// This should create a transaction which (potentially)
	// triggers a state transition in the DA layer.
	SubmitBatch(batch *types.Batch) ResultSubmitBatch
}

// BatchRetriever is additional interface that can be implemented by Data Availability Layer Client that is able to retrieve
// block data from DA layer. This gives the ability to use it for block synchronization.
type BatchRetriever interface {
	// RetrieveBatches returns blocks at given data layer height from data availability layer.
	RetrieveBatches(daPath string) ResultRetrieveBatch
	// CheckBatchAvailability checks the availability of the blob received getting proofs and validating them
	CheckBatchAvailability(daPath string) ResultCheckBatch
}<|MERGE_RESOLUTION|>--- conflicted
+++ resolved
@@ -43,11 +43,8 @@
 	LoadNetwork Client = "loadnetwork"
 	Sui         Client = "sui"
 	Aptos       Client = "aptos"
-<<<<<<< HEAD
 	BNB         Client = "bnb"
-=======
 	Walrus      Client = "walrus"
->>>>>>> f09a9df2
 )
 
 // Option is a function that sets a parameter on the da layer.
