--- conflicted
+++ resolved
@@ -36,20 +36,12 @@
 
 // Data availability clients
 const (
-<<<<<<< HEAD
 	Mock        Client = "mock"
 	Celestia    Client = "celestia"
 	Avail       Client = "avail"
 	Grpc        Client = "grpc"
 	LoadNetwork Client = "loadnetwork"
-=======
-	Mock     Client = "mock"
-	Celestia Client = "celestia"
-	Avail    Client = "avail"
-	Grpc     Client = "grpc"
-	WeaveVM  Client = "weavevm"
-	Sui      Client = "sui"
->>>>>>> 82362481
+	Sui         Client = "sui"
 )
 
 // Option is a function that sets a parameter on the da layer.
