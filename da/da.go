package da

import (
	"fmt"
	"strings"

	"cosmossdk.io/math"
	"github.com/tendermint/tendermint/libs/pubsub"

	"github.com/dymensionxyz/dymint/store"
	"github.com/dymensionxyz/dymint/types"
)

// StatusCode is a type for DA layer return status.
// TODO: define an enum of different non-happy-path cases
// that might need to be handled by Dymint independent of
// the underlying DA chain. Use int32 to match the protobuf
// enum representation.
type StatusCode int32

// Commitment should contain serialized cryptographic commitment to Blob value.
type Commitment = []byte

// Blob is the data submitted/received from DA interface.
type Blob = []byte

// Data Availability return codes.
const (
	StatusUnknown StatusCode = iota
	StatusSuccess
	StatusError
)

// Client defines all the possible da clients
type Client string

// Data availability clients
const (
<<<<<<< HEAD
	Mock     Client = "mock"
	Celestia Client = "celestia"
	Avail    Client = "avail"
	Grpc     Client = "grpc"
	WeaveVM  Client = "weavevm"
	Sui      Client = "sui"
	Aptos    Client = "aptos"
=======
	Mock        Client = "mock"
	Celestia    Client = "celestia"
	Avail       Client = "avail"
	Grpc        Client = "grpc"
	LoadNetwork Client = "loadnetwork"
	Sui         Client = "sui"
>>>>>>> d128a308
)

// Option is a function that sets a parameter on the da layer.
type Option func(DataAvailabilityLayerClient)

// BaseResult contains basic information returned by DA layer.
type BaseResult struct {
	// Code is to determine if the action succeeded.
	Code StatusCode
	// Message may contain DA layer specific information (like DA block height/hash, detailed error message, etc)
	Message string
	// Error is the error returned by the DA layer
	Error error
}

type Balance struct {
	Amount math.Int
	Denom  string
}

const PathSeparator = "|"

type DASubmitMetaData struct {
	Client Client
	DAPath string
}

// ToPath converts a DAMetaData to a path.
func (d *DASubmitMetaData) ToPath() string {
	path := []string{string(d.Client), d.DAPath}
	return strings.Join(path, PathSeparator)
}

// FromPath parses a path to a DAMetaData.
func (d *DASubmitMetaData) FromPath(path string) (*DASubmitMetaData, error) {
	pathParts := strings.FieldsFunc(path, func(r rune) bool { return r == rune(PathSeparator[0]) })
	if len(pathParts) < 2 {
		return nil, fmt.Errorf("invalid DA path")
	}

	submitData := &DASubmitMetaData{
		Client: Client(pathParts[0]),
		DAPath: strings.TrimPrefix(path, pathParts[0]+PathSeparator),
	}
	return submitData, nil
}

// ResultSubmitBatch contains information returned from DA layer after block submission.
type ResultSubmitBatch struct {
	BaseResult
	// DAHeight informs about a height on Data Availability Layer for given result.
	SubmitMetaData *DASubmitMetaData
}

// ResultCheckBatch contains information about block availability, returned from DA layer client.
type ResultCheckBatch struct {
	BaseResult
}

// ResultRetrieveBatch contains batch of blocks returned from DA layer client.
type ResultRetrieveBatch struct {
	BaseResult
	// Batches are the blob(s) with blocks retrieved from Data Availability Layer.
	// If Code is not equal to StatusSuccess, it has to be nil.
	Batches []*types.Batch
}

// DataAvailabilityLayerClient defines generic interface for DA layer block submission.
// It also contains life-cycle methods.
type DataAvailabilityLayerClient interface {
	BatchRetriever
	BatchSubmitter

	// Init is called once to allow DA client to read configuration and initialize resources.
	Init(config []byte, pubsubServer *pubsub.Server, kvStore store.KV, logger types.Logger, options ...Option) error

	// Start is called once, after Init. It's implementation should start operation of DataAvailabilityLayerClient.
	Start() error

	// Stop is called once, when DataAvailabilityLayerClient is no longer needed.
	Stop() error

	GetClientType() Client

	// CheckBatchAvailability checks the availability of the blob submitted getting proofs and validating them
	CheckBatchAvailability(daPath string) ResultCheckBatch

	// Returns the maximum allowed blob size in the DA, used to check the max batch size configured
	GetMaxBlobSizeBytes() uint64

	// GetSignerBalance returns the balance for a specific address
	GetSignerBalance() (Balance, error)

	// Something third parties can use to identify rollapp activity on the DA
	RollappId() string
}

// BatchSubmitter is additional interface that can be implemented by Data Availability Layer Client that is able to submit
// block data to DA layer.
type BatchSubmitter interface {
	// SubmitBatch submits the passed in batch to the DA layer.
	// This should create a transaction which (potentially)
	// triggers a state transition in the DA layer.
	SubmitBatch(batch *types.Batch) ResultSubmitBatch
}

// BatchRetriever is additional interface that can be implemented by Data Availability Layer Client that is able to retrieve
// block data from DA layer. This gives the ability to use it for block synchronization.
type BatchRetriever interface {
	// RetrieveBatches returns blocks at given data layer height from data availability layer.
	RetrieveBatches(daPath string) ResultRetrieveBatch
	// CheckBatchAvailability checks the availability of the blob received getting proofs and validating them
	CheckBatchAvailability(daPath string) ResultCheckBatch
}<|MERGE_RESOLUTION|>--- conflicted
+++ resolved
@@ -36,22 +36,13 @@
 
 // Data availability clients
 const (
-<<<<<<< HEAD
-	Mock     Client = "mock"
-	Celestia Client = "celestia"
-	Avail    Client = "avail"
-	Grpc     Client = "grpc"
-	WeaveVM  Client = "weavevm"
-	Sui      Client = "sui"
-	Aptos    Client = "aptos"
-=======
 	Mock        Client = "mock"
 	Celestia    Client = "celestia"
 	Avail       Client = "avail"
 	Grpc        Client = "grpc"
 	LoadNetwork Client = "loadnetwork"
 	Sui         Client = "sui"
->>>>>>> d128a308
+	Aptos       Client = "aptos"
 )
 
 // Option is a function that sets a parameter on the da layer.
