package da

import (
	"fmt"
	"strings"

	"cosmossdk.io/math"
	"github.com/tendermint/tendermint/libs/pubsub"

	"github.com/dymensionxyz/dymint/store"
	"github.com/dymensionxyz/dymint/types"
)

// StatusCode is a type for DA layer return status.
// TODO: define an enum of different non-happy-path cases
// that might need to be handled by Dymint independent of
// the underlying DA chain. Use int32 to match the protobuf
// enum representation.
type StatusCode int32

// Commitment should contain serialized cryptographic commitment to Blob value.
type Commitment = []byte

// Blob is the data submitted/received from DA interface.
type Blob = []byte

// Data Availability return codes.
const (
	StatusUnknown StatusCode = iota
	StatusSuccess
	StatusError
)

// Client defines all the possible da clients
type Client string

// Data availability clients
const (
<<<<<<< HEAD
	Mock     Client = "mock"
	Celestia Client = "celestia"
	Avail    Client = "avail"
	Grpc     Client = "grpc"
	WeaveVM  Client = "weavevm"
	BNB      Client = "bnb"
=======
	Mock        Client = "mock"
	Celestia    Client = "celestia"
	Avail       Client = "avail"
	Grpc        Client = "grpc"
	LoadNetwork Client = "loadnetwork"
	Sui         Client = "sui"
	Aptos       Client = "aptos"
>>>>>>> 5f24d986
)

// Option is a function that sets a parameter on the da layer.
type Option func(DataAvailabilityLayerClient)

// BaseResult contains basic information returned by DA layer.
type BaseResult struct {
	// Code is to determine if the action succeeded.
	Code StatusCode
	// Message may contain DA layer specific information (like DA block height/hash, detailed error message, etc)
	Message string
	// Error is the error returned by the DA layer
	Error error
}

type Balance struct {
	Amount math.Int
	Denom  string
}

const PathSeparator = "|"

type DASubmitMetaData struct {
	Client Client
	DAPath string
}

// ToPath converts a DAMetaData to a path.
func (d *DASubmitMetaData) ToPath() string {
	path := []string{string(d.Client), d.DAPath}
	return strings.Join(path, PathSeparator)
}

// FromPath parses a path to a DAMetaData.
func (d *DASubmitMetaData) FromPath(path string) (*DASubmitMetaData, error) {
	pathParts := strings.FieldsFunc(path, func(r rune) bool { return r == rune(PathSeparator[0]) })
	if len(pathParts) < 2 {
		return nil, fmt.Errorf("invalid DA path")
	}

	submitData := &DASubmitMetaData{
		Client: Client(pathParts[0]),
		DAPath: strings.TrimPrefix(path, pathParts[0]+PathSeparator),
	}
	return submitData, nil
}

// ResultSubmitBatch contains information returned from DA layer after block submission.
type ResultSubmitBatch struct {
	BaseResult
	// DAHeight informs about a height on Data Availability Layer for given result.
	SubmitMetaData *DASubmitMetaData
}

// ResultCheckBatch contains information about block availability, returned from DA layer client.
type ResultCheckBatch struct {
	BaseResult
}

// ResultRetrieveBatch contains batch of blocks returned from DA layer client.
type ResultRetrieveBatch struct {
	BaseResult
	// Batches are the blob(s) with blocks retrieved from Data Availability Layer.
	// If Code is not equal to StatusSuccess, it has to be nil.
	Batches []*types.Batch
}

// DataAvailabilityLayerClient defines generic interface for DA layer block submission.
// It also contains life-cycle methods.
type DataAvailabilityLayerClient interface {
	BatchRetriever
	BatchSubmitter

	// Init is called once to allow DA client to read configuration and initialize resources.
	Init(config []byte, pubsubServer *pubsub.Server, kvStore store.KV, logger types.Logger, options ...Option) error

	// Start is called once, after Init. It's implementation should start operation of DataAvailabilityLayerClient.
	Start() error

	// Stop is called once, when DataAvailabilityLayerClient is no longer needed.
	Stop() error

	GetClientType() Client

	// CheckBatchAvailability checks the availability of the blob submitted getting proofs and validating them
	CheckBatchAvailability(daPath string) ResultCheckBatch

	// Returns the maximum allowed blob size in the DA, used to check the max batch size configured
	GetMaxBlobSizeBytes() uint64

	// GetSignerBalance returns the balance for a specific address
	GetSignerBalance() (Balance, error)

	// Something third parties can use to identify rollapp activity on the DA
	RollappId() string
}

// BatchSubmitter is additional interface that can be implemented by Data Availability Layer Client that is able to submit
// block data to DA layer.
type BatchSubmitter interface {
	// SubmitBatch submits the passed in batch to the DA layer.
	// This should create a transaction which (potentially)
	// triggers a state transition in the DA layer.
	SubmitBatch(batch *types.Batch) ResultSubmitBatch
}

// BatchRetriever is additional interface that can be implemented by Data Availability Layer Client that is able to retrieve
// block data from DA layer. This gives the ability to use it for block synchronization.
type BatchRetriever interface {
	// RetrieveBatches returns blocks at given data layer height from data availability layer.
	RetrieveBatches(daPath string) ResultRetrieveBatch
	// CheckBatchAvailability checks the availability of the blob received getting proofs and validating them
	CheckBatchAvailability(daPath string) ResultCheckBatch
}<|MERGE_RESOLUTION|>--- conflicted
+++ resolved
@@ -36,14 +36,6 @@
 
 // Data availability clients
 const (
-<<<<<<< HEAD
-	Mock     Client = "mock"
-	Celestia Client = "celestia"
-	Avail    Client = "avail"
-	Grpc     Client = "grpc"
-	WeaveVM  Client = "weavevm"
-	BNB      Client = "bnb"
-=======
 	Mock        Client = "mock"
 	Celestia    Client = "celestia"
 	Avail       Client = "avail"
@@ -51,7 +43,7 @@
 	LoadNetwork Client = "loadnetwork"
 	Sui         Client = "sui"
 	Aptos       Client = "aptos"
->>>>>>> 5f24d986
+	BNB         Client = "bnb"
 )
 
 // Option is a function that sets a parameter on the da layer.
