package client

import (
	"context"
	"crypto/sha256"
	"encoding/hex"
	"encoding/json"
	"errors"
	"fmt"
	"net/http"

	"github.com/dymensionxyz/dymint/da"
	"github.com/kaspanet/kaspad/cmd/kaspawallet/libkaspawallet"
	"github.com/kaspanet/kaspad/cmd/kaspawallet/libkaspawallet/bip32"
	"github.com/kaspanet/kaspad/domain/consensus/utils/constants"
	"github.com/kaspanet/kaspad/domain/dagconfig"
	"github.com/kaspanet/kaspad/infrastructure/network/rpcclient"
	"github.com/kaspanet/kaspad/util"
	"github.com/kaspanet/kaspad/util/txmass"
	"github.com/tyler-smith/go-bip39"
)

const (
	minChangeTarget               = constants.SompiPerKaspa * 10
	SingleSignerPurpose           = 44
	CoinType                      = 111111
	TRANSIENT_BYTE_TO_MASS_FACTOR = 4
	Mainnet                       = "kaspa-mainnet"
	Testnet                       = "kaspa-testnet-10"
	TxHashLength                  = 64
	ConfirmationsRequired         = 1000 // Kaspa requires 1000 confirmations (after Crescent hardfork) to consider a transaction final and safe against reorgs.
	KaspaBlocksPerSecond          = 10
)

type KaspaClient interface {
	Stop() error
	GetBalance() (uint64, error)
	SubmitBlob(blob []byte) ([]string, string, error)
	GetBlob(txHash []string) ([]byte, error)
	CheckTransactionMaturity(txHash []string) error
}

// Transaction is a partial struct to extract payload and maturity info
type Transaction struct {
	TransactionID           string `json:"transaction_id"`
	Payload                 string `json:"payload"`
	BlockTime               uint64 `json:"block_time,omitempty"`
	AcceptingBlockHash      string `json:"accepting_block_hash,omitempty"`
	IsCoinbase              bool   `json:"is_coinbase,omitempty"`
	AcceptingBlockBlueScore uint64 `json:"accepting_block_blue_score,omitempty"`
	IsAccepted              bool   `json:"is_accepted,omitempty"`
}

type FailedTxRetrieve struct {
	Result string `json:"detail"`
}

type Client struct {
	rpcClient        *rpcclient.RPCClient // RPC client for ongoing user requests
	httpClient       *http.Client
	params           *dagconfig.Params
	apiURL           string
	address          util.Address
	wAddress         *walletAddress
	mnemonic         string
	publicKey        *bip32.ExtendedKey
	txMassCalculator *txmass.Calculator
}

var _ KaspaClient = &Client{}

func NewClient(ctx context.Context, config *Config, mnemonic string) (KaspaClient, error) {
	rpcClient, err := rpcclient.NewRPCClient(config.GrpcAddress)
	if err != nil {
		return nil, err
	}

	if config.Timeout != 0 {
		rpcClient.SetTimeout(config.Timeout)
	}

	var params *dagconfig.Params
	switch config.Network {
	case Testnet:
		params = &dagconfig.TestnetParams
	case Mainnet:
		params = &dagconfig.MainnetParams
	default:
		return nil, fmt.Errorf("kaspa network not set to testnet or mainnet. Param: %s", config.Network)
	}

	seed := bip39.NewSeed(mnemonic, "")
	version, err := versionFromNetworkName(params.Name)
	if err != nil {
		return nil, err
	}

	master, err := bip32.NewMasterWithPath(seed, version, defaultPath())
	if err != nil {
		return nil, err
	}

	address, err := util.DecodeAddress(config.Address, params.Prefix)
	if err != nil {
		return nil, err
	}

	httpClient := &http.Client{
		Timeout: config.Timeout,
	}

	pubKey, err := master.Public()
	if err != nil {
		return nil, err
	}

	kaspaClient := &Client{
		rpcClient:        rpcClient,
		httpClient:       httpClient,
		publicKey:        pubKey,
		address:          address,
		params:           params,
		mnemonic:         mnemonic,
		apiURL:           config.APIUrl,
		txMassCalculator: txmass.NewCalculator(1, 10, 1000),
	}
	return kaspaClient, nil
}

// Stop disconnects from grpc
func (c *Client) Stop() error {
	return c.rpcClient.Disconnect()
}

// SubmitBlob sends the blob to Kaspa network, including the blob in  Kaspa Txs
func (c *Client) SubmitBlob(blob []byte) ([]string, string, error) {
	// generate txs
	blobTxs, err := c.generateBlobTxs(blob)
	if err != nil {
		return nil, "", err
	}

	// sign tx
	signedTxs := make([][]byte, len(blobTxs))
	for i, tx := range blobTxs {
		signedTx, err := libkaspawallet.Sign(c.params, []string{c.mnemonic}, tx, false)
		if err != nil {
			return nil, "", err
		}
		signedTxs[i] = signedTx
	}

	// send txs to Kaspa node
	txIds, err := c.broadcast(signedTxs)
	if err != nil {
		return nil, "", err
	}

	h := sha256.New()
	h.Write(blob)
	blobHash := h.Sum(nil)
	// return tx ids obtained
	return txIds, hex.EncodeToString(blobHash), nil
}

// GetBlob retrieves the blob from Kaspa network, by tx ids
func (c *Client) GetBlob(txHash []string) ([]byte, error) {
	txData := make([][]byte, len(txHash))
	for i, hash := range txHash {
		tx, err := c.retrieveBlobTx(hash)
		if err != nil {
			return nil, err
		}
		txData[i], err = hex.DecodeString(tx.Payload)
		if err != nil {
			return nil, err
		}
	}
	var blob []byte
	for _, data := range txData {
		blob = append(blob, data...)
	}
	return blob, nil
}

func (c *Client) GetBalance() (uint64, error) {
	balance := uint64(0)
	utxos, err := c.getUTXOs()
	if err != nil {
		return balance, err
	}
	dagInfo, err := c.rpcClient.GetBlockDAGInfo()
	if err != nil {
		return balance, err
	}
	for _, utxo := range utxos {
		if !c.isUTXOSpendable(utxo, dagInfo.VirtualDAAScore) {
			continue
		}

		balance += utxo.UTXOEntry.Amount()
	}
	return balance, nil
}

// APIError represents an error from the Kaspa API with status code
type APIError struct {
	StatusCode int
	Message    string
}

func (e APIError) Error() string {
	return fmt.Sprintf("API error (status %d): %s", e.StatusCode, e.Message)
}

// makeAPICall makes a generic API call to the Kaspa REST API
func (c *Client) makeAPICall(endpoint string, result interface{}) error {
	url := fmt.Sprintf("%s%s", c.apiURL, endpoint)

	resp, err := c.httpClient.Get(url)
	if err != nil {
		return fmt.Errorf("API call failed: %w", err)
	}
	defer resp.Body.Close() // nolint:errcheck

	if resp.StatusCode != 200 {
<<<<<<< HEAD
		var tx FailedTxRetrieve
		if err := json.NewDecoder(resp.Body).Decode(&tx); err != nil {
			return nil, fmt.Errorf("kaspa API response decode failed: %w", err)
		}
		if tx.Result == "Transaction not found" {
			return nil, da.ErrBlobNotFound
		}
		return nil, fmt.Errorf("http response status code not OK: Status: %d", resp.StatusCode)
	}

	var tx Transaction
	if err := json.NewDecoder(resp.Body).Decode(&tx); err != nil {
		return nil, fmt.Errorf("kaspa API response decode failed: %w", err)
=======
		return APIError{StatusCode: resp.StatusCode, Message: fmt.Sprintf("endpoint %s returned status %d", endpoint, resp.StatusCode)}
	}

	if err := json.NewDecoder(resp.Body).Decode(result); err != nil {
		return fmt.Errorf("kaspa API response decode failed: %w", err)
	}
	return nil
}

// retrieveBlobTx gets Tx, that includes blob parts, using  Kaspa REST-API server (https://api.kaspa.org/docs)
func (c *Client) retrieveBlobTx(txHash string) (*Transaction, error) {
	if len(txHash) != TxHashLength {
		return nil, da.ErrBlobNotFound
	}

	var tx Transaction
	endpoint := fmt.Sprintf("/transactions/%s", txHash)
	if err := c.makeAPICall(endpoint, &tx); err != nil {
		// Check if this is a 404 error which might mean transaction not found
		var apiErr APIError
		if errors.As(err, &apiErr) && apiErr.StatusCode == 404 {
			// Make another call to get the detailed error message
			url := fmt.Sprintf("%s%s", c.apiURL, endpoint)
			resp, _ := c.httpClient.Get(url)
			if resp != nil {
				defer resp.Body.Close() // nolint:errcheck
				var failedTx FailedTxRetrieve
				if json.NewDecoder(resp.Body).Decode(&failedTx) == nil {
					if failedTx.Result == "Transaction not found" {
						return nil, da.ErrBlobNotFound
					}
				}
			}
		}
		return nil, err
>>>>>>> 97fea848
	}
	return &tx, nil
}

// returns version params depending on the network used (mainnet or testnet)
func versionFromNetworkName(name string) ([4]byte, error) {
	switch name {
	case Mainnet:
		return bip32.KaspaMainnetPrivate, nil
	case Testnet:
		return bip32.KaspaTestnetPrivate, nil
	}

	return [4]byte{}, fmt.Errorf("kaspa network not valid %s", name)
}

func defaultPath() string {
	return fmt.Sprintf("m/%d'/%d'/0'", SingleSignerPurpose, CoinType)
}

// BlueScoreResponse represents the response from the virtual-chain-blue-score endpoint
type BlueScoreResponse struct {
	BlueScore uint64 `json:"blueScore"`
}

// CheckTransactionMaturity checks if all transactions in the list are mature enough
func (c *Client) CheckTransactionMaturity(txHash []string) error {
	// Get current virtual chain blue score via API
	var blueScoreResp BlueScoreResponse
	if err := c.makeAPICall("/info/virtual-chain-blue-score", &blueScoreResp); err != nil {
		return fmt.Errorf("failed to get virtual chain blue score: %w", err)
	}

	maxMissingConfirmations := uint64(0)

	for _, hash := range txHash {
		tx, err := c.retrieveBlobTx(hash)
		if err != nil {
			return err
		}

		// if the transaction is not accepted yet, set max missing confirmations to be required and continue
		if !tx.IsAccepted {
			maxMissingConfirmations = ConfirmationsRequired
			continue
		}

		// if the transaction is mature enough, go to next tx
		if ConfirmationsRequired < blueScoreResp.BlueScore-tx.AcceptingBlockBlueScore {
			continue
		}

		// calculate missing confirmations
		missingConfirmations := ConfirmationsRequired - (blueScoreResp.BlueScore - tx.AcceptingBlockBlueScore)
		// set max missing confirmations from all txs
		if missingConfirmations > maxMissingConfirmations {
			maxMissingConfirmations = missingConfirmations
		}
	}

	if maxMissingConfirmations > 0 {
		return da.ErrMaturityNotReached{MissingConfirmations: maxMissingConfirmations}
	}

	return nil
}<|MERGE_RESOLUTION|>--- conflicted
+++ resolved
@@ -224,21 +224,6 @@
 	defer resp.Body.Close() // nolint:errcheck
 
 	if resp.StatusCode != 200 {
-<<<<<<< HEAD
-		var tx FailedTxRetrieve
-		if err := json.NewDecoder(resp.Body).Decode(&tx); err != nil {
-			return nil, fmt.Errorf("kaspa API response decode failed: %w", err)
-		}
-		if tx.Result == "Transaction not found" {
-			return nil, da.ErrBlobNotFound
-		}
-		return nil, fmt.Errorf("http response status code not OK: Status: %d", resp.StatusCode)
-	}
-
-	var tx Transaction
-	if err := json.NewDecoder(resp.Body).Decode(&tx); err != nil {
-		return nil, fmt.Errorf("kaspa API response decode failed: %w", err)
-=======
 		return APIError{StatusCode: resp.StatusCode, Message: fmt.Sprintf("endpoint %s returned status %d", endpoint, resp.StatusCode)}
 	}
 
@@ -274,7 +259,6 @@
 			}
 		}
 		return nil, err
->>>>>>> 97fea848
 	}
 	return &tx, nil
 }
