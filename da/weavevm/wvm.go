--- conflicted
+++ resolved
@@ -643,7 +643,6 @@
 	return nil
 }
 
-<<<<<<< HEAD
 func isRpcTransactionNotFoundErr(err error) bool {
 	return errors.Is(err, ethereum.NotFound)
 }
@@ -655,9 +654,6 @@
 	return data.WvmBlockHash == "0x"
 }
 
-func (c *DataAvailabilityLayerClient) DAPath() string {
-=======
 func (c *DataAvailabilityLayerClient) RollappId() string {
->>>>>>> fdd03163
 	return fmt.Sprintf("%d", c.config.ChainID)
 }