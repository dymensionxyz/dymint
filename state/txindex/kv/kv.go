package kv

import (
	"bytes"
	"context"
	"encoding/hex"
	"fmt"
	"strconv"
	"strings"

	"github.com/gogo/protobuf/proto"

	abci "github.com/tendermint/tendermint/abci/types"
	"github.com/tendermint/tendermint/libs/pubsub/query"
	"github.com/tendermint/tendermint/types"

	"github.com/dymensionxyz/dymint/state/indexer"
	"github.com/dymensionxyz/dymint/state/txindex"
	"github.com/dymensionxyz/dymint/store"
)

const (
	tagKeySeparator = "/"
)

var _ txindex.TxIndexer = (*TxIndex)(nil)

// TxIndex is the simplest possible indexer, backed by key-value storage (levelDB).
type TxIndex struct {
	store store.KVStore
}

// NewTxIndex creates new KV indexer.
func NewTxIndex(store store.KVStore) *TxIndex {
	return &TxIndex{
		store: store,
	}
}

// Get gets transaction from the TxIndex storage and returns it or nil if the
// transaction is not found.
func (txi *TxIndex) Get(hash []byte) (*abci.TxResult, error) {
	if len(hash) == 0 {
		return nil, txindex.ErrorEmptyHash
	}

	rawBytes, err := txi.store.Get(hash)
	if err != nil {
		return nil, nil
	}
	if rawBytes == nil {
		return nil, nil
	}

	txResult := new(abci.TxResult)
	err = proto.Unmarshal(rawBytes, txResult)
	if err != nil {
<<<<<<< HEAD
		return nil, fmt.Errorf("reading TxResult: %v", err)
=======
		return nil, fmt.Errorf("error reading TxResult: %w", err)
>>>>>>> b4921cbe
	}

	return txResult, nil
}

// AddBatch indexes a batch of transactions using the given list of events. Each
// key that indexed from the tx's events is a composite of the event type and
// the respective attribute's key delimited by a "." (eg. "account.number").
// Any event with an empty type is not indexed.
func (txi *TxIndex) AddBatch(b *txindex.Batch) error {
	storeBatch := txi.store.NewBatch()
	defer storeBatch.Discard()

	for _, result := range b.Ops {
		hash := types.Tx(result.Tx).Hash()

		// index tx by events
		err := txi.indexEvents(result, hash, storeBatch)
		if err != nil {
			return err
		}

		// index by height (always)
		err = storeBatch.Set(keyForHeight(result), hash)
		if err != nil {
			return err
		}

		rawBytes, err := proto.Marshal(result)
		if err != nil {
			return err
		}
		// index by hash (always)
		err = storeBatch.Set(hash, rawBytes)
		if err != nil {
			return err
		}
	}

	return storeBatch.Commit()
}

// Index indexes a single transaction using the given list of events. Each key
// that indexed from the tx's events is a composite of the event type and the
// respective attribute's key delimited by a "." (eg. "account.number").
// Any event with an empty type is not indexed.
func (txi *TxIndex) Index(result *abci.TxResult) error {
	b := txi.store.NewBatch()
	defer b.Discard()

	hash := types.Tx(result.Tx).Hash()

	// index tx by events
	err := txi.indexEvents(result, hash, b)
	if err != nil {
		return err
	}

	// index by height (always)
	err = b.Set(keyForHeight(result), hash)
	if err != nil {
		return err
	}

	rawBytes, err := proto.Marshal(result)
	if err != nil {
		return err
	}
	// index by hash (always)
	err = b.Set(hash, rawBytes)
	if err != nil {
		return err
	}

	return b.Commit()
}

func (txi *TxIndex) indexEvents(result *abci.TxResult, hash []byte, store store.Batch) error {
	for _, event := range result.Result.Events {
		// only index events with a non-empty type
		if len(event.Type) == 0 {
			continue
		}

		for _, attr := range event.Attributes {
			if len(attr.Key) == 0 {
				continue
			}

			// index if `index: true` is set
			compositeTag := fmt.Sprintf("%s.%s", event.Type, string(attr.Key))
			if attr.GetIndex() {
				err := store.Set(keyForEvent(compositeTag, attr.Value, result), hash)
				if err != nil {
					return err
				}
			}
		}
	}

	return nil
}

// Search performs a search using the given query.
//
// It breaks the query into conditions (like "tx.height > 5"). For each
// condition, it queries the DB index. One special use cases here: (1) if
// "tx.hash" is found, it returns tx result for it (2) for range queries it is
// better for the client to provide both lower and upper bounds, so we are not
// performing a full scan. Results from querying indexes are then intersected
// and returned to the caller, in no particular order.
//
// Search will exit early and return any result fetched so far,
// when a message is received on the context chan.
func (txi *TxIndex) Search(ctx context.Context, q *query.Query) ([]*abci.TxResult, error) {
	select {
	case <-ctx.Done():
		return make([]*abci.TxResult, 0), nil

	default:
	}

	var hashesInitialized bool
	filteredHashes := make(map[string][]byte)

	// get a list of conditions (like "tx.height > 5")
	conditions, err := q.Conditions()
	if err != nil {
		return nil, fmt.Errorf("during parsing conditions from query: %w", err)
	}

	// if there is a hash condition, return the result immediately
	hash, ok, err := lookForHash(conditions)
	if err != nil {
		return nil, fmt.Errorf("during searching for a hash in the query: %w", err)
	} else if ok {
		res, err := txi.Get(hash)
		switch {
		case err != nil:
			return []*abci.TxResult{}, fmt.Errorf("while retrieving the result: %w", err)
		case res == nil:
			return []*abci.TxResult{}, nil
		default:
			return []*abci.TxResult{res}, nil
		}
	}

	// conditions to skip because they're handled before "everything else"
	skipIndexes := make([]int, 0)

	// extract ranges
	// if both upper and lower bounds exist, it's better to get them in order not
	// no iterate over kvs that are not within range.
	ranges, rangeIndexes := indexer.LookForRanges(conditions)
	if len(ranges) > 0 {
		skipIndexes = append(skipIndexes, rangeIndexes...)

		for _, qr := range ranges {
			if !hashesInitialized {
				filteredHashes = txi.matchRange(ctx, qr, startKey(qr.Key), filteredHashes, true)
				hashesInitialized = true

				// Ignore any remaining conditions if the first condition resulted
				// in no matches (assuming implicit AND operand).
				if len(filteredHashes) == 0 {
					break
				}
			} else {
				filteredHashes = txi.matchRange(ctx, qr, startKey(qr.Key), filteredHashes, false)
			}
		}
	}

	// if there is a height condition ("tx.height=3"), extract it
	height := lookForHeight(conditions)

	// for all other conditions
	for i, c := range conditions {
		if intInSlice(i, skipIndexes) {
			continue
		}

		if !hashesInitialized {
			filteredHashes = txi.match(ctx, c, startKeyForCondition(c, height), filteredHashes, true)
			hashesInitialized = true

			// Ignore any remaining conditions if the first condition resulted
			// in no matches (assuming implicit AND operand).
			if len(filteredHashes) == 0 {
				break
			}
		} else {
			filteredHashes = txi.match(ctx, c, startKeyForCondition(c, height), filteredHashes, false)
		}
	}

	results := make([]*abci.TxResult, 0, len(filteredHashes))
	for _, h := range filteredHashes {
		cont := true

		res, err := txi.Get(h)
		if err != nil {
			return nil, fmt.Errorf("get Tx{%X}: %w", h, err)
		}
		if res == nil {
			continue
		}
		results = append(results, res)

		// Potentially exit early.
		select {
		case <-ctx.Done():
			cont = false
		default:
		}

		if !cont {
			break
		}
	}

	return results, nil
}

func lookForHash(conditions []query.Condition) (hash []byte, ok bool, err error) {
	for _, c := range conditions {
		if c.CompositeKey == types.TxHashKey {
			decoded, err := hex.DecodeString(c.Operand.(string))
			return decoded, true, err
		}
	}
	return
}

// lookForHeight returns a height if there is an "height=X" condition.
func lookForHeight(conditions []query.Condition) (height int64) {
	for _, c := range conditions {
		if c.CompositeKey == types.TxHeightKey && c.Op == query.OpEqual {
			return c.Operand.(int64)
		}
	}
	return 0
}

// match returns all matching txs by hash that meet a given condition and start
// key. An already filtered result (filteredHashes) is provided such that any
// non-intersecting matches are removed.
//
// NOTE: filteredHashes may be empty if no previous condition has matched.
func (txi *TxIndex) match(
	ctx context.Context,
	c query.Condition,
	startKeyBz []byte,
	filteredHashes map[string][]byte,
	firstRun bool,
) map[string][]byte {
	// A previous match was attempted but resulted in no matches, so we return
	// no matches (assuming AND operand).
	if !firstRun && len(filteredHashes) == 0 {
		return filteredHashes
	}

	tmpHashes := make(map[string][]byte)

	switch {
	case c.Op == query.OpEqual:
		it := txi.store.PrefixIterator(startKeyBz)
		defer it.Discard()

		for ; it.Valid(); it.Next() {
			cont := true

			tmpHashes[string(it.Value())] = it.Value()

			// Potentially exit early.
			select {
			case <-ctx.Done():
				cont = false
			default:
			}

			if !cont {
				break
			}
		}
		if err := it.Error(); err != nil {
			panic(err)
		}

	case c.Op == query.OpExists:
		// XXX: can't use startKeyBz here because c.Operand is nil
		// (e.g. "account.owner/<nil>/" won't match w/ a single row)
		it := txi.store.PrefixIterator(startKey(c.CompositeKey))
		defer it.Discard()

		for ; it.Valid(); it.Next() {
			cont := true

			tmpHashes[string(it.Value())] = it.Value()

			// Potentially exit early.
			select {
			case <-ctx.Done():
				cont = false
			default:
			}

			if !cont {
				break
			}
		}
		if err := it.Error(); err != nil {
			panic(err)
		}

	case c.Op == query.OpContains:
		// XXX: startKey does not apply here.
		// For example, if startKey = "account.owner/an/" and search query = "account.owner CONTAINS an"
		// we can't iterate with prefix "account.owner/an/" because we might miss keys like "account.owner/Ulan/"
		it := txi.store.PrefixIterator(startKey(c.CompositeKey))
		defer it.Discard()

		for ; it.Valid(); it.Next() {
			cont := true

			if !isTagKey(it.Key()) {
				continue
			}

			if strings.Contains(extractValueFromKey(it.Key()), c.Operand.(string)) {
				tmpHashes[string(it.Value())] = it.Value()
			}

			// Potentially exit early.
			select {
			case <-ctx.Done():
				cont = false
			default:
			}

			if !cont {
				break
			}
		}
		if err := it.Error(); err != nil {
			panic(err)
		}
	default:
		panic("other operators should be handled already")
	}

	if len(tmpHashes) == 0 || firstRun {
		// Either:
		//
		// 1. Regardless if a previous match was attempted, which may have had
		// results, but no match was found for the current condition, then we
		// return no matches (assuming AND operand).
		//
		// 2. A previous match was not attempted, so we return all results.
		return tmpHashes
	}

	// Remove/reduce matches in filteredHashes that were not found in this
	// match (tmpHashes).
	for k := range filteredHashes {
		cont := true

		if tmpHashes[k] == nil {
			delete(filteredHashes, k)

			// Potentially exit early.
			select {
			case <-ctx.Done():
				cont = false
			default:
			}
		}

		if !cont {
			break
		}
	}

	return filteredHashes
}

// matchRange returns all matching txs by hash that meet a given queryRange and
// start key. An already filtered result (filteredHashes) is provided such that
// any non-intersecting matches are removed.
//
// NOTE: filteredHashes may be empty if no previous condition has matched.
func (txi *TxIndex) matchRange(
	ctx context.Context,
	qr indexer.QueryRange,
	startKey []byte,
	filteredHashes map[string][]byte,
	firstRun bool,
) map[string][]byte {
	// A previous match was attempted but resulted in no matches, so we return
	// no matches (assuming AND operand).
	if !firstRun && len(filteredHashes) == 0 {
		return filteredHashes
	}

	tmpHashes := make(map[string][]byte)
	lowerBound := qr.LowerBoundValue()
	upperBound := qr.UpperBoundValue()

	it := txi.store.PrefixIterator(startKey)
	defer it.Discard()

LOOP:
	for ; it.Valid(); it.Next() {
		cont := true

		if !isTagKey(it.Key()) {
			continue
		}

		if _, ok := qr.AnyBound().(int64); ok {
			v, err := strconv.ParseInt(extractValueFromKey(it.Key()), 10, 64)
			if err != nil {
				continue LOOP
			}

			include := true
			if lowerBound != nil && v < lowerBound.(int64) {
				include = false
			}

			if upperBound != nil && v > upperBound.(int64) {
				include = false
			}

			if include {
				tmpHashes[string(it.Value())] = it.Value()
			}

			// XXX: passing time in a ABCI Events is not yet implemented
			// case time.Time:
			// 	v := strconv.ParseInt(extractValueFromKey(it.Key()), 10, 64)
			// 	if v == r.upperBound {
			// 		break
			// 	}
		}

		// Potentially exit early.
		select {
		case <-ctx.Done():
			cont = false
		default:
		}

		if !cont {
			break
		}
	}
	if err := it.Error(); err != nil {
		panic(err)
	}

	if len(tmpHashes) == 0 || firstRun {
		// Either:
		//
		// 1. Regardless if a previous match was attempted, which may have had
		// results, but no match was found for the current condition, then we
		// return no matches (assuming AND operand).
		//
		// 2. A previous match was not attempted, so we return all results.
		return tmpHashes
	}

	// Remove/reduce matches in filteredHashes that were not found in this
	// match (tmpHashes).
	for k := range filteredHashes {
		cont := true

		if tmpHashes[k] == nil {
			delete(filteredHashes, k)

			// Potentially exit early.
			select {
			case <-ctx.Done():
				cont = false
			default:
			}
		}

		if !cont {
			break
		}
	}

	return filteredHashes
}

// Keys

func isTagKey(key []byte) bool {
	return strings.Count(string(key), tagKeySeparator) == 3
}

func extractValueFromKey(key []byte) string {
	parts := strings.SplitN(string(key), tagKeySeparator, 3)
	return parts[1]
}

func keyForEvent(key string, value []byte, result *abci.TxResult) []byte {
	return []byte(fmt.Sprintf("%s/%s/%d/%d",
		key,
		value,
		result.Height,
		result.Index,
	))
}

func keyForHeight(result *abci.TxResult) []byte {
	return []byte(fmt.Sprintf("%s/%d/%d/%d",
		types.TxHeightKey,
		result.Height,
		result.Height,
		result.Index,
	))
}

func startKeyForCondition(c query.Condition, height int64) []byte {
	if height > 0 {
		return startKey(c.CompositeKey, c.Operand, height)
	}
	return startKey(c.CompositeKey, c.Operand)
}

func startKey(fields ...interface{}) []byte {
	var b bytes.Buffer
	for _, f := range fields {
		b.Write([]byte(fmt.Sprintf("%v", f) + tagKeySeparator))
	}
	return b.Bytes()
}<|MERGE_RESOLUTION|>--- conflicted
+++ resolved
@@ -55,11 +55,7 @@
 	txResult := new(abci.TxResult)
 	err = proto.Unmarshal(rawBytes, txResult)
 	if err != nil {
-<<<<<<< HEAD
-		return nil, fmt.Errorf("reading TxResult: %v", err)
-=======
-		return nil, fmt.Errorf("error reading TxResult: %w", err)
->>>>>>> b4921cbe
+		return nil, fmt.Errorf("reading TxResult: %w", err)
 	}
 
 	return txResult, nil
