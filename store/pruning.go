package store

import (
	"fmt"
<<<<<<< HEAD

	"github.com/dymensionxyz/dymint/gerr"
=======
>>>>>>> 10c6ee99
)

// PruneBlocks removes block up to (but not including) a height. It returns number of blocks pruned.
func (s *DefaultStore) PruneBlocks(from, to uint64) (uint64, error) {
	if from <= 0 {
		return 0, fmt.Errorf("from height must be greater than 0")
	}

<<<<<<< HEAD
	height := uint64(heightInt)
	if height > s.Height() {
		return 0, fmt.Errorf("cannot prune beyond the latest height %v: %w", s.height, gerr.ErrInvalidArgument)
	}
	base := s.Base()
	if height < base {
		return 0, fmt.Errorf("cannot prune to height %v, it is lower than base height %v",
			height, base)
=======
	if to <= from {
		return 0, fmt.Errorf("to height (%d) must be greater than from height (%d)", to, from)
>>>>>>> 10c6ee99
	}

	pruned := uint64(0)
	batch := s.db.NewBatch()
	defer batch.Discard()

	flush := func(batch Batch, height uint64) error {
		err := batch.Commit()
		if err != nil {
			return fmt.Errorf("flush batch to disk: height %d: %w", height, err)
		}
		return nil
	}

	for h := from; h < to; h++ {
		hash, err := s.loadHashFromIndex(h)
		if err != nil {
			continue
		}
		if err := batch.Delete(getBlockKey(hash)); err != nil {
			return 0, err
		}
		if err := batch.Delete(getCommitKey(hash)); err != nil {
			return 0, err
		}
		if err := batch.Delete(getIndexKey(h)); err != nil {
			return 0, err
		}
		if err := batch.Delete(getResponsesKey(h)); err != nil {
			return 0, err
		}
		if err := batch.Delete(getValidatorsKey(h)); err != nil {
			return 0, err
		}

		pruned++

		// flush every 1000 blocks to avoid batches becoming too large
		if pruned%1000 == 0 && pruned > 0 {
			err := flush(batch, h)
			if err != nil {
				return 0, err
			}
			batch = s.db.NewBatch()
			defer batch.Discard()
		}
	}

	err := flush(batch, to)
	if err != nil {
		return 0, err
	}
	return pruned, nil
}<|MERGE_RESOLUTION|>--- conflicted
+++ resolved
@@ -2,33 +2,20 @@
 
 import (
 	"fmt"
-<<<<<<< HEAD
 
 	"github.com/dymensionxyz/dymint/gerr"
-=======
->>>>>>> 10c6ee99
 )
 
 // PruneBlocks removes block up to (but not including) a height. It returns number of blocks pruned.
 func (s *DefaultStore) PruneBlocks(from, to uint64) (uint64, error) {
 	if from <= 0 {
-		return 0, fmt.Errorf("from height must be greater than 0")
+		return 0, fmt.Errorf("from height must be greater than 0: %w", gerr.ErrInvalidArgument)
 	}
 
-<<<<<<< HEAD
-	height := uint64(heightInt)
-	if height > s.Height() {
-		return 0, fmt.Errorf("cannot prune beyond the latest height %v: %w", s.height, gerr.ErrInvalidArgument)
+	if to <= from {
+		return 0, fmt.Errorf("to height must be greater than from height: to: %d: from: %d: %w", to, from, gerr.ErrInvalidArgument)
 	}
-	base := s.Base()
-	if height < base {
-		return 0, fmt.Errorf("cannot prune to height %v, it is lower than base height %v",
-			height, base)
-=======
-	if to <= from {
-		return 0, fmt.Errorf("to height (%d) must be greater than from height (%d)", to, from)
->>>>>>> 10c6ee99
-	}
+
 
 	pruned := uint64(0)
 	batch := s.db.NewBatch()
