package store_test

import (
	"os"
	"testing"

	"github.com/dymensionxyz/gerr-cosmos/gerrc"
	abcitypes "github.com/tendermint/tendermint/abci/types"
	tmstate "github.com/tendermint/tendermint/proto/tendermint/state"

	"github.com/dymensionxyz/dymint/store"

	"github.com/dymensionxyz/dymint/testutil"
	"github.com/dymensionxyz/dymint/types"
	"github.com/stretchr/testify/assert"
	"github.com/stretchr/testify/require"
)

func TestStoreLoad(t *testing.T) {
	t.Parallel()
	cases := []struct {
		name   string
		blocks []*types.Block
	}{
		{"single block", []*types.Block{testutil.GetRandomBlock(1, 10)}},
		{"two consecutive blocks", []*types.Block{
			testutil.GetRandomBlock(1, 10),
			testutil.GetRandomBlock(2, 20),
		}},
		// TODO(tzdybal): this test needs extra handling because of lastCommits
		//{"blocks out of order", []*types.Block{
		//	getRandomBlock(2, 20),
		//	getRandomBlock(3, 30),
		//	getRandomBlock(4, 100),
		//	getRandomBlock(5, 10),
		//	getRandomBlock(1, 10),
		//}},
	}

	tmpDir, err := os.MkdirTemp("", "optimint_test")
	require.NoError(t, err)
	defer func() {
		err := os.RemoveAll(tmpDir)
		if err != nil {
			t.Log("failed to remove temporary directory", err)
		}
	}()

	for _, kv := range []store.KV{store.NewDefaultInMemoryKVStore(), store.NewDefaultKVStore(tmpDir, "db", "test")} {
		for _, c := range cases {
			t.Run(c.name, func(t *testing.T) {
				assert := assert.New(t)
				require := require.New(t)

				bstore := store.New(kv)

				lastCommit := &types.Commit{}
				for _, block := range c.blocks {
					commit := &types.Commit{Height: block.Header.Height, HeaderHash: block.Header.Hash()}
					block.LastCommit = *lastCommit
					_, err := bstore.SaveBlock(block, commit, nil)
					require.NoError(err)
					lastCommit = commit
				}

				for _, expected := range c.blocks {
					block, err := bstore.LoadBlock(expected.Header.Height)
					assert.NoError(err)
					assert.NotNil(block)
					assert.Equal(expected, block)
					assert.Equal(expected.Header.Height-1, block.LastCommit.Height)
					assert.Equal(expected.LastCommit.Height, block.LastCommit.Height)
					assert.Equal(expected.LastCommit.HeaderHash, block.LastCommit.HeaderHash)

					commit, err := bstore.LoadCommit(expected.Header.Height)
					assert.NoError(err)
					assert.NotNil(commit)
					assert.Equal(expected.Header.Height, commit.Height)
					headerHash := expected.Header.Hash()
					assert.Equal(headerHash, commit.HeaderHash)
				}
			})
		}
	}
}

func TestLoadState(t *testing.T) {
	t.Parallel()

	assert := assert.New(t)

	validatorSet := testutil.GenerateRandomValidatorSet()

	kv := store.NewDefaultInMemoryKVStore()
	s1 := store.New(kv)
	expectedHeight := uint64(10)
<<<<<<< HEAD
	s := &types.State{}
	s.Sequencers.SetBondedSet(validatorSet)
	s.LastBlockHeight.Store(expectedHeight)
=======
	s := &types.State{
		NextValidators: validatorSet,
		Validators:     validatorSet,
	}
	s.SetHeight(expectedHeight)
>>>>>>> 0bbe5be1
	_, err := s1.SaveState(s, nil)
	assert.NoError(err)

	s2 := store.New(kv)
	state, err := s2.LoadState()
	assert.NoError(err)

	assert.Equal(expectedHeight, state.Height())
}

func TestBlockResponses(t *testing.T) {
	t.Parallel()
	assert := assert.New(t)

	kv := store.NewDefaultInMemoryKVStore()
	s := store.New(kv)

	expected := &tmstate.ABCIResponses{
		BeginBlock: &abcitypes.ResponseBeginBlock{
			Events: []abcitypes.Event{{
				Type: "test",
				Attributes: []abcitypes.EventAttribute{{
					Key:   []byte("foo"),
					Value: []byte("bar"),
					Index: false,
				}},
			}},
		},
		DeliverTxs: nil,
		EndBlock: &abcitypes.ResponseEndBlock{
			ValidatorUpdates: nil,
			ConsensusParamUpdates: &abcitypes.ConsensusParams{
				Block: &abcitypes.BlockParams{
					MaxBytes: 12345,
					MaxGas:   678909876,
				},
			},
		},
	}

	_, err := s.SaveBlockResponses(1, expected, nil)
	assert.NoError(err)

	resp, err := s.LoadBlockResponses(123)
	assert.Error(err)
	assert.Nil(resp)

	resp, err = s.LoadBlockResponses(1)
	assert.NoError(err)
	assert.NotNil(resp)
	assert.Equal(expected, resp)
}

func TestBatch(t *testing.T) {
	t.Parallel()
	assert := assert.New(t)

	kv := store.NewDefaultInMemoryKVStore()
	s := store.New(kv)

	expected := &tmstate.ABCIResponses{
		BeginBlock: &abcitypes.ResponseBeginBlock{
			Events: []abcitypes.Event{{
				Type: "test",
				Attributes: []abcitypes.EventAttribute{{
					Key:   []byte("foo"),
					Value: []byte("bar"),
					Index: false,
				}},
			}},
		},
		DeliverTxs: nil,
		EndBlock: &abcitypes.ResponseEndBlock{
			ValidatorUpdates: nil,
			ConsensusParamUpdates: &abcitypes.ConsensusParams{
				Block: &abcitypes.BlockParams{
					MaxBytes: 12345,
					MaxGas:   678909876,
				},
			},
		},
	}

	batch := s.NewBatch()
	batch, err := s.SaveBlockResponses(1, expected, batch)
	assert.NoError(err)

	resp, err := s.LoadBlockResponses(1)
	assert.Error(err, gerrc.ErrNotFound)
	assert.Nil(resp)

	err = batch.Commit()
	assert.NoError(err)

	resp, err = s.LoadBlockResponses(1)
	assert.NoError(err)
	assert.NotNil(resp)
	assert.Equal(expected, resp)
}<|MERGE_RESOLUTION|>--- conflicted
+++ resolved
@@ -94,17 +94,9 @@
 	kv := store.NewDefaultInMemoryKVStore()
 	s1 := store.New(kv)
 	expectedHeight := uint64(10)
-<<<<<<< HEAD
 	s := &types.State{}
 	s.Sequencers.SetBondedSet(validatorSet)
-	s.LastBlockHeight.Store(expectedHeight)
-=======
-	s := &types.State{
-		NextValidators: validatorSet,
-		Validators:     validatorSet,
-	}
 	s.SetHeight(expectedHeight)
->>>>>>> 0bbe5be1
 	_, err := s1.SaveState(s, nil)
 	assert.NoError(err)
 
