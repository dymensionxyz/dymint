--- conflicted
+++ resolved
@@ -374,15 +374,14 @@
 	return validatedHeightPrefix[:]
 }
 
-<<<<<<< HEAD
+func getDRSVersionKey(height uint64) []byte {
+	buf := make([]byte, 8)
+	binary.BigEndian.PutUint64(buf, height)
+	return append(drsVersionPrefix[:], buf[:]...)
+}
+
 func getProposerKey(height uint64) []byte {
 	buf := make([]byte, 8)
 	binary.BigEndian.PutUint64(buf, height)
 	return append(proposerPrefix[:], buf[:]...)
-=======
-func getDRSVersionKey(height uint64) []byte {
-	buf := make([]byte, 8)
-	binary.BigEndian.PutUint64(buf, height)
-	return append(drsVersionPrefix[:], buf[:]...)
->>>>>>> 314003c1
 }