package main

import (
	"encoding/csv"
	"flag"
	"fmt"
	"log"
	"os"
	"strconv"
	"strings"

	"github.com/dymensionxyz/dymint/store"
	"github.com/dymensionxyz/dymint/test/loadtime/report"
)

const (
	blockStoreDBName = "dymint"
)

var mainPrefix = [1]byte{0}

// BlockStore is a thin wrapper around the DefaultStore which will be used for inspecting the blocks
type BlockStore struct {
	*store.DefaultStore
	base   uint64
	height uint64
}

// Height implements report.BlockStore.
func (b *BlockStore) Height() uint64 {
	return b.height
}

// Base will be used to get the block height of the first block we want to generate the report for
func (b *BlockStore) Base() uint64 {
	return b.base
}

func getStore(directory string) *store.PrefixKV {
	dataDirectory := directory[strings.LastIndex(directory, "/")+1:]
	baseDirectory := directory[:len(directory)-len(dataDirectory)]
	baseKV := store.NewDefaultKVStore(baseDirectory, dataDirectory, blockStoreDBName)
	mainKV := store.NewPrefixKV(baseKV, mainPrefix[:])
	return mainKV
}

func newBlockStore(kvstore store.KVStore, baseHeight uint64) *BlockStore {
<<<<<<< HEAD
	store := store.New(kvstore).(*store.DefaultStore)
	state, err := store.LoadState()
=======
	store, _ := store.New(kvstore).(*store.DefaultStore)
	_, err := store.LoadState()
>>>>>>> 8c949837
	if err != nil {
		log.Fatalf("loading state %s", err)
	}
	return &BlockStore{
		DefaultStore: store,
		base:         state.BaseHeight,
		height:       state.LastBlockHeight.Load(),
	}
}

var (
	dir        = flag.String("data-dir", "", "path to the directory containing the dymint database")
	csvOut     = flag.String("csv", "", "dump the extracted latencies as raw csv for use in additional tooling")
	baseHeight = flag.Uint64("base-height", 1, "base height to start the report from")
)

func main() {
	flag.Parse()
	if *dir == "" {
		log.Fatalf("must specify a data-dir")
	}
	d := strings.TrimPrefix(*dir, "~/")
	if d != *dir {
		h, err := os.UserHomeDir()
		if err != nil {
			panic(err)
		}
		d = h + "/" + d
	}
	if *baseHeight == 0 {
		*baseHeight = uint64(1)
	}
	_, err := os.Stat(d)
	if err != nil {
		panic(err)
	}
	mainKV := getStore(d)
	s := newBlockStore(mainKV, *baseHeight)
	rs, err := report.GenerateFromBlockStore(s)
	if err != nil {
		panic(err)
	}
	if *csvOut != "" {
		cf, err := os.Create(*csvOut)
		if err != nil {
			panic(err)
		}
		w := csv.NewWriter(cf)
		err = w.WriteAll(toCSVRecords(rs.List()))
		if err != nil {
			panic(err)
		}
		return
	}
	for _, r := range rs.List() {
		fmt.Printf(""+
			"Experiment ID: %s\n\n"+
			"\tConnections: %d\n"+
			"\tRate: %d\n"+
			"\tSize: %d\n\n"+
			"\tTotal Valid Tx: %d\n"+
			"\tTPS: %d\n"+
			"\tTotal Negative Latencies: %d\n"+
			"\tMinimum Latency: %s\n"+
			"\tMaximum Latency: %s\n"+
			"\tAverage Latency: %s\n"+
			"\tStandard Deviation: %s\n\n", r.ID, r.Connections, r.Rate, r.Size, len(r.All), r.TPS, r.NegativeCount, r.Min, r.Max, r.Avg, r.StdDev)
	}
	fmt.Printf("Total Invalid Tx: %d\n", rs.ErrorCount())
}

func toCSVRecords(rs []report.Report) [][]string {
	total := 0
	for _, v := range rs {
		total += len(v.All)
	}
	res := make([][]string, total+1)

	res[0] = []string{"experiment_id", "block_time", "duration_ns", "tx_hash", "connections", "rate", "size"}
	offset := 1
	for _, r := range rs {
		idStr := r.ID.String()
		connStr := strconv.FormatInt(int64(r.Connections), 10)
		rateStr := strconv.FormatInt(int64(r.Rate), 10)
		sizeStr := strconv.FormatInt(int64(r.Size), 10)
		for i, v := range r.All {
			res[offset+i] = []string{idStr, strconv.FormatInt(v.BlockTime.UnixNano(), 10), strconv.FormatInt(int64(v.Duration), 10), fmt.Sprintf("%X", v.Hash), connStr, rateStr, sizeStr}
		}
		offset += len(r.All)
	}
	return res
}<|MERGE_RESOLUTION|>--- conflicted
+++ resolved
@@ -45,13 +45,8 @@
 }
 
 func newBlockStore(kvstore store.KVStore, baseHeight uint64) *BlockStore {
-<<<<<<< HEAD
-	store := store.New(kvstore).(*store.DefaultStore)
+	store, _ := store.New(kvstore).(*store.DefaultStore)
 	state, err := store.LoadState()
-=======
-	store, _ := store.New(kvstore).(*store.DefaultStore)
-	_, err := store.LoadState()
->>>>>>> 8c949837
 	if err != nil {
 		log.Fatalf("loading state %s", err)
 	}
