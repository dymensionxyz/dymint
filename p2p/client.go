--- conflicted
+++ resolved
@@ -404,11 +404,7 @@
 }
 
 func (c *Client) bootstrapLoop(ctx context.Context) {
-<<<<<<< HEAD
-	ticker := time.NewTicker(c.conf.BootstrapTime)
-=======
 	ticker := time.NewTicker(c.conf.BootstrapRetryTime)
->>>>>>> 70d94604
 	defer ticker.Stop()
 	for {
 		select {
