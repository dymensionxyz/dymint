package p2p

import (
	"context"
	"encoding/hex"
	"fmt"
	"strings"
	"time"

	"github.com/libp2p/go-libp2p"
	dht "github.com/libp2p/go-libp2p-kad-dht"
	pubsub "github.com/libp2p/go-libp2p-pubsub"
	"github.com/libp2p/go-libp2p/core/crypto"
	cdiscovery "github.com/libp2p/go-libp2p/core/discovery"
	"github.com/libp2p/go-libp2p/core/host"
	"github.com/libp2p/go-libp2p/core/network"
	"github.com/libp2p/go-libp2p/core/peer"
	discovery "github.com/libp2p/go-libp2p/p2p/discovery/routing"
	discutil "github.com/libp2p/go-libp2p/p2p/discovery/util"
	routedhost "github.com/libp2p/go-libp2p/p2p/host/routed"
	"github.com/multiformats/go-multiaddr"
	"github.com/tendermint/tendermint/p2p"
	"go.uber.org/multierr"

	"github.com/dymensionxyz/dymint/config"
	"github.com/dymensionxyz/dymint/log"
)

// TODO(tzdybal): refactor to configuration parameters
const (
	// reAdvertisePeriod defines a period after which P2P client re-attempt advertising namespace in DHT.
	reAdvertisePeriod = 1 * time.Hour

	// peerLimit defines limit of number of peers returned during active peer discovery.
	peerLimit = 60

	// txTopicSuffix is added after namespace to create pubsub topic for TX gossiping.
	txTopicSuffix = "-tx"

	// headerTopicSuffix is added after namespace to create pubsub topic for block header gossiping.
	headerTopicSuffix = "-header"

	// blockTopicSuffix is added after namespace to create pubsub topic for block gossiping.
	blockTopicSuffix = "-block"
)

// Client is a P2P client, implemented with libp2p.
//
// Initially, client connects to predefined seed nodes (aka bootnodes, bootstrap nodes).
// Those seed nodes serve Kademlia DHT protocol, and are agnostic to ORU chain. Using DHT
// peer routing and discovery clients find other peers within ORU network.
type Client struct {
	conf    config.P2PConfig
	chainID string
	privKey crypto.PrivKey

	host host.Host
	dht  *dht.IpfsDHT
	disc *discovery.RoutingDiscovery

	txGossiper  *Gossiper
	txValidator GossipValidator

	headerGossiper  *Gossiper
	headerValidator GossipValidator

	blockGossiper  *Gossiper
	blockValidator GossipValidator

	// cancel is used to cancel context passed to libp2p functions
	// it's required because of discovery.Advertise call
	cancel context.CancelFunc

	logger log.Logger

	gossipCacheSize int
}

// NewClient creates new Client object.
//
// Basic checks on parameters are done, and default parameters are provided for unset-configuration
// TODO(tzdybal): consider passing entire config, not just P2P config, to reduce number of arguments
func NewClient(conf config.P2PConfig, privKey crypto.PrivKey, chainID string, gossipCacheSize int, logger log.Logger) (*Client, error) {
	if privKey == nil {
		return nil, errNoPrivKey
	}
	if conf.ListenAddress == "" {
		conf.ListenAddress = config.DefaultListenAddress
	}
	return &Client{
		conf:            conf,
		privKey:         privKey,
		chainID:         chainID,
		logger:          logger,
		gossipCacheSize: gossipCacheSize,
	}, nil
}

// Start establish Client's P2P connectivity.
//
// Following steps are taken:
// 1. Setup libp2p host, start listening for incoming connections.
// 2. Setup gossibsub.
// 3. Setup DHT, establish connection to seed nodes and initialize peer discovery.
// 4. Use active peer discovery to look for peers from same ORU network.
func (c *Client) Start(ctx context.Context) error {
	// create new, cancelable context
	ctx, c.cancel = context.WithCancel(ctx)
	c.logger.Debug("starting P2P client")
	host, err := c.listen(ctx)
	if err != nil {
		return err
	}
	return c.startWithHost(ctx, host)
}

func (c *Client) startWithHost(ctx context.Context, h host.Host) error {
	c.host = h
	for _, a := range c.host.Addrs() {
		c.logger.Info("listening on", "address", fmt.Sprintf("%s/p2p/%s", a, c.host.ID()))
	}

	c.logger.Debug("setting up gossiping")
	err := c.setupGossiping(ctx)
	if err != nil {
		return err
	}

	c.logger.Debug("setting up DHT")
	err = c.setupDHT(ctx)
	if err != nil {
		return err
	}

	c.logger.Debug("setting up active peer discovery")
	err = c.peerDiscovery(ctx)
	if err != nil {
		return err
	}

	return nil
}

// Close gently stops Client.
func (c *Client) Close() error {
	c.cancel()

	return multierr.Combine(
		c.txGossiper.Close(),
		c.headerGossiper.Close(),
		c.blockGossiper.Close(),
		c.dht.Close(),
		c.host.Close(),
	)
}

// GossipTx sends the transaction to the P2P network.
func (c *Client) GossipTx(ctx context.Context, tx []byte) error {
	c.logger.Debug("Gossiping TX", "len", len(tx))
	return c.txGossiper.Publish(ctx, tx)
}

// SetTxValidator sets the callback function, that will be invoked during message gossiping.
func (c *Client) SetTxValidator(val GossipValidator) {
	c.txValidator = val
}

// GossipHeader sends the block header to the P2P network.
func (c *Client) GossipHeader(ctx context.Context, headerBytes []byte) error {
	c.logger.Debug("Gossiping block header", "len", len(headerBytes))
	return c.headerGossiper.Publish(ctx, headerBytes)
}

// SetHeaderValidator sets the callback function, that will be invoked after block header is received from P2P network.
func (c *Client) SetHeaderValidator(validator GossipValidator) {
	c.headerValidator = validator
}

// GossipBlock sends the block and it's commit to the P2P network.
func (c *Client) GossipBlock(ctx context.Context, blockBytes []byte) error {
	c.logger.Debug("Gossiping block", "len", len(blockBytes))
	return c.blockGossiper.Publish(ctx, blockBytes)
}

// SetBlockValidator sets the callback function, that will be invoked after block is received from P2P network.
func (c *Client) SetBlockValidator(validator GossipValidator) {
	c.blockValidator = validator
}

// Addrs returns listen addresses of Client.
func (c *Client) Addrs() []multiaddr.Multiaddr {
	return c.host.Addrs()
}

// Info returns p2p info
func (c *Client) Info() (p2p.ID, string, string) {
	return p2p.ID(hex.EncodeToString([]byte(c.host.ID()))), c.conf.ListenAddress, c.chainID
}

// PeerConnection describe basic information about P2P connection.
// TODO(tzdybal): move it somewhere
type PeerConnection struct {
	NodeInfo         p2p.DefaultNodeInfo  `json:"node_info"`
	IsOutbound       bool                 `json:"is_outbound"`
	ConnectionStatus p2p.ConnectionStatus `json:"connection_status"`
	RemoteIP         string               `json:"remote_ip"`
}

// Peers returns list of peers connected to Client.
func (c *Client) Peers() []PeerConnection {
	conns := c.host.Network().Conns()
	res := make([]PeerConnection, 0, len(conns))
	for _, conn := range conns {
		pc := PeerConnection{
			NodeInfo: p2p.DefaultNodeInfo{
				ListenAddr:    c.conf.ListenAddress,
				Network:       c.chainID,
				DefaultNodeID: p2p.ID(conn.RemotePeer().String()),
				// TODO(tzdybal): fill more fields
			},
			IsOutbound: conn.Stat().Direction == network.DirOutbound,
			ConnectionStatus: p2p.ConnectionStatus{
				Duration: time.Since(conn.Stat().Opened),
				// TODO(tzdybal): fill more fields
			},
			RemoteIP: conn.RemoteMultiaddr().String(),
		}
		res = append(res, pc)
	}
	return res
}

func (c *Client) listen(ctx context.Context) (host.Host, error) {
	var err error
	maddr, err := multiaddr.NewMultiaddr(c.conf.ListenAddress)
	if err != nil {
		return nil, err
	}

	host, err := libp2p.New(libp2p.ListenAddrs(maddr), libp2p.Identity(c.privKey))
	if err != nil {
		return nil, err
	}

	return host, nil
}

func (c *Client) setupDHT(ctx context.Context) error {
	seedNodes := c.getSeedAddrInfo(c.conf.Seeds)
	if len(seedNodes) == 0 {
		c.logger.Info("no seed nodes - only listening for connections")
	}

	for _, sa := range seedNodes {
		c.logger.Debug("seed node", "addr", sa)
	}

	var err error
	c.dht, err = dht.New(ctx, c.host, dht.Mode(dht.ModeServer), dht.BootstrapPeers(seedNodes...))
	if err != nil {
		return fmt.Errorf("failed to create DHT: %w", err)
	}

	err = c.dht.Bootstrap(ctx)
	if err != nil {
		return fmt.Errorf("failed to bootstrap DHT: %w", err)
	}

	if len(seedNodes) > 0 {
		go c.bootstrapLoop(ctx)
	}

	c.host = routedhost.Wrap(c.host, c.dht)

	return nil
}

func (c *Client) peerDiscovery(ctx context.Context) error {
	err := c.setupPeerDiscovery(ctx)
	if err != nil {
		return err
	}

	err = c.advertise(ctx)
	if err != nil {
		return err
	}

	err = c.findPeers(ctx)
	if err != nil {
		return err
	}

	return nil
}

func (c *Client) setupPeerDiscovery(ctx context.Context) error {
	// wait for DHT
	select {
	case <-ctx.Done():
		return ctx.Err()
	case <-c.dht.RefreshRoutingTable():
	}
	c.disc = discovery.NewRoutingDiscovery(c.dht)
	return nil
}

func (c *Client) advertise(ctx context.Context) error {
	discutil.Advertise(ctx, c.disc, c.getNamespace(), cdiscovery.TTL(reAdvertisePeriod))
	return nil
}

func (c *Client) findPeers(ctx context.Context) error {
	peerCh, err := c.disc.FindPeers(ctx, c.getNamespace(), cdiscovery.Limit(peerLimit))
	if err != nil {
		return err
	}

	for peer := range peerCh {
		go c.tryConnect(ctx, peer)
	}

	return nil
}

// tryConnect attempts to connect to a peer and logs error if necessary
func (c *Client) tryConnect(ctx context.Context, peer peer.AddrInfo) {
	c.logger.Debug("trying to connect to peer", "peer", peer)
	err := c.host.Connect(ctx, peer)
	if err != nil {
		c.logger.Error("failed to connect to peer", "peer", peer, "error", err)
		return
	}
	c.logger.Debug("connected to peer", "peer", peer)
}

func (c *Client) setupGossiping(ctx context.Context) error {

<<<<<<< HEAD
	pubsub.GossipSubHistoryGossip = c.conf.GossipCacheSize
	pubsub.GossipSubHistoryLength = c.conf.GossipCacheSize
	pubsub.GossipSubMaxIHaveMessages = c.conf.GossipCacheSize
=======
	pubsub.GossipSubHistoryGossip = c.gossipCacheSize
	pubsub.GossipSubHistoryLength = c.gossipCacheSize
	pubsub.GossipSubMaxIHaveMessages = c.gossipCacheSize
>>>>>>> 379b93e4

	ps, err := pubsub.NewGossipSub(ctx, c.host)
	if err != nil {
		return err
	}

	c.txGossiper, err = NewGossiper(c.host, ps, c.getTxTopic(), c.logger, WithValidator(c.txValidator))
	if err != nil {
		return err
	}
	go c.txGossiper.ProcessMessages(ctx)

	c.headerGossiper, err = NewGossiper(c.host, ps, c.getHeaderTopic(), c.logger,
		WithValidator(c.headerValidator))
	if err != nil {
		return err
	}
	go c.headerGossiper.ProcessMessages(ctx)

	c.blockGossiper, err = NewGossiper(c.host, ps, c.getBlockTopic(), c.logger,
		WithValidator(c.blockValidator))
	if err != nil {
		return err
	}
	go c.blockGossiper.ProcessMessages(ctx)

	return nil
}

func (c *Client) getSeedAddrInfo(seedStr string) []peer.AddrInfo {
	if len(seedStr) == 0 {
		return []peer.AddrInfo{}
	}
	seeds := strings.Split(seedStr, ",")
	addrs := make([]peer.AddrInfo, 0, len(seeds))
	for _, s := range seeds {
		maddr, err := multiaddr.NewMultiaddr(s)
		if err != nil {
			c.logger.Error("failed to parse seed node", "address", s, "error", err)
			continue
		}
		addrInfo, err := peer.AddrInfoFromP2pAddr(maddr)
		if err != nil {
			c.logger.Error("failed to create addr info for seed", "address", maddr, "error", err)
			continue
		}
		addrs = append(addrs, *addrInfo)
	}
	return addrs
}

// getNamespace returns unique string identifying ORU network.
//
// It is used to advertise/find peers in libp2p DHT.
// For now, chainID is used.
func (c *Client) getNamespace() string {
	return c.chainID
}

func (c *Client) getTxTopic() string {
	return c.getNamespace() + txTopicSuffix
}

func (c *Client) getHeaderTopic() string {
	return c.getNamespace() + headerTopicSuffix
}

func (c *Client) getBlockTopic() string {
	return c.getNamespace() + blockTopicSuffix
}

// NewTxValidator creates a pubsub validator that uses the node's mempool to check the
// transaction. If the transaction is valid, then it is added to the mempool
func (c *Client) NewTxValidator() GossipValidator {
	return func(g *GossipMessage) bool {
		return true
	}
}

func (c *Client) bootstrapLoop(ctx context.Context) error {
	ticker := time.NewTicker(c.conf.BoostrapTime)
	defer ticker.Stop()
	for {
		select {
		//Context canceled
		case <-ctx.Done():
			return nil
		case <-ticker.C:
			if len(c.Peers()) == 0 {
				err := c.dht.Bootstrap(ctx)
				if err != nil {
					c.logger.Error("failed to re-bootstrap DHT: %w", err)
				}
			}

		}
	}
}<|MERGE_RESOLUTION|>--- conflicted
+++ resolved
@@ -80,7 +80,7 @@
 //
 // Basic checks on parameters are done, and default parameters are provided for unset-configuration
 // TODO(tzdybal): consider passing entire config, not just P2P config, to reduce number of arguments
-func NewClient(conf config.P2PConfig, privKey crypto.PrivKey, chainID string, gossipCacheSize int, logger log.Logger) (*Client, error) {
+func NewClient(conf config.P2PConfig, privKey crypto.PrivKey, chainID string, logger log.Logger) (*Client, error) {
 	if privKey == nil {
 		return nil, errNoPrivKey
 	}
@@ -88,11 +88,10 @@
 		conf.ListenAddress = config.DefaultListenAddress
 	}
 	return &Client{
-		conf:            conf,
-		privKey:         privKey,
-		chainID:         chainID,
-		logger:          logger,
-		gossipCacheSize: gossipCacheSize,
+		conf:    conf,
+		privKey: privKey,
+		chainID: chainID,
+		logger:  logger,
 	}, nil
 }
 
@@ -336,15 +335,9 @@
 
 func (c *Client) setupGossiping(ctx context.Context) error {
 
-<<<<<<< HEAD
 	pubsub.GossipSubHistoryGossip = c.conf.GossipCacheSize
 	pubsub.GossipSubHistoryLength = c.conf.GossipCacheSize
 	pubsub.GossipSubMaxIHaveMessages = c.conf.GossipCacheSize
-=======
-	pubsub.GossipSubHistoryGossip = c.gossipCacheSize
-	pubsub.GossipSubHistoryLength = c.gossipCacheSize
-	pubsub.GossipSubMaxIHaveMessages = c.gossipCacheSize
->>>>>>> 379b93e4
 
 	ps, err := pubsub.NewGossipSub(ctx, c.host)
 	if err != nil {
