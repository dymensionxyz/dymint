--- conflicted
+++ resolved
@@ -29,11 +29,7 @@
 	client, err := p2p.NewClient(config.P2PConfig{
 		ListenAddress:           config.DefaultListenAddress,
 		GossipedBlocksCacheSize: 50,
-<<<<<<< HEAD
-		BootstrapTime:           30 * time.Second,
-=======
 		BootstrapRetryTime:      30 * time.Second,
->>>>>>> 70d94604
 	}, privKey, "TestChain", pubsubServer, log.TestingLogger())
 	assert := assert.New(t)
 	assert.NoError(err)
@@ -184,11 +180,7 @@
 			logger := &testutil.MockLogger{}
 			client, err := p2p.NewClient(config.P2PConfig{
 				GossipedBlocksCacheSize: 50,
-<<<<<<< HEAD
-				BootstrapTime:           30 * time.Second,
-=======
 				BootstrapRetryTime:      30 * time.Second,
->>>>>>> 70d94604
 			}, privKey, "TestNetwork", pubsubServer, logger)
 			require.NoError(err)
 			require.NotNil(client)
